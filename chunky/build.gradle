--- conflicted
+++ resolved
@@ -23,19 +23,16 @@
   implementation 'it.unimi.dsi:fastutil:8.4.4'
   implementation 'org.apache.commons:commons-math3:3.2'
   implementation 'com.google.code.gson:gson:2.9.0'
-<<<<<<< HEAD
   implementation 'org.controlsfx:controlsfx:11.2.1'
-=======
   implementation 'org.lz4:lz4-java:1.8.0'
   implementation 'org.apache.maven:maven-artifact:3.9.9'
->>>>>>> e4645313
   implementation project(':lib')
 }
 
 javafx {
   version = '17.0.11'
   configuration = 'implementation'
-  modules = ['javafx.base', 'javafx.controls', 'javafx.fxml']
+  modules = ['javafx.base', 'javafx.controls', 'javafx.fxml', 'javafx.media']
 }
 
 jar {
