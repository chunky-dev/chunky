--- conflicted
+++ resolved
@@ -1,15 +1,15 @@
-<<<<<<< HEAD
 <?xml version="1.0" encoding="UTF-8"?>
 
 <?import javafx.geometry.Insets?>
 <?import javafx.scene.control.*?>
 <?import javafx.scene.layout.VBox?>
 <?import org.controlsfx.control.ToggleSwitch?>
+<?import se.llbit.chunky.ui.IntegerAdjuster?>
 
 <fx:root type="javafx.scene.layout.VBox" xmlns="http://javafx.com/javafx/8.0.40"
          xmlns:fx="http://javafx.com/fxml/1">
   <ToggleSwitch fx:id="biomeColors" text="Enable biome colors" />
-  <ToggleSwitch fx:id="biomeBlending" text="Enable biome blending" />
+  <IntegerAdjuster fx:id="biomeBlendingRadiusInput" name="Biome blending radius" />
   <ToggleSwitch fx:id="singleColorBtn" text="Single color textures"/>
   <Button fx:id="editResourcePacks" maxWidth="1.7976931348623157E308" mnemonicParsing="false"
           text="Edit resource packs"/>
@@ -18,28 +18,3 @@
     <Insets bottom="10.0" left="10.0" right="10.0" top="10.0"/>
   </padding>
 </fx:root>
-=======
-<?xml version="1.0" encoding="UTF-8"?>
-
-<?import javafx.geometry.Insets?>
-<?import javafx.scene.control.*?>
-<?import javafx.scene.layout.VBox?>
-<?import se.llbit.chunky.ui.IntegerAdjuster?>
-<?import javafx.scene.layout.HBox?>
-<fx:root type="javafx.scene.control.ScrollPane" xmlns="http://javafx.com/javafx/8.0.40"
-         xmlns:fx="http://javafx.com/fxml/1">
-  <VBox spacing="10.0">
-    <CheckBox fx:id="biomeColors" mnemonicParsing="false" text="Enable biome colors" />
-    <HBox alignment="CENTER_LEFT" spacing="10.0">
-      <IntegerAdjuster fx:id="biomeBlendingRadiusInput" name="Biome blending radius" />
-    </HBox>
-    <CheckBox fx:id="singleColorBtn" mnemonicParsing="false" text="Single color textures"/>
-    <Button fx:id="editResourcePacks" maxWidth="1.7976931348623157E308" mnemonicParsing="false"
-            text="Edit resource packs"/>
-
-    <padding>
-      <Insets bottom="10.0" left="10.0" right="10.0" top="10.0"/>
-    </padding>
-  </VBox>
-</fx:root>
->>>>>>> e4645313
