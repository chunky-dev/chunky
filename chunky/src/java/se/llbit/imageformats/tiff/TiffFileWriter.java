--- conflicted
+++ resolved
@@ -91,8 +91,8 @@
     Scene scene,
     TaskTracker.Task task
   ) throws IOException {
-    int width = scene.canvasWidth();
-    int height = scene.canvasHeight();
+    int width = scene.canvasConfig.getWidth();
+    int height = scene.canvasConfig.getHeight();
 
     BasicIFD idf = new BasicIFD(width, height, compressionType);
 
@@ -163,39 +163,4 @@
       return PostProcessingFilters.NONE;
     }
   }
-<<<<<<< HEAD
-
-  /**
-   * Write an image as a 32-bit per channel TIFF file.
-   */
-  public void write32(Scene scene, TaskTracker.Task task) throws IOException {
-    PixelPostProcessingFilter filter = requirePixelPostProcessingFilter(scene);
-
-    int width = scene.canvasConfig.getWidth();
-    int height = scene.canvasConfig.getHeight();
-    writeHeader(width, height, 4);
-
-    double[] sampleBuffer = scene.getSampleBuffer();
-
-    for (int y = 0; y < height; ++y) {
-      task.update(height, y);
-      for (int x = 0; x < width; ++x) {
-        double[] pixelBuffer = new double[3];
-        // TODO: refactor pixel access to remove duplicate post processing code from here
-        filter.processPixel(width, height, sampleBuffer, x, y, scene.getExposure(), pixelBuffer);
-        out.writeFloat((float) pixelBuffer[0]);
-        out.writeFloat((float) pixelBuffer[1]);
-        out.writeFloat((float) pixelBuffer[2]);
-      }
-      task.update(height, y + 1);
-    }
-
-    writeFooter(width, height, 4);
-  }
-
-  private int ifdOffset(int width, int height, int bytesPerSample) {
-    return 8 + width * height * 3 * bytesPerSample; // Offset to first IFD from file start.
-  }
-=======
->>>>>>> 50f64448
 }