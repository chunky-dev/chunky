/* Copyright (c) 2016 - 2021 Jesper Öqvist <jesper@llbit.se>
 * Copyright (c) 2016 - 2021 Chunky contributors
 *
 * This file is part of Chunky.
 *
 * Chunky is free software: you can redistribute it and/or modify
 * it under the terms of the GNU General Public License as published by
 * the Free Software Foundation, either version 3 of the License, or
 * (at your option) any later version.
 *
 * Chunky is distributed in the hope that it will be useful,
 * but WITHOUT ANY WARRANTY; without even the implied warranty of
 * MERCHANTABILITY or FITNESS FOR A PARTICULAR PURPOSE.  See the
 * GNU General Public License for more details.
 * You should have received a copy of the GNU General Public License
 * along with Chunky.  If not, see <http://www.gnu.org/licenses/>.
 */
package se.llbit.chunky.ui.render.tabs;

import javafx.fxml.FXML;
import javafx.fxml.FXMLLoader;
import javafx.fxml.Initializable;
import javafx.scene.control.Alert;
import javafx.scene.control.Button;
import javafx.scene.control.ButtonBar;
import javafx.scene.control.ButtonType;
import javafx.scene.control.Tooltip;
import javafx.scene.image.ImageView;
import javafx.scene.layout.VBox;
import org.controlsfx.control.ToggleSwitch;
import se.llbit.chunky.PersistentSettings;
import se.llbit.chunky.renderer.RenderController;
import se.llbit.chunky.renderer.scene.Scene;
import se.llbit.chunky.renderer.scene.SceneManager;
import se.llbit.chunky.resources.Texture;
import se.llbit.chunky.ui.IntegerAdjuster;
import se.llbit.chunky.ui.controller.RenderControlsFxController;
import se.llbit.chunky.ui.dialogs.ResourcePackChooser;
import se.llbit.chunky.ui.render.RenderControlsTab;
import se.llbit.chunky.world.Icon;
import se.llbit.fxutil.Dialogs;
import se.llbit.log.Log;

import java.io.IOException;
import java.net.URL;
import java.util.ResourceBundle;

public class TexturesTab extends RenderControlsTab implements Initializable {
  private RenderController renderController;
  private SceneManager sceneManager;

  @FXML
  private ToggleSwitch biomeColors;
  @FXML
<<<<<<< HEAD
  private ToggleSwitch biomeBlending;
=======
  private IntegerAdjuster biomeBlendingRadiusInput;
>>>>>>> e4645313
  @FXML
  private ToggleSwitch singleColorBtn;
  @FXML
  private Button editResourcePacks;

  public TexturesTab() throws IOException {
    FXMLLoader loader = new FXMLLoader(getClass().getResource("TexturesTab.fxml"));
    loader.setRoot(this);
    loader.setController(this);
    loader.load();
  }

  @Override
  public void initialize(URL location, ResourceBundle resources) {
    editResourcePacks.setTooltip(
      new Tooltip("Select resource packs Chunky uses to load textures."));
    editResourcePacks.setGraphic(new ImageView(Icon.pencil.fxImage()));
    editResourcePacks.setOnAction(evt -> {
      try {
        ResourcePackChooser resourcePackChooser = new ResourcePackChooser(
          sceneManager.getScene(),
          sceneManager.getTaskTracker()
        );
        resourcePackChooser.show();
      } catch (IOException ex) {
        Log.error("Failed to create resource pack chooser window.", ex);
      }
    });

    singleColorBtn.setTooltip(new Tooltip("Set block textures to a single color which is the average of all color values of its current texture."));
    singleColorBtn.setSelected(PersistentSettings.getSingleColorTextures());
    singleColorBtn.selectedProperty().addListener((observable, oldValue, newValue) -> {
      Scene scene = sceneManager.getScene();
      PersistentSettings.setSingleColorTextures(newValue);
      Texture.setUseAverageColor(newValue);
      scene.refresh();
      scene.rebuildBvh();
    });

    biomeColors.setTooltip(new Tooltip("Color grass and tree leaves according to the biome."));
    biomeColors.selectedProperty().addListener((observable, oldValue, newValue) -> {
      sceneManager.getScene().setBiomeColorsEnabled(newValue);
    });
    biomeColors.selectedProperty().addListener((observable, oldValue, newValue) -> {
      Scene scene = sceneManager.getScene();
      boolean enabled = scene.biomeColorsEnabled();

      scene.setBiomeColorsEnabled(newValue);
      biomeBlendingRadiusInput.setDisable(!newValue);

      if(!scene.haveLoadedChunks()) {
        return;
      }
      if(enabled != newValue && newValue) { // Jank to avoid not snapshotting the scene settings
        alertIfReloadNeeded("biome colors");
      }
    });

    biomeBlendingRadiusInput.setTooltip("Set the radius used for the blending of biome colors. 0 to disable. (1 is what minecraft calls 3×3, 2 is 5×5 and so on)");
    biomeBlendingRadiusInput.setRange(0, 16);
    biomeBlendingRadiusInput.clampBoth();
    biomeBlendingRadiusInput.onValueChange(value -> {
      Scene scene = sceneManager.getScene();
      int previous = scene.biomeBlendingRadius();

      scene.setBiomeBlendingRadius(value);

      if(previous != value) {
        alertIfReloadNeeded("biome blending");
      }
    });
  }

  private void alertIfReloadNeeded(String changedFeature) {
    if(!sceneManager.getScene().haveLoadedChunks()) {
      return;
    }
    Alert warning = Dialogs.createAlert(Alert.AlertType.CONFIRMATION);
    warning.setContentText("The selected chunks need to be reloaded in order for "+changedFeature+" to update.");
    warning.getButtonTypes().setAll(
      ButtonType.CANCEL,
      new ButtonType("Reload chunks", ButtonBar.ButtonData.FINISH));
    warning.setTitle("Chunk reload required");
    ButtonType result = warning.showAndWait().orElse(ButtonType.CANCEL);
    if (result.getButtonData() == ButtonBar.ButtonData.FINISH) {
      renderController.getSceneManager().reloadChunks();
    }
  }

  @Override
  protected void onSetController(RenderControlsFxController fxController) {
    renderController = fxController.getRenderController();
    sceneManager = renderController.getSceneManager();
  }

  @Override
  public void update(Scene scene) {
    biomeColors.setSelected(scene.biomeColorsEnabled());
    biomeBlendingRadiusInput.setDisable(!scene.biomeColorsEnabled());
    biomeBlendingRadiusInput.set(scene.biomeBlendingRadius());
  }

  @Override
  public String getTabTitle() {
    return "Textures & Resource Packs";
  }

  @Override
  public VBox getTabContent() {
    return this;
  }
}<|MERGE_RESOLUTION|>--- conflicted
+++ resolved
@@ -52,11 +52,7 @@
   @FXML
   private ToggleSwitch biomeColors;
   @FXML
-<<<<<<< HEAD
-  private ToggleSwitch biomeBlending;
-=======
   private IntegerAdjuster biomeBlendingRadiusInput;
->>>>>>> e4645313
   @FXML
   private ToggleSwitch singleColorBtn;
   @FXML
