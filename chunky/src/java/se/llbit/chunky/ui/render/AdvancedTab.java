/* Copyright (c) 2016 - 2021 Jesper Öqvist <jesper@llbit.se>
 * Copyright (c) 2016 - 2021 Chunky contributors
 *
 * This file is part of Chunky.
 *
 * Chunky is free software: you can redistribute it and/or modify
 * it under the terms of the GNU General Public License as published by
 * the Free Software Foundation, either version 3 of the License, or
 * (at your option) any later version.
 *
 * Chunky is distributed in the hope that it will be useful,
 * but WITHOUT ANY WARRANTY; without even the implied warranty of
 * MERCHANTABILITY or FITNESS FOR A PARTICULAR PURPOSE.  See the
 * GNU General Public License for more details.
 * You should have received a copy of the GNU General Public License
 * along with Chunky.  If not, see <http://www.gnu.org/licenses/>.
 */
package se.llbit.chunky.ui.render;

import javafx.fxml.FXML;
import javafx.fxml.FXMLLoader;
import javafx.fxml.Initializable;
import javafx.scene.Node;
import javafx.scene.control.Button;
import javafx.scene.control.CheckBox;
import javafx.scene.control.ChoiceBox;
import javafx.scene.control.ScrollPane;
import javafx.scene.control.Tooltip;
import javafx.stage.FileChooser;
import javafx.util.StringConverter;
import se.llbit.chunky.PersistentSettings;
import se.llbit.chunky.renderer.RenderManager;
import se.llbit.chunky.renderer.Renderer;
import se.llbit.chunky.renderer.export.PictureExportFormats;
import se.llbit.chunky.renderer.RenderController;
import se.llbit.chunky.renderer.export.PictureExportFormat;
import se.llbit.chunky.renderer.scene.AsynchronousSceneManager;
import se.llbit.chunky.renderer.scene.Scene;
import se.llbit.chunky.ui.DoubleAdjuster;
import se.llbit.chunky.ui.IntegerAdjuster;
import se.llbit.chunky.ui.RenderControlsFxController;
import se.llbit.chunky.ui.ShutdownAlert;
import se.llbit.math.bvh.BVH;
import se.llbit.math.Octree;
import se.llbit.util.Registerable;

import java.io.File;
import java.io.IOException;
import java.net.URL;
import java.util.ArrayList;
import java.util.Map;
import java.util.ResourceBundle;

public class AdvancedTab extends ScrollPane implements RenderControlsTab, Initializable {
  private RenderControlsFxController renderControls;
  private RenderController controller;
  private Scene scene;

<<<<<<< HEAD
  @FXML private IntegerAdjuster renderThreads;
  @FXML private IntegerAdjuster cpuLoad;
  @FXML private IntegerAdjuster rayDepth;
  @FXML private Button mergeRenderDump;
  @FXML private CheckBox shutdown;
  @FXML private CheckBox fastFog;
  @FXML private IntegerAdjuster cacheResolution;
  @FXML private DoubleAdjuster animationTime;
  @FXML private ChoiceBox<PictureExportFormat> outputMode;
  @FXML private ChoiceBox<String> octreeImplementation;
  @FXML private IntegerAdjuster gridSize;
  @FXML private CheckBox preventNormalEmitterWithSampling;
  @FXML private ChoiceBox<String> rendererSelect;
  @FXML private ChoiceBox<String> previewSelect;
=======
  @FXML
  private IntegerAdjuster renderThreads;
  @FXML
  private IntegerAdjuster cpuLoad;
  @FXML
  private IntegerAdjuster rayDepth;
  @FXML
  private Button mergeRenderDump;
  @FXML
  private CheckBox shutdown;
  @FXML
  private CheckBox fastFog;
  @FXML
  private IntegerAdjuster cacheResolution;
  @FXML
  private DoubleAdjuster animationTime;
  @FXML
  private ChoiceBox<PictureExportFormat> outputMode;
  @FXML
  private ChoiceBox<String> octreeImplementation;
  @FXML
  private ChoiceBox<String> bvhMethod;
  @FXML
  private IntegerAdjuster gridSize;
  @FXML
  private CheckBox preventNormalEmitterWithSampling;
>>>>>>> aa8d777a

  public AdvancedTab() throws IOException {
    FXMLLoader loader = new FXMLLoader(getClass().getResource("AdvancedTab.fxml"));
    loader.setRoot(this);
    loader.setController(this);
    loader.load();
  }

  @Override
  public void initialize(URL location, ResourceBundle resources) {
    outputMode.getItems().addAll(PictureExportFormats.getFormats());
    cpuLoad.setName("CPU utilization");
    cpuLoad.setTooltip("CPU utilization percentage per render thread.");
    cpuLoad.setRange(1, 100);
    cpuLoad.clampBoth();
    cpuLoad.onValueChange(value -> {
      PersistentSettings.setCPULoad(value);
      controller.getRenderManager().setCPULoad(value);
    });
    rayDepth.setName("Ray depth");
    rayDepth.setTooltip("Sets the minimum recursive ray depth.");
    rayDepth.setRange(1, 25);
    rayDepth.clampMin();
    rayDepth.onValueChange(value -> scene.setRayDepth(value));
    mergeRenderDump
            .setTooltip(new Tooltip("Merge an existing render dump with the current render."));
    mergeRenderDump.setOnAction(e -> {
      FileChooser fileChooser = new FileChooser();
      fileChooser.setTitle("Merge Render Dump");
      fileChooser
              .getExtensionFilters().add(new FileChooser.ExtensionFilter("Render dumps", "*.dump"));
      File dump = fileChooser.showOpenDialog(getScene().getWindow());
      if(dump != null) {
        // TODO: remove cast.
        ((AsynchronousSceneManager) controller.getSceneManager()).mergeRenderDump(dump);
      }
    });
    outputMode.setConverter(new StringConverter<PictureExportFormat>() {
      @Override
      public String toString(PictureExportFormat object) {
        return object.getName();
      }

      @Override
      public PictureExportFormat fromString(String string) {
        return PictureExportFormats.getFormat(string).get();
      }
    });
    outputMode.getSelectionModel().selectedItemProperty()
            .addListener((observable, oldValue, newValue) -> scene.setOutputMode(newValue));
    if(!ShutdownAlert.canShutdown()) {
      shutdown.setDisable(true);
    }
    fastFog.setTooltip(new Tooltip("Enable faster fog rendering algorithm."));
    fastFog.selectedProperty()
            .addListener((observable, oldValue, newValue) -> scene.setFastFog(newValue));
    cacheResolution.setName("Sky cache resolution");
    cacheResolution.setTooltip("Resolution of the sky cache. Lower values will use less memory and improve performance but can cause sky artifacts.");
    cacheResolution.setRange(1, 4096);
    cacheResolution.clampMin();
    cacheResolution.set(128);
    cacheResolution.onValueChange(value -> {
      scene.sky().setSkyCacheResolution(value);
    });
    animationTime.setName("Current animation time");
    animationTime.setTooltip("Current animation time in seconds, used for animated textures.");
    animationTime.setRange(0, 60);
    animationTime.clampMin();
    animationTime.set(0);
    animationTime.onValueChange(value -> {
      scene.setAnimationTime(value);
    });
    renderThreads.setName("Render threads");
    renderThreads.setTooltip("Number of rendering threads.");
    renderThreads.setRange(1, 20);
    renderThreads.clampMin();
    renderThreads.onValueChange(value -> {
      PersistentSettings.setNumRenderThreads(value);
      renderControls.showPopup("This change takes effect after restarting Chunky.", renderThreads);
    });

    ArrayList<String> octreeNames = new ArrayList<>();
    StringBuilder tooltipTextBuilder = new StringBuilder();
    for(Map.Entry<String, Octree.ImplementationFactory> entry : Octree.getEntries()) {
      octreeNames.add(entry.getKey());
      tooltipTextBuilder.append(entry.getKey());
      tooltipTextBuilder.append(": ");
      tooltipTextBuilder.append(entry.getValue().getDescription());
      tooltipTextBuilder.append('\n');
    }
    tooltipTextBuilder.append("Requires reloading chunks to take effect.");
    octreeImplementation.getItems().addAll(octreeNames);
    octreeImplementation.getSelectionModel().selectedItemProperty()
            .addListener((observable, oldvalue, newvalue) -> {
              scene.setOctreeImplementation(newvalue);
              PersistentSettings.setOctreeImplementation(newvalue);
            });
    octreeImplementation.setTooltip(new Tooltip(tooltipTextBuilder.toString()));

    ArrayList<String> bvhNames = new ArrayList<>();
    StringBuilder bvhMethodBuilder = new StringBuilder();
    for (BVH.Factory.BVHBuilder builder : BVH.Factory.getImplementations()) {
      bvhNames.add(builder.getName());
      bvhMethodBuilder.append(builder.getName());
      bvhMethodBuilder.append(": ");
      bvhMethodBuilder.append(builder.getDescription());
      bvhMethodBuilder.append('\n');
    }
    bvhMethodBuilder.append("Requires reloading chunks to take effect.");
    bvhMethod.getItems().addAll(bvhNames);
    bvhMethod.getSelectionModel().select(PersistentSettings.getBvhMethod());
    bvhMethod.getSelectionModel().selectedItemProperty()
            .addListener(((observable, oldValue, newValue) -> {
              PersistentSettings.setBvhMethod(newValue);
              scene.setBvhImplementation(newValue);
            }));
    bvhMethod.setTooltip(new Tooltip(bvhMethodBuilder.toString()));

    gridSize.setRange(4, 64);
    gridSize.setName("Emitter grid size");
    gridSize.setTooltip("Size of the cells of the emitter grid. " +
            "The bigger, the more emitter will be sampled. " +
            "Need the chunks to be reloaded to apply");
    gridSize.onValueChange(value -> {
      scene.setGridSize(value);
      PersistentSettings.setGridSizeDefault(value);
    });

    preventNormalEmitterWithSampling.setTooltip(new Tooltip("Prevent usual emitter contribution when emitter sampling is used"));
    preventNormalEmitterWithSampling.selectedProperty().addListener((observable, oldvalue, newvalue) -> {
      scene.setPreventNormalEmitterWithSampling(newvalue);
      PersistentSettings.setPreventNormalEmitterWithSampling(newvalue);
    });

    rendererSelect.setTooltip(new Tooltip("The renderer to use for rendering."));
    rendererSelect.getSelectionModel().selectedItemProperty().addListener((observable, oldValue, newValue) ->
        scene.setRenderer(newValue));

    previewSelect.setTooltip(new Tooltip("The renderer to use for the preview."));
    previewSelect.getSelectionModel().selectedItemProperty().addListener((observable, oldValue, newValue) ->
        scene.setPreviewRenderer(newValue));
  }

  public boolean shutdownAfterCompletedRender() {
    return shutdown.isSelected();
  }

  @Override
  public void update(Scene scene) {
    outputMode.getSelectionModel().select(scene.getOutputMode());
    fastFog.setSelected(scene.fastFog());
    renderThreads.set(PersistentSettings.getNumThreads());
    cpuLoad.set(PersistentSettings.getCPULoad());
    rayDepth.set(scene.getRayDepth());
    octreeImplementation.getSelectionModel().select(scene.getOctreeImplementation());
    bvhMethod.getSelectionModel().select(scene.getBvhImplementation());
    gridSize.set(scene.getGridSize());
    preventNormalEmitterWithSampling.setSelected(scene.isPreventNormalEmitterWithSampling());
    animationTime.set(scene.getAnimationTime());
    rendererSelect.getSelectionModel().select(scene.getRenderer());
    previewSelect.getSelectionModel().select(scene.getPreviewRenderer());
  }

  @Override
  public String getTabTitle() {
    return "Advanced";
  }

  @Override
  public Node getTabContent() {
    return this;
  }

  @Override
  public void setController(RenderControlsFxController controls) {
    this.renderControls = controls;
    this.controller = controls.getRenderController();
    scene = controller.getSceneManager().getScene();
    controller.getRenderManager().setOnRenderCompleted((time, sps) -> {
      if(shutdownAfterCompletedRender()) {
        // TODO: rewrite the shutdown alert in JavaFX.
        new ShutdownAlert(null);
      }
    });

    // Set the renderers
    rendererSelect.getItems().clear();
    RenderManager renderManager = controller.getRenderManager();
    ArrayList<String> ids = new ArrayList<>();

    for (Registerable renderer : renderManager.getRenderers())
      ids.add(renderer.getId());

    rendererSelect.getItems().addAll(ids);
    rendererSelect.getSelectionModel().select(scene.getRenderer());

    // Set the preview renderers, reuse the `ids` ArrayList
    previewSelect.getItems().clear();
    ids.clear();
    for (Registerable render : renderManager.getPreviewRenderers())
      ids.add(render.getId());

    previewSelect.getItems().addAll(ids);
    previewSelect.getSelectionModel().select(scene.getPreviewRenderer());
  }
}<|MERGE_RESOLUTION|>--- conflicted
+++ resolved
@@ -56,7 +56,6 @@
   private RenderController controller;
   private Scene scene;
 
-<<<<<<< HEAD
   @FXML private IntegerAdjuster renderThreads;
   @FXML private IntegerAdjuster cpuLoad;
   @FXML private IntegerAdjuster rayDepth;
@@ -67,38 +66,11 @@
   @FXML private DoubleAdjuster animationTime;
   @FXML private ChoiceBox<PictureExportFormat> outputMode;
   @FXML private ChoiceBox<String> octreeImplementation;
+  @FXML private ChoiceBox<String> bvhMethod;
   @FXML private IntegerAdjuster gridSize;
   @FXML private CheckBox preventNormalEmitterWithSampling;
   @FXML private ChoiceBox<String> rendererSelect;
   @FXML private ChoiceBox<String> previewSelect;
-=======
-  @FXML
-  private IntegerAdjuster renderThreads;
-  @FXML
-  private IntegerAdjuster cpuLoad;
-  @FXML
-  private IntegerAdjuster rayDepth;
-  @FXML
-  private Button mergeRenderDump;
-  @FXML
-  private CheckBox shutdown;
-  @FXML
-  private CheckBox fastFog;
-  @FXML
-  private IntegerAdjuster cacheResolution;
-  @FXML
-  private DoubleAdjuster animationTime;
-  @FXML
-  private ChoiceBox<PictureExportFormat> outputMode;
-  @FXML
-  private ChoiceBox<String> octreeImplementation;
-  @FXML
-  private ChoiceBox<String> bvhMethod;
-  @FXML
-  private IntegerAdjuster gridSize;
-  @FXML
-  private CheckBox preventNormalEmitterWithSampling;
->>>>>>> aa8d777a
 
   public AdvancedTab() throws IOException {
     FXMLLoader loader = new FXMLLoader(getClass().getResource("AdvancedTab.fxml"));
