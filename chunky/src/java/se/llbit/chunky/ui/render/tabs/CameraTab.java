--- conflicted
+++ resolved
@@ -101,11 +101,8 @@
     updateDof();
     updateSubjectDistance();
     updateShift();
-<<<<<<< HEAD
+    updateCameraLocked();
     updateCrop();
-=======
-    updateCameraLocked();
->>>>>>> c007e5b8
     preventApertureCallback = true;
     apertureShape.setValue(scene.camera().getApertureShape());
     preventApertureCallback = false;
@@ -140,16 +137,15 @@
     shiftY.valueProperty().setValue(scene.camera().getShiftY());
   }
 
-<<<<<<< HEAD
+  private void updateCameraLocked() {
+    lockCamera.selectedProperty().setValue(scene.camera().getCameraLocked());
+  }
+
   private void updateCrop() {
     cameraFullWidth.valueProperty().set(scene.fullWidth);
     cameraFullHeight.valueProperty().set(scene.fullHeight);
     cameraCropX.valueProperty().set(scene.cropX);
     cameraCropY.valueProperty().set(scene.cropY);
-=======
-  private void updateCameraLocked() {
-    lockCamera.selectedProperty().setValue(scene.camera().getCameraLocked());
->>>>>>> c007e5b8
   }
 
   @Override public void initialize(URL location, ResourceBundle resources) {
