/* Copyright (c) 2016 Jesper Öqvist <jesper@llbit.se>
 *
 * This file is part of Chunky.
 *
 * Chunky is free software: you can redistribute it and/or modify
 * it under the terms of the GNU General Public License as published by
 * the Free Software Foundation, either version 3 of the License, or
 * (at your option) any later version.
 *
 * Chunky is distributed in the hope that it will be useful,
 * but WITHOUT ANY WARRANTY; without even the implied warranty of
 * MERCHANTABILITY or FITNESS FOR A PARTICULAR PURPOSE.  See the
 * GNU General Public License for more details.
 * You should have received a copy of the GNU General Public License
 * along with Chunky.  If not, see <http://www.gnu.org/licenses/>.
 */
package se.llbit.chunky.ui.render.tabs;

import java.io.File;
import java.io.IOException;
import java.net.URL;
import java.util.*;
import java.util.function.Consumer;

import javafx.beans.property.ReadOnlyStringWrapper;
import javafx.collections.FXCollections;
import javafx.collections.ObservableList;
import javafx.fxml.FXML;
import javafx.fxml.FXMLLoader;
import javafx.fxml.Initializable;
import javafx.geometry.HPos;
import javafx.geometry.Insets;
import javafx.geometry.Pos;
import javafx.scene.Node;
import javafx.scene.control.*;
import javafx.scene.layout.*;
import javafx.stage.FileChooser;
import se.llbit.chunky.entity.ArmorStand;
import se.llbit.chunky.entity.BeaconBeam;
import se.llbit.chunky.entity.Book;
import se.llbit.chunky.entity.Entity;
import se.llbit.chunky.entity.Geared;
import se.llbit.chunky.entity.Lectern;
import se.llbit.chunky.entity.PlayerEntity;
import se.llbit.chunky.entity.Poseable;
import se.llbit.chunky.renderer.scene.PlayerModel;
import se.llbit.chunky.renderer.scene.Scene;
import se.llbit.chunky.ui.DoubleTextField;
import se.llbit.chunky.ui.dialogs.DialogUtils;
import se.llbit.chunky.ui.dialogs.ValidatingTextInputDialog;
import se.llbit.chunky.ui.elements.AngleAdjuster;
import se.llbit.chunky.ui.DoubleAdjuster;
import se.llbit.chunky.ui.IntegerAdjuster;
import se.llbit.chunky.ui.IntegerTextField;
import se.llbit.chunky.ui.controller.RenderControlsFxController;
import se.llbit.chunky.ui.elements.TextFieldLabelWrapper;
import se.llbit.chunky.ui.render.RenderControlsTab;
import se.llbit.chunky.world.material.BeaconBeamMaterial;
import se.llbit.fx.LuxColorPicker;
import se.llbit.json.Json;
import se.llbit.json.JsonArray;
import se.llbit.json.JsonObject;
import se.llbit.log.Log;
import se.llbit.math.ColorUtil;
import se.llbit.math.Vector3;
import se.llbit.util.mojangapi.MinecraftProfile;
import se.llbit.util.mojangapi.MinecraftSkin;
import se.llbit.util.mojangapi.MojangApi;

public class EntitiesTab extends ScrollPane implements RenderControlsTab, Initializable {

  private Scene scene;

  public static class EntityData {

    public final Entity entity;
    public final String name;
    private String kind;

    public EntityData(Entity entity, Scene scene) {
      this.entity = entity;

      if (entity instanceof PlayerEntity) {
        MinecraftProfile profile = scene.getPlayerProfile((PlayerEntity) entity);
        name = profile != null && profile.name != null ? profile.name : "Unknown";
        kind = "Player";
      } else {
        if (entity instanceof ArmorStand) {
          kind = "Armor stand";
        } else {
          kind = entity.getClass().getSimpleName();
        }
        name = "entity";
      }
    }

    @Override
    public String toString() {
      return "" + entity;
    }

    @Override
    public int hashCode() {
      return entity.hashCode();
    }

    @Override
    public boolean equals(Object obj) {
      // Identity comparison is used to ensure that the table in the
      // entities tab is properly updated after rebuilding the scene.
      if (obj instanceof EntityData) {
        return ((EntityData) obj).entity == entity;
      }
      return false;
    }

    public String getKind() {
      return kind;
    }
  }

<<<<<<< HEAD
  @FXML private TableView<EntityData> entityTable;
  @FXML private TableColumn<EntityData, String> nameCol;
  @FXML private TableColumn<EntityData, String> kindCol;
  @FXML private Button delete;
  @FXML private Button add;
  @FXML private Button cameraToPlayer;
  @FXML private Button playerToCamera;
  @FXML private Button playerToTarget;
  @FXML private Button faceCamera;
  @FXML private Button faceTarget;
  @FXML private GridPane position;
  @FXML private DoubleTextField posX;
  @FXML private DoubleTextField posY;
  @FXML private DoubleTextField posZ;
  @FXML private VBox controls;
=======
  @FXML
  private TableView<EntityData> entityTable;
  @FXML
  private TableColumn<EntityData, String> nameCol;
  @FXML
  private TableColumn<EntityData, String> kindCol;
  @FXML
  private Button delete;
  @FXML
  private Button add;
  @FXML
  private Button cameraToEntity;
  @FXML
  private Button entityToCamera;
  @FXML
  private Button entityToTarget;
  @FXML
  private Button faceCamera;
  @FXML
  private Button faceTarget;
  @FXML
  private VBox controls;
>>>>>>> b9f40198

  public EntitiesTab() throws IOException {
    FXMLLoader loader = new FXMLLoader(getClass().getResource("EntitiesTab.fxml"));
    loader.setRoot(this);
    loader.setController(this);
    loader.load();
  }

  @Override
  public void update(Scene scene) {
    // TODO: it might be better to always just rebuild the whole table.
    Collection<EntityData> missing = new HashSet<>(entityTable.getItems());
    for (Entity entity : scene.getActors()) {
      EntityData data = new EntityData(entity, scene);
      if (!entityTable.getItems().contains(data)) {
        entityTable.getItems().add(data);
      }
      missing.remove(data);
    }
    entityTable.getItems().removeAll(missing);
  }

  @Override
  public String getTabTitle() {
    return "Entities";
  }

  @Override
  public Node getTabContent() {
    return this;
  }

  private void updateEntity(Entity entity) {
    controls.getChildren().clear();
    if (entity instanceof Poseable) {
      Poseable poseable = (Poseable) entity;
      if (entity instanceof PlayerEntity) {
        PlayerEntity player = (PlayerEntity) entity;
        ChoiceBox<PlayerModel> playerModel = new ChoiceBox<>();
        playerModel.getSelectionModel().select(((PlayerEntity) entity).model);
        playerModel.getItems().addAll(PlayerModel.values());
        playerModel.getSelectionModel().selectedItemProperty().addListener(
            (observable, oldValue, newValue) -> {
              player.model = newValue;
              scene.rebuildActorBvh();
            });
        HBox modelBox = new HBox();
        modelBox.setSpacing(10.0);
        modelBox.setAlignment(Pos.CENTER_LEFT);
        modelBox.getChildren().addAll(new Label("Player model:"), playerModel);

        HBox skinBox = new HBox();
        skinBox.setSpacing(10.0);
        skinBox.setAlignment(Pos.CENTER_LEFT);
        TextField skinField = new TextField();
        skinField.setText(((PlayerEntity) entity).skin);
        Button selectSkin = new Button("Select skin...");
        selectSkin.setOnAction(e -> {
          FileChooser fileChooser = new FileChooser();
          fileChooser.setTitle("Load Skin");
          fileChooser
              .getExtensionFilters()
              .add(new FileChooser.ExtensionFilter("Minecraft skin", "*.png"));
          File skinFile = fileChooser.showOpenDialog(getScene().getWindow());
          if (skinFile != null) {
            player.setTexture(skinFile.getAbsolutePath());
            skinField.setText(skinFile.getAbsolutePath());
            scene.rebuildActorBvh();
          }
        });
        Button downloadSkin = new Button("Download skin...");
        downloadSkin.setOnAction(e -> {
          TextInputDialog playerIdentifierInput = new ValidatingTextInputDialog(input -> input != null && !input.isEmpty());
          playerIdentifierInput.setTitle("Input player identifier");
          playerIdentifierInput.setHeaderText("Please enter the UUID or name of the player.");
          playerIdentifierInput.setContentText("UUID / player name:");
          DialogUtils.setupDialogDesign(playerIdentifierInput, getScene());
          playerIdentifierInput.showAndWait().map(playerIdentifier -> {
            try {
              // TODO: refactor this (deduplicate code, check UUID format, trim input, better error handling)
              MinecraftProfile profile = MojangApi.fetchProfile(playerIdentifier); //Search by uuid
              Optional<MinecraftSkin> skin = profile.getSkin();
              if (skin.isPresent()) { // If it found a skin, pass it back to caller
                downloadAndApplySkinForPlayer(
                  skin.get(),
                  player,
                  playerModel,
                  skinField
                );
                return true;
              } else { // Otherwise, search by Username
                String uuid = MojangApi.usernameToUUID(playerIdentifier);
                profile = MojangApi.fetchProfile(uuid);
                skin = profile.getSkin();
                if (skin.isPresent()) {
                  downloadAndApplySkinForPlayer(
                    skin.get(),
                    player,
                    playerModel,
                    skinField
                  );
                  return true;
                } else { //If still not found, warn user.
                  Log.warn("Could not find player with that identifier");
                }
              }
            } catch (IOException ex) {
              Log.warn("Could not download skin", ex);
            }
            return false;
          });
        });
        skinBox.getChildren().addAll(new Label("Skin:"), skinField, selectSkin, downloadSkin);

        CheckBox showOuterLayer = new CheckBox("Show second layer");
        showOuterLayer.setSelected(player.showOuterLayer);
        showOuterLayer.selectedProperty().addListener(((observable, oldValue, newValue) -> {
          player.showOuterLayer = newValue;
          scene.rebuildActorBvh();
        }));
        HBox layerBox = new HBox();
        layerBox.setSpacing(10.0);
        layerBox.setAlignment(Pos.CENTER_LEFT);
        layerBox.getChildren().addAll(showOuterLayer);

        controls.getChildren().addAll(modelBox, skinBox, layerBox);
      }

      if (entity instanceof Book || entity instanceof Lectern) {
        Book book;
        if (entity instanceof Lectern) {
          book = ((Lectern) entity).getBook();
        } else {
          book = (Book) entity;
        }

        if (book != null) {
          DoubleAdjuster openingAngle = new DoubleAdjuster();
          openingAngle.setName("Opening angle");
          openingAngle.setTooltip("Modifies the book's opening angle.");
          openingAngle.set(Math.toDegrees(book.getOpenAngle()));
          openingAngle.setRange(0, 180);
          openingAngle.onValueChange(value -> {
            book.setOpenAngle(Math.toRadians(value));
            scene.rebuildActorBvh();
          });
          controls.getChildren().add(openingAngle);

          DoubleAdjuster page1Angle = new DoubleAdjuster();
          page1Angle.setName("Page 1 angle");
          page1Angle.setTooltip("Modifies the book's first visible page's angle.");
          page1Angle.set(Math.toDegrees(book.getPageAngleA()));
          page1Angle.setRange(0, 180);
          page1Angle.onValueChange(value -> {
            book.setPageAngleA(Math.toRadians(value));
            scene.rebuildActorBvh();
          });
          controls.getChildren().add(page1Angle);

          DoubleAdjuster page2Angle = new DoubleAdjuster();
          page2Angle.setName("Page 2 angle");
          page2Angle.setTooltip("Modifies the book's second visible page's angle.");
          page2Angle.set(Math.toDegrees(book.getPageAngleB()));
          page2Angle.setRange(0, 180);
          page2Angle.onValueChange(value -> {
            book.setPageAngleB(Math.toRadians(value));
            scene.rebuildActorBvh();
          });
          controls.getChildren().add(page2Angle);
        }
      }
      else if(entity instanceof BeaconBeam) {
        BeaconBeam beam = (BeaconBeam) entity;
        IntegerAdjuster height = new IntegerAdjuster();
        height.setName("Height");
        height.setTooltip("Modifies the height of the beam. Useful if your scene is taller than the world height.");
        height.set(beam.getHeight());
        height.setRange(1, 512);
        height.onValueChange(value -> {
          beam.setHeight(value);
          scene.rebuildActorBvh();
        });
        controls.getChildren().add(height);

        HBox beamColor = new HBox();
        VBox listControls = new VBox();
        VBox propertyControls = new VBox();

        listControls.setMaxWidth(200);
        beamColor.setPadding(new Insets(10));
        beamColor.setSpacing(15);
        propertyControls.setSpacing(10);

        DoubleAdjuster emittance = new DoubleAdjuster();
        emittance.setName("Emittance");
        emittance.setRange(0, 100);

        DoubleAdjuster specular = new DoubleAdjuster();
        specular.setName("Specular");
        specular.setRange(0, 1);

        DoubleAdjuster ior = new DoubleAdjuster();
        ior.setName("IoR");
        ior.setRange(0, 5);

        DoubleAdjuster perceptualSmoothness = new DoubleAdjuster();
        perceptualSmoothness.setName("Smoothness");
        perceptualSmoothness.setRange(0, 1);

        LuxColorPicker beamColorPicker = new LuxColorPicker();

        ObservableList<Integer> colorHeights = FXCollections.observableArrayList();
        colorHeights.addAll(beam.getMaterials().keySet());
        ListView<Integer> colorHeightList = new ListView<>(colorHeights);
        colorHeightList.setMaxHeight(150.0);
        colorHeightList.getSelectionModel().selectedItemProperty().addListener(
            (observable, oldValue, heightIndex) -> {

              BeaconBeamMaterial beamMat = beam.getMaterials().get(heightIndex);
              emittance.set(beamMat.emittance);
              specular.set(beamMat.specular);
              ior.set(beamMat.ior);
              perceptualSmoothness.set(beamMat.getPerceptualSmoothness());
              beamColorPicker.setColor(ColorUtil.toFx(beamMat.getColorInt()));

              emittance.onValueChange(value -> {
                beamMat.emittance = value.floatValue();
                scene.rebuildActorBvh();
              });
              specular.onValueChange(value -> {
                beamMat.specular = value.floatValue();
                scene.rebuildActorBvh();
              });
              ior.onValueChange(value -> {
                beamMat.ior = value.floatValue();
                scene.rebuildActorBvh();
              });
              perceptualSmoothness.onValueChange(value -> {
                beamMat.setPerceptualSmoothness(value);
                scene.rebuildActorBvh();
              });
            }
        );
        beamColorPicker.colorProperty().addListener(
            (observableColor, oldColorValue, newColorValue) -> {
              Integer index = colorHeightList.getSelectionModel().getSelectedItem();
              if (index != null) {
                beam.getMaterials().get(index).updateColor(ColorUtil.getRGB(ColorUtil.fromFx(newColorValue)));
                scene.rebuildActorBvh();
              }
            }
        );

        HBox listButtons = new HBox();
        listButtons.setPadding(new Insets(10));
        listButtons.setSpacing(15);
        Button deleteButton = new Button("Delete");
        deleteButton.setOnAction(e -> {
          Integer index = colorHeightList.getSelectionModel().getSelectedItem();
          if (index != null && index != 0) { //Prevent removal of the bottom layer
            beam.getMaterials().remove(index);
            colorHeightList.getItems().removeAll(index);
            scene.rebuildActorBvh();
          }
        });
        IntegerTextField layerInput = new IntegerTextField();
        layerInput.setMaxWidth(50);
        Button addButton = new Button("Add");
        addButton.setOnAction(e -> {
          if (!beam.getMaterials().containsKey(layerInput.valueProperty().get())) { //Don't allow duplicate indices
            beam.getMaterials().put(layerInput.valueProperty().get(), new BeaconBeamMaterial(BeaconBeamMaterial.DEFAULT_COLOR));
            colorHeightList.getItems().add(layerInput.valueProperty().get());
            scene.rebuildActorBvh();
          }
        });

        listButtons.getChildren().addAll(deleteButton, layerInput, addButton);
        propertyControls.getChildren().addAll(emittance, specular, perceptualSmoothness, ior, beamColorPicker);
        listControls.getChildren().addAll(new Label("Start Height:"), colorHeightList, listButtons);
        beamColor.getChildren().addAll(listControls, propertyControls);
        controls.getChildren().add(beamColor);
      }

      updatePositionFields(entity);
      posX.valueProperty().addListener((observable, oldValue, newValue) -> {
        withEntity(e -> {
          Vector3 currentPosition = e.getPosition();
          e.setPosition(new Vector3(newValue.doubleValue(), currentPosition.y, currentPosition.z));
        });
        scene.rebuildActorBvh();
      });
      posY.valueProperty().addListener((observable, oldValue, newValue) -> {
        withEntity(e -> {
          Vector3 currentPosition = e.getPosition();
          e.setPosition(new Vector3(currentPosition.x, newValue.doubleValue(), currentPosition.z));
        });
        scene.rebuildActorBvh();
      });
      posZ.valueProperty().addListener((observable, oldValue, newValue) -> {
        withEntity(e -> {
          Vector3 currentPosition = e.getPosition();
          e.setPosition(new Vector3(currentPosition.x, currentPosition.y, newValue.doubleValue()));
        });
        scene.rebuildActorBvh();
      });

      controls.getChildren().add(position);
      position.setVisible(true);

      DoubleAdjuster scale = new DoubleAdjuster();
      scale.setName("Scale");
      scale.setTooltip("Modifies entity scale.");
      scale.set(poseable.getScale());
      scale.setRange(0.1, 10);
      scale.onValueChange(value -> {
        poseable.setScale(value);
        scene.rebuildActorBvh();
      });
      controls.getChildren().add(scale);

      if (poseable.hasHead()) {
        DoubleAdjuster headScale = new DoubleAdjuster();
        headScale.setName("Head scale");
        headScale.setTooltip("Modifies entity head scale.");
        headScale.set(poseable.getHeadScale());
        headScale.setRange(0.1, 10);
        headScale.onValueChange(value -> {
          poseable.setHeadScale(value);
          scene.rebuildActorBvh();
        });
        controls.getChildren().add(headScale);
      }

      String[] partNames = poseable.partNames();
      ChoiceBox<String> partList = new ChoiceBox<>();
      partList.setTooltip(new Tooltip("Select the part of the entity to adjust."));
      partList.getItems().setAll(poseable.partNames());

      HBox poseBox = new HBox();
      poseBox.setSpacing(10.0);
      poseBox.setAlignment(Pos.CENTER_LEFT);
      poseBox.getChildren().addAll(new Label("Pose part"), partList);
      if (partNames.length > 1) {
        controls.getChildren().add(poseBox);
      }

      AngleAdjuster yaw = new AngleAdjuster();
      yaw.setTooltip("Modifies yaw of currently selected entity part.");
      yaw.setName("yaw");

      AngleAdjuster pitch = new AngleAdjuster();
      pitch.setTooltip("Modifies pitch of currently selected entity part.");
      pitch.setName("pitch");

      AngleAdjuster roll = new AngleAdjuster();
      roll.setTooltip("Modifies roll of currently selected entity part.");
      roll.setName("roll");

      partList.getSelectionModel().selectedItemProperty().addListener(
          (observable, oldValue, part) ->
              withPose(entity, part, partPose -> {
                    pitch.set(Math.toDegrees(partPose.get(0).asDouble(0)));
                    yaw.set(Math.toDegrees(partPose.get(1).asDouble(0)));
                    roll.set(Math.toDegrees(partPose.get(2).asDouble(0)));
                  }
              ));

      partList.getSelectionModel().selectFirst(); // Updates the pose parameters.

      pitch.onValueChange(value -> {
        withPose(entity, partList.getValue(), partPose -> {
          partPose.set(0, Json.of(Math.toRadians(value)));
        });
        scene.rebuildActorBvh();
      });
      yaw.onValueChange(value -> {
        withPose(entity, partList.getValue(), partPose -> {
          partPose.set(1, Json.of(Math.toRadians(value)));
        });
        scene.rebuildActorBvh();
      });
      roll.onValueChange(value -> {
        withPose(entity, partList.getValue(), partPose -> {
          partPose.set(2, Json.of(Math.toRadians(value)));
        });
        scene.rebuildActorBvh();
      });

      if (partNames.length > 0) {
        controls.getChildren().addAll(pitch, yaw, roll);
      }
    }

    if (entity instanceof Geared) {
      Geared geared = (Geared) entity;
      controls.getChildren().addAll(new Label("Gear:"));
      for (String slot : geared.gearSlots()) {
        HBox slotBox = new HBox();
        slotBox.setSpacing(10.0);
        slotBox.setAlignment(Pos.BASELINE_LEFT);
        TextField gearField = new TextField();
        gearField.setOnAction(event -> {
          JsonObject gear = new JsonObject();
          if (!gearField.getText().trim().isEmpty()) {
            gear.add("id", gearField.getText());
          }
          geared.getGear().set(slot, gear);
          scene.rebuildActorBvh();
        });
        gearField.setText(geared.getGear(slot).get("id").stringValue(""));
        slotBox.getChildren().addAll(new Label(slot + ":"), gearField);
        controls.getChildren().add(slotBox);
      }
    }
  }

  @Override
  public void initialize(URL location, ResourceBundle resources) {
    add.setTooltip(new Tooltip("Add a player at the target position."));
    add.setOnAction(e -> {
      Collection<Entity> entities = scene.getActors();
      Set<String> ids = new HashSet<>();
      for (Entity entity : entities) {
        if (entity instanceof PlayerEntity) {
          ids.add(((PlayerEntity) entity).uuid);
        }
      }
      // Pick a new UUID for the new entity.
      long id = System.currentTimeMillis();
      while (ids.contains(String.format("%016X%016X", 0, id))) {
        id += 1;
      }
      Vector3 position = scene.getTargetPosition();
      if (position == null) {
        position = new Vector3(scene.camera().getPosition());
      }
      PlayerEntity player = new PlayerEntity(String.format("%016X%016X", 0, id), position);
      withEntity(selected -> {
        if (selected instanceof PlayerEntity) {
          player.skin = ((PlayerEntity) selected).skin;
          player.model = ((PlayerEntity) selected).model;
        }
      });
      player.randomPoseAndLook();
      scene.addPlayer(player);
      EntityData data = new EntityData(player, scene);
      entityTable.getItems().add(data);
      entityTable.getSelectionModel().select(data);
    });
    delete.setTooltip(new Tooltip("Delete the selected entity."));
    delete.setOnAction(e -> withEntity(entity -> {
      scene.removeEntity(entity);
      update(scene);
    }));
    // TODO: remove or update the pose editing dialog.
    /*entityTable.setRowFactory(tbl -> {
      TableRow<PlayerData> row = new TableRow<>();
      row.setOnMouseClicked(e -> {
        if (e.getClickCount() == 2 && !row.isEmpty()) {
          e.consume();
          try {
            Poser poser = new Poser(row.getItem());
            poser.show();
          } catch (IOException e1) {
            Log.warn("Could not open player poser window.", e1);
          }
        }
      });
      return row;
    });*/
    cameraToEntity.setTooltip(new Tooltip("Move the camera to the location of the selected entity."));
    cameraToEntity.setOnAction(e -> withEntity(player -> scene.camera().moveToPlayer(player)));
    entityToCamera.setTooltip(new Tooltip("Move the selected entity to the location of the camera."));
    entityToCamera.setOnAction(e -> withEntity(entity -> {
      entity.setPosition(scene.camera().getPosition());
      updatePositionFields(entity);
      scene.rebuildActorBvh();
    }));
    entityToTarget.setTooltip(new Tooltip("Move the selected entity to the current target."));
    entityToTarget.setOnAction(e -> withEntity(player -> {
      Vector3 target = scene.getTargetPosition();
      if (target != null) {
        player.position.set(target);
        updatePositionFields(player);
        scene.rebuildActorBvh();
      }
    }));
    faceCamera.setTooltip(new Tooltip("Makes the selected player look at the camera."));
    faceCamera.setOnAction(e -> withEntity(entity -> {
      if (entity instanceof Poseable) {
        Poseable player = (Poseable) entity;
        player.lookAt(scene.camera().getPosition());
        scene.rebuildActorBvh();
      }
    }));
    faceTarget.setTooltip(new Tooltip("Makes the selected player look at the current view target."));
    faceTarget.setOnAction(e -> withEntity(entity -> {
      Vector3 target = scene.getTargetPosition();
      if (target != null && entity instanceof Poseable) {
        Poseable player = (Poseable) entity;
        player.lookAt(target);
        scene.rebuildActorBvh();
      }
    }));
    entityTable.getSelectionModel().selectedItemProperty()
        .addListener((observable, oldValue, entityData) -> {
          if (entityData != null) {
            updateEntity(entityData.entity);
          }
        });
    nameCol.setCellValueFactory(data -> new ReadOnlyStringWrapper(data.getValue().name));
    kindCol.setCellValueFactory(data -> new ReadOnlyStringWrapper(data.getValue().getKind()));
  }

  private void withEntity(Consumer<Entity> consumer) {
    EntityData player = entityTable.getSelectionModel().getSelectedItem();
    if (player != null) {
      consumer.accept(player.entity);
    }
  }

  private void withPose(Entity entity, String part, Consumer<JsonArray> consumer) {
    if (entity instanceof Poseable && part != null && !part.isEmpty()) {
      Poseable poseable = (Poseable) entity;
      JsonObject poseObject = poseable.getPose();
      if (poseObject == null) {
        return;
      }

      JsonArray pose = poseObject.get(part).array();
      if (pose.size() < 3) {
        // Set default pose to [0, 0, 0].
        pose = new JsonArray(3);
        pose.add(0);
        pose.add(0);
        pose.add(0);
        poseObject.set(part, pose);
      }
      consumer.accept(pose);
    }
  }

  private void updatePositionFields(Entity entity) {
    posX.valueProperty().set(entity.position.x);
    posY.valueProperty().set(entity.position.y);
    posZ.valueProperty().set(entity.position.z);
  }

  @Override
  public void setController(RenderControlsFxController controller) {
    scene = controller.getRenderController().getSceneManager().getScene();
  }

  private void downloadAndApplySkinForPlayer(
    MinecraftSkin skin,
    PlayerEntity player,
    ChoiceBox<PlayerModel> playerModelSelector,
    TextField skinField
  ) throws IOException {
    if (skin != null) {
      String filePath = MojangApi.downloadSkin(skin.getSkinUrl()).getAbsolutePath();
      player.setTexture(filePath);
      playerModelSelector.getSelectionModel().select(skin.getPlayerModel());
      skinField.setText(filePath);
      Log.info("Successfully set skin");
      scene.rebuildActorBvh();
    }
  }
}<|MERGE_RESOLUTION|>--- conflicted
+++ resolved
@@ -119,15 +119,14 @@
     }
   }
 
-<<<<<<< HEAD
   @FXML private TableView<EntityData> entityTable;
   @FXML private TableColumn<EntityData, String> nameCol;
   @FXML private TableColumn<EntityData, String> kindCol;
   @FXML private Button delete;
   @FXML private Button add;
-  @FXML private Button cameraToPlayer;
-  @FXML private Button playerToCamera;
-  @FXML private Button playerToTarget;
+  @FXML private Button cameraToEntity;
+  @FXML private Button entityToCamera;
+  @FXML private Button entityToTarget;
   @FXML private Button faceCamera;
   @FXML private Button faceTarget;
   @FXML private GridPane position;
@@ -135,30 +134,6 @@
   @FXML private DoubleTextField posY;
   @FXML private DoubleTextField posZ;
   @FXML private VBox controls;
-=======
-  @FXML
-  private TableView<EntityData> entityTable;
-  @FXML
-  private TableColumn<EntityData, String> nameCol;
-  @FXML
-  private TableColumn<EntityData, String> kindCol;
-  @FXML
-  private Button delete;
-  @FXML
-  private Button add;
-  @FXML
-  private Button cameraToEntity;
-  @FXML
-  private Button entityToCamera;
-  @FXML
-  private Button entityToTarget;
-  @FXML
-  private Button faceCamera;
-  @FXML
-  private Button faceTarget;
-  @FXML
-  private VBox controls;
->>>>>>> b9f40198
 
   public EntitiesTab() throws IOException {
     FXMLLoader loader = new FXMLLoader(getClass().getResource("EntitiesTab.fxml"));
