/* Copyright (c) 2016 Jesper Öqvist <jesper@llbit.se>
 *
 * This file is part of Chunky.
 *
 * Chunky is free software: you can redistribute it and/or modify
 * it under the terms of the GNU General Public License as published by
 * the Free Software Foundation, either version 3 of the License, or
 * (at your option) any later version.
 *
 * Chunky is distributed in the hope that it will be useful,
 * but WITHOUT ANY WARRANTY; without even the implied warranty of
 * MERCHANTABILITY or FITNESS FOR A PARTICULAR PURPOSE.  See the
 * GNU General Public License for more details.
 * You should have received a copy of the GNU General Public License
 * along with Chunky.  If not, see <http://www.gnu.org/licenses/>.
 */
package se.llbit.chunky.ui.render.tabs;

<<<<<<< HEAD
import java.io.IOException;
import java.net.URL;
import java.util.*;
import java.util.function.Consumer;

=======
>>>>>>> e4645313
import javafx.beans.property.ReadOnlyStringWrapper;
import javafx.fxml.FXML;
import javafx.fxml.FXMLLoader;
import javafx.fxml.Initializable;
import javafx.geometry.Pos;
import javafx.scene.control.*;
<<<<<<< HEAD
import javafx.scene.layout.*;
import se.llbit.chunky.entity.*;
import se.llbit.chunky.renderer.scene.Scene;
import se.llbit.chunky.ui.DoubleTextField;
import se.llbit.chunky.ui.dialogs.AddEntityDialog;
import se.llbit.chunky.ui.elements.AngleAdjuster;
import se.llbit.chunky.ui.DoubleAdjuster;
import se.llbit.chunky.ui.render.RenderControlsTab;
=======
import javafx.scene.layout.GridPane;
import javafx.scene.layout.HBox;
import javafx.scene.layout.VBox;
import javafx.stage.FileChooser;
import se.llbit.chunky.entity.*;
import se.llbit.chunky.renderer.scene.PlayerModel;
import se.llbit.chunky.renderer.scene.Scene;
import se.llbit.chunky.ui.DoubleAdjuster;
import se.llbit.chunky.ui.DoubleTextField;
import se.llbit.chunky.ui.IntegerAdjuster;
import se.llbit.chunky.ui.IntegerTextField;
import se.llbit.chunky.ui.controller.RenderControlsFxController;
import se.llbit.chunky.ui.dialogs.ValidatingTextInputDialog;
import se.llbit.chunky.ui.elements.AngleAdjuster;
import se.llbit.chunky.ui.render.RenderControlsTab;
import se.llbit.chunky.world.material.BeaconBeamMaterial;
import se.llbit.chunky.world.material.DyedTextureMaterial;
import se.llbit.fx.LuxColorPicker;
import se.llbit.fxutil.Dialogs;
>>>>>>> e4645313
import se.llbit.json.Json;
import se.llbit.json.JsonArray;
import se.llbit.json.JsonObject;
import se.llbit.math.Vector3;
import se.llbit.nbt.CompoundTag;
import se.llbit.util.mojangapi.MinecraftProfile;

<<<<<<< HEAD
public class EntitiesTab extends RenderControlsTab implements Initializable {
  public static final Map<String, EntitiesTab.EntityType<?>> entityTypes = new HashMap<>();
=======
import java.io.File;
import java.io.IOException;
import java.net.URL;
import java.util.Collection;
import java.util.HashMap;
import java.util.HashSet;
import java.util.Map;
import java.util.Optional;
import java.util.ResourceBundle;
import java.util.Set;
import java.util.function.Consumer;

public class EntitiesTab extends ScrollPane implements RenderControlsTab, Initializable {
  private static final Map<String, EntitiesTab.EntityType<?>> entityTypes = new HashMap<>();
>>>>>>> e4645313

  static {
    entityTypes.put("Player", (position, scene) -> {
      Collection<Entity> entities = scene.getActors();
      Set<String> ids = new HashSet<>();
      for (Entity entity : entities) {
        if (entity instanceof PlayerEntity) {
          ids.add(((PlayerEntity) entity).uuid);
        }
      }
      // Pick a new UUID for the new entity.
      long id = System.currentTimeMillis();
      while (ids.contains(String.format("%016X%016X", 0, id))) {
        id += 1;
      }
      PlayerEntity player = new PlayerEntity(String.format("%016X%016X", 0, id), position);
      player.randomPoseAndLook();
      return player;
    });
    entityTypes.put("Armor stand", (position, scene) -> new ArmorStand(position, new CompoundTag()));
    entityTypes.put("Lectern", (position, scene) -> new Lectern(position, "north", true));
    entityTypes.put("Book", (position, scene) -> new Book(position, Math.PI - Math.PI / 16, Math.toRadians(30), Math.toRadians(180 - 30)));
    entityTypes.put("Beacon beam", (position, scene) -> new BeaconBeam(position));
<<<<<<< HEAD
    entityTypes.put("Sphere", (position, scene) -> new SphereEntity(position, 0.5));
=======
    entityTypes.put("Sheep", (position, scene) -> new SheepEntity(position, new CompoundTag()));
    entityTypes.put("Cow", (position, scene) -> new CowEntity(position, new CompoundTag()));
    entityTypes.put("Chicken", (position, scene) -> new ChickenEntity(position, new CompoundTag()));
    entityTypes.put("Pig", (position, scene) -> new PigEntity(position, new CompoundTag()));
    entityTypes.put("Mooshroom", (position, scene) -> new MooshroomEntity(position, new CompoundTag()));
    entityTypes.put("Squid", (position, scene) -> new SquidEntity(position, new CompoundTag()));
>>>>>>> e4645313
  }

  public enum EntityPlacement {
    TARGET("Preview target position"),
    CAMERA("Camera position"),
    POSITION("Specific position");

    private final String name;

    EntityPlacement(String name) {
      this.name = name;
    }

    @Override
    public String toString() {
      return name;
    }
  }

  public interface EntityType<T extends Entity> {
    T createInstance(Vector3 position, Scene scene);
  }

  public static class EntityData {

    public final Entity entity;
    public final String name;
    private String kind;

    public EntityData(Entity entity, Scene scene) {
      this.entity = entity;

      if (entity instanceof PlayerEntity) {
        MinecraftProfile profile = scene.getPlayerProfile((PlayerEntity) entity);
        name = profile != null && profile.name != null ? profile.name : "Unknown";
        kind = "Player";
      } else {
        if (entity instanceof ArmorStand) {
          kind = "Armor stand";
        } else {
          kind = entity.getClass().getSimpleName();
        }
        name = "entity";
      }
    }

    @Override
    public String toString() {
      return "" + entity;
    }

    @Override
    public int hashCode() {
      return entity.hashCode();
    }

    @Override
    public boolean equals(Object obj) {
      // Identity comparison is used to ensure that the table in the
      // entities tab is properly updated after rebuilding the scene.
      if (obj instanceof EntityData) {
        return ((EntityData) obj).entity == entity;
      }
      return false;
    }

    public String getKind() {
      return kind;
    }
  }

  @FXML private TableView<EntityData> entityTable;
  @FXML private TableColumn<EntityData, String> nameCol;
  @FXML private TableColumn<EntityData, String> kindCol;
  @FXML private Button delete;
  @FXML private Button add;
  @FXML private Button clear;
  @FXML private Button cameraToEntity;
  @FXML private Button entityToCamera;
  @FXML private Button entityToTarget;
  @FXML private Button faceCamera;
  @FXML private Button faceTarget;
  @FXML private GridPane position;
  @FXML private DoubleTextField posX;
  @FXML private DoubleTextField posY;
  @FXML private DoubleTextField posZ;
  @FXML private VBox controls;

  private final AddEntityDialog addEntityDialog = new AddEntityDialog();

  public EntitiesTab() throws IOException {
    FXMLLoader loader = new FXMLLoader(getClass().getResource("EntitiesTab.fxml"));
    loader.setRoot(this);
    loader.setController(this);
    loader.load();
  }

  @Override
  public void update(Scene scene) {
    // TODO: it might be better to always just rebuild the whole table.
    Collection<EntityData> missing = new HashSet<>(entityTable.getItems());
    for (Entity entity : scene.getActors()) {
      EntityData data = new EntityData(entity, scene);
      if (!entityTable.getItems().contains(data)) {
        entityTable.getItems().add(data);
      }
      missing.remove(data);
    }
    for (Entity entity : scene.getEntities()) {
      EntityData data = new EntityData(entity, scene);
      if (!entityTable.getItems().contains(data)) {
        entityTable.getItems().add(data);
      }
      missing.remove(data);
    }
    entityTable.getItems().removeAll(missing);
  }

  @Override
  public String getTabTitle() {
    return "Entities";
  }

  @Override
  public VBox getTabContent() {
    return this;
  }

  private void updateEntity(Entity entity) {
    controls.getChildren().clear();
<<<<<<< HEAD

    updatePositionFields(entity);
    posX.valueProperty().addListener((observable, oldValue, newValue) -> {
      withEntity(e -> {
        Vector3 currentPosition = e.getPosition();
        e.setPosition(new Vector3(newValue.doubleValue(), currentPosition.y, currentPosition.z));
      });
      scene.rebuildBvh();
      scene.rebuildActorBvh();
    });
    posY.valueProperty().addListener((observable, oldValue, newValue) -> {
      withEntity(e -> {
        Vector3 currentPosition = e.getPosition();
        e.setPosition(new Vector3(currentPosition.x, newValue.doubleValue(), currentPosition.z));
      });
      scene.rebuildBvh();
      scene.rebuildActorBvh();
    });
    posZ.valueProperty().addListener((observable, oldValue, newValue) -> {
      withEntity(e -> {
        Vector3 currentPosition = e.getPosition();
        e.setPosition(new Vector3(currentPosition.x, currentPosition.y, newValue.doubleValue()));
      });
      scene.rebuildBvh();
      scene.rebuildActorBvh();
    });

    controls.getChildren().add(position);
    position.setVisible(true);

    controls.getChildren().add(new Separator());

    controls.getChildren().add(entity.getControls(this));
=======
    if (entity instanceof Poseable) {
      Poseable poseable = (Poseable) entity;
      if (entity instanceof PlayerEntity) {
        PlayerEntity player = (PlayerEntity) entity;
        ChoiceBox<PlayerModel> playerModel = new ChoiceBox<>();
        playerModel.getSelectionModel().select(((PlayerEntity) entity).model);
        playerModel.getItems().addAll(PlayerModel.values());
        playerModel.getSelectionModel().selectedItemProperty().addListener(
            (observable, oldValue, newValue) -> {
              player.model = newValue;
              scene.rebuildActorBvh();
            });
        HBox modelBox = new HBox();
        modelBox.setSpacing(10.0);
        modelBox.setAlignment(Pos.CENTER_LEFT);
        modelBox.getChildren().addAll(new Label("Player model:"), playerModel);

        HBox skinBox = new HBox();
        skinBox.setSpacing(10.0);
        skinBox.setAlignment(Pos.CENTER_LEFT);
        TextField skinField = new TextField();
        skinField.setText(((PlayerEntity) entity).skin);
        Button selectSkin = new Button("Select skin...");
        selectSkin.setOnAction(e -> {
          FileChooser fileChooser = new FileChooser();
          fileChooser.setTitle("Load Skin");
          fileChooser
              .getExtensionFilters()
              .add(new FileChooser.ExtensionFilter("Minecraft skin", "*.png"));
          File skinFile = fileChooser.showOpenDialog(getScene().getWindow());
          if (skinFile != null) {
            player.setTexture(skinFile.getAbsolutePath());
            skinField.setText(skinFile.getAbsolutePath());
            scene.rebuildActorBvh();
          }
        });
        Button downloadSkin = new Button("Download skin...");
        downloadSkin.setOnAction(e -> {
          TextInputDialog playerIdentifierInput = new ValidatingTextInputDialog(input -> input != null && !input.isEmpty());
          playerIdentifierInput.setTitle("Input player identifier");
          playerIdentifierInput.setHeaderText("Please enter the UUID or name of the player.");
          playerIdentifierInput.setContentText("UUID / player name:");
          Dialogs.setupDialogDesign(playerIdentifierInput, getScene());
          playerIdentifierInput.showAndWait().map(playerIdentifier -> {
            try {
              // TODO: refactor this (deduplicate code, check UUID format, trim input, better error handling)
              MinecraftProfile profile = MojangApi.fetchProfile(playerIdentifier); //Search by uuid
              Optional<MinecraftSkin> skin = profile.getSkin();
              if (skin.isPresent()) { // If it found a skin, pass it back to caller
                downloadAndApplySkinForPlayer(
                  skin.get(),
                  player,
                  playerModel,
                  skinField
                );
                return true;
              } else { // Otherwise, search by Username
                String uuid = MojangApi.usernameToUUID(playerIdentifier);
                profile = MojangApi.fetchProfile(uuid);
                skin = profile.getSkin();
                if (skin.isPresent()) {
                  downloadAndApplySkinForPlayer(
                    skin.get(),
                    player,
                    playerModel,
                    skinField
                  );
                  return true;
                } else { //If still not found, warn user.
                  Log.warn("Could not find player with that identifier");
                }
              }
            } catch (IOException ex) {
              Log.warn("Could not download skin", ex);
            }
            return false;
          });
        });
        skinBox.getChildren().addAll(new Label("Skin:"), skinField, selectSkin, downloadSkin);

        CheckBox showOuterLayer = new CheckBox("Show second layer");
        showOuterLayer.setSelected(player.showOuterLayer);
        showOuterLayer.selectedProperty().addListener(((observable, oldValue, newValue) -> {
          player.showOuterLayer = newValue;
          scene.rebuildActorBvh();
        }));
        HBox layerBox = new HBox();
        layerBox.setSpacing(10.0);
        layerBox.setAlignment(Pos.CENTER_LEFT);
        layerBox.getChildren().addAll(showOuterLayer);

        controls.getChildren().addAll(modelBox, skinBox, layerBox);
      }
      else if (entity instanceof Book || entity instanceof Lectern) {
        Book book;
        if (entity instanceof Lectern) {
          book = ((Lectern) entity).getBook();
        } else {
          book = (Book) entity;
        }

        if (book != null) {
          DoubleAdjuster openingAngle = new DoubleAdjuster();
          openingAngle.setName("Opening angle");
          openingAngle.setTooltip("Modifies the book's opening angle.");
          openingAngle.set(Math.toDegrees(book.getOpenAngle()));
          openingAngle.setRange(0, 180);
          openingAngle.onValueChange(value -> {
            book.setOpenAngle(Math.toRadians(value));
            scene.rebuildActorBvh();
          });
          controls.getChildren().add(openingAngle);

          DoubleAdjuster page1Angle = new DoubleAdjuster();
          page1Angle.setName("Page 1 angle");
          page1Angle.setTooltip("Modifies the book's first visible page's angle.");
          page1Angle.set(Math.toDegrees(book.getPageAngleA()));
          page1Angle.setRange(0, 180);
          page1Angle.onValueChange(value -> {
            book.setPageAngleA(Math.toRadians(value));
            scene.rebuildActorBvh();
          });
          controls.getChildren().add(page1Angle);

          DoubleAdjuster page2Angle = new DoubleAdjuster();
          page2Angle.setName("Page 2 angle");
          page2Angle.setTooltip("Modifies the book's second visible page's angle.");
          page2Angle.set(Math.toDegrees(book.getPageAngleB()));
          page2Angle.setRange(0, 180);
          page2Angle.onValueChange(value -> {
            book.setPageAngleB(Math.toRadians(value));
            scene.rebuildActorBvh();
          });
          controls.getChildren().add(page2Angle);
        }
      }
      else if (entity instanceof BeaconBeam) {
        BeaconBeam beam = (BeaconBeam) entity;
        IntegerAdjuster height = new IntegerAdjuster();
        height.setName("Height");
        height.setTooltip("Modifies the height of the beam. Useful if your scene is taller than the world height.");
        height.set(beam.getHeight());
        height.setRange(1, 512);
        height.onValueChange(value -> {
          beam.setHeight(value);
          scene.rebuildActorBvh();
        });
        controls.getChildren().add(height);

        HBox beamColor = new HBox();
        VBox listControls = new VBox();
        VBox propertyControls = new VBox();

        listControls.setMaxWidth(200);
        beamColor.setPadding(new Insets(10));
        beamColor.setSpacing(15);
        propertyControls.setSpacing(10);

        DoubleAdjuster emittance = new DoubleAdjuster();
        emittance.setName("Emittance");
        emittance.setRange(0, 100);

        DoubleAdjuster specular = new DoubleAdjuster();
        specular.setName("Specular");
        specular.setRange(0, 1);

        DoubleAdjuster ior = new DoubleAdjuster();
        ior.setName("IoR");
        ior.setRange(0, 5);

        DoubleAdjuster perceptualSmoothness = new DoubleAdjuster();
        perceptualSmoothness.setName("Smoothness");
        perceptualSmoothness.setRange(0, 1);

        DoubleAdjuster metalness = new DoubleAdjuster();
        metalness.setName("Metalness");
        metalness.setRange(0, 1);

        LuxColorPicker beamColorPicker = new LuxColorPicker();

        ObservableList<Integer> colorHeights = FXCollections.observableArrayList();
        colorHeights.addAll(beam.getMaterials().keySet());
        ListView<Integer> colorHeightList = new ListView<>(colorHeights);
        colorHeightList.setMaxHeight(150.0);
        colorHeightList.getSelectionModel().selectedItemProperty().addListener(
            (observable, oldValue, heightIndex) -> {

              BeaconBeamMaterial beamMat = beam.getMaterials().get(heightIndex);
              emittance.set(beamMat.emittance);
              specular.set(beamMat.specular);
              ior.set(beamMat.ior);
              perceptualSmoothness.set(beamMat.getPerceptualSmoothness());
              metalness.set(beamMat.metalness);
              beamColorPicker.setColor(ColorUtil.toFx(beamMat.getColorInt()));

              emittance.onValueChange(value -> {
                beamMat.emittance = value.floatValue();
                scene.rebuildActorBvh();
              });
              specular.onValueChange(value -> {
                beamMat.specular = value.floatValue();
                scene.rebuildActorBvh();
              });
              ior.onValueChange(value -> {
                beamMat.ior = value.floatValue();
                scene.rebuildActorBvh();
              });
              perceptualSmoothness.onValueChange(value -> {
                beamMat.setPerceptualSmoothness(value);
                scene.rebuildActorBvh();
              });
              metalness.onValueChange(value -> {
                beamMat.metalness = value.floatValue();
                scene.rebuildActorBvh();
              });
            }
        );
        beamColorPicker.colorProperty().addListener(
            (observableColor, oldColorValue, newColorValue) -> {
              Integer index = colorHeightList.getSelectionModel().getSelectedItem();
              if (index != null) {
                beam.getMaterials().get(index).updateColor(ColorUtil.getRGB(ColorUtil.fromFx(newColorValue)));
                scene.rebuildActorBvh();
              }
            }
        );

        HBox listButtons = new HBox();
        listButtons.setPadding(new Insets(10));
        listButtons.setSpacing(15);
        Button deleteButton = new Button("Delete");
        deleteButton.setOnAction(e -> {
          Integer index = colorHeightList.getSelectionModel().getSelectedItem();
          if (index != null && index != 0) { //Prevent removal of the bottom layer
            beam.getMaterials().remove(index);
            colorHeightList.getItems().removeAll(index);
            scene.rebuildActorBvh();
          }
        });
        IntegerTextField layerInput = new IntegerTextField();
        layerInput.setMaxWidth(50);
        Button addButton = new Button("Add");
        addButton.setOnAction(e -> {
          if (!beam.getMaterials().containsKey(layerInput.valueProperty().get())) { //Don't allow duplicate indices
            beam.getMaterials().put(layerInput.valueProperty().get(), new BeaconBeamMaterial(BeaconBeamMaterial.DEFAULT_COLOR));
            colorHeightList.getItems().add(layerInput.valueProperty().get());
            scene.rebuildActorBvh();
          }
        });

        listButtons.getChildren().addAll(deleteButton, layerInput, addButton);
        propertyControls.getChildren().addAll(emittance, specular, perceptualSmoothness, ior, metalness, beamColorPicker);
        listControls.getChildren().addAll(new Label("Start Height:"), colorHeightList, listButtons);
        beamColor.getChildren().addAll(listControls, propertyControls);
        controls.getChildren().add(beamColor);
      }
      else if (entity instanceof SheepEntity) {
        SheepEntity sheep = (SheepEntity) entity;
        CheckBox showOuterLayer = new CheckBox("Is Sheared?");
        showOuterLayer.setPadding(new Insets(10));
        showOuterLayer.setSelected(sheep.sheared);
        showOuterLayer.selectedProperty().addListener(((observable, oldValue, newValue) -> {
          sheep.sheared = newValue;
          scene.rebuildActorBvh();
        }));
        HBox layerBox = new HBox();
        layerBox.setSpacing(10.0);
        layerBox.setAlignment(Pos.CENTER_LEFT);
        layerBox.getChildren().addAll(showOuterLayer);

        controls.getChildren().addAll(layerBox);
      }
>>>>>>> e4645313

    controls.getChildren().add(new Separator());

    if (entity instanceof Poseable) {
      Poseable poseable = (Poseable) entity;

      DoubleAdjuster scale = new DoubleAdjuster();
      scale.setName("Scale");
      scale.setTooltip("Modifies entity scale.");
      scale.set(poseable.getScale());
      scale.setRange(0.1, 10);
      scale.onValueChange(value -> {
        poseable.setScale(value);
        scene.rebuildActorBvh();
      });
      controls.getChildren().add(scale);

      if (poseable.hasHead()) {
        DoubleAdjuster headScale = new DoubleAdjuster();
        headScale.setName("Head scale");
        headScale.setTooltip("Modifies entity head scale.");
        headScale.set(poseable.getHeadScale());
        headScale.setRange(0.1, 10);
        headScale.onValueChange(value -> {
          poseable.setHeadScale(value);
          scene.rebuildActorBvh();
        });
        controls.getChildren().add(headScale);
      }

      String[] partNames = poseable.partNames();
      ChoiceBox<String> partList = new ChoiceBox<>();
      partList.setTooltip(new Tooltip("Select the part of the entity to adjust."));
      partList.getItems().setAll(poseable.partNames());

      HBox poseBox = new HBox();
      poseBox.setSpacing(10.0);
      poseBox.setAlignment(Pos.CENTER_LEFT);
      poseBox.getChildren().addAll(new Label("Pose part"), partList);
      if (partNames.length > 1) {
        controls.getChildren().add(poseBox);
      }

      AngleAdjuster yaw = new AngleAdjuster();
      yaw.setTooltip("Modifies yaw of currently selected entity part.");
      yaw.setName("yaw");

      AngleAdjuster pitch = new AngleAdjuster();
      pitch.setTooltip("Modifies pitch of currently selected entity part.");
      pitch.setName("pitch");

      AngleAdjuster roll = new AngleAdjuster();
      roll.setTooltip("Modifies roll of currently selected entity part.");
      roll.setName("roll");

      partList.getSelectionModel().selectedItemProperty().addListener(
          (observable, oldValue, part) ->
              withPose(entity, part, partPose -> {
                    pitch.set(Math.toDegrees(partPose.get(0).asDouble(0)));
                    yaw.set(Math.toDegrees(partPose.get(1).asDouble(0)));
                    roll.set(Math.toDegrees(partPose.get(2).asDouble(0)));
                  }
              ));

      partList.getSelectionModel().selectFirst(); // Updates the pose parameters.

      pitch.onValueChange(value -> {
        withPose(entity, partList.getValue(), partPose -> {
          partPose.set(0, Json.of(Math.toRadians(value)));
        });
        scene.rebuildActorBvh();
      });
      yaw.onValueChange(value -> {
        withPose(entity, partList.getValue(), partPose -> {
          partPose.set(1, Json.of(Math.toRadians(value)));
        });
        scene.rebuildActorBvh();
      });
      roll.onValueChange(value -> {
        withPose(entity, partList.getValue(), partPose -> {
          partPose.set(2, Json.of(Math.toRadians(value)));
        });
        scene.rebuildActorBvh();
      });

      if (partNames.length > 0) {
        controls.getChildren().addAll(pitch, yaw, roll);
      }
    }

    controls.getChildren().add(new Separator());

    if (entity instanceof Geared) {
      Geared geared = (Geared) entity;
      controls.getChildren().addAll(new Label("Gear:"));
      for (String slot : geared.gearSlots()) {
        HBox slotBox = new HBox();
        slotBox.setSpacing(10.0);
        slotBox.setAlignment(Pos.BASELINE_LEFT);
        TextField gearField = new TextField();
        gearField.setOnAction(event -> {
          JsonObject gear = new JsonObject();
          if (!gearField.getText().trim().isEmpty()) {
            gear.add("id", gearField.getText());
          }
          geared.getGear().set(slot, gear);
          scene.rebuildActorBvh();
        });
        gearField.setText(geared.getGear(slot).get("id").stringValue(""));
        slotBox.getChildren().addAll(new Label(slot + ":"), gearField);
        // Hide these fields to avoid user confusion because they do not actually work.
        if (slot.equals("leftHand") || slot.equals("rightHand")) {
          slotBox.setVisible(false);
          slotBox.setManaged(false);
        }
        controls.getChildren().add(slotBox);
      }
    }

    if (entity instanceof Variant) {
      Variant variant = (Variant) entity;

      HBox variantHBox = new HBox();
      variantHBox.setSpacing(10.0);

      ComboBox<String> variantBox = new ComboBox<>();
      variantBox.getItems().addAll(variant.variants());
      variantBox.setValue(variant.getVariant());
      variantBox.valueProperty().addListener(((observable, oldValue, newValue) -> {
        variant.setVariant(newValue);
        scene.rebuildActorBvh();
      }));

      variantHBox.getChildren().addAll(new Label("Variant:"), variantBox);
      controls.getChildren().addAll(variantHBox);

      if (entity instanceof MooshroomEntity) {
        MooshroomEntity mooshroom = (MooshroomEntity) entity;
        CheckBox showMushrooms = new CheckBox("Show Mushrooms?");
        showMushrooms.setPadding(new Insets(10));
        showMushrooms.setSelected(mooshroom.showMushrooms);
        showMushrooms.selectedProperty().addListener(((observable, oldValue, newValue) -> {
          mooshroom.showMushrooms = newValue;
          scene.rebuildActorBvh();
        }));
        HBox mushroomBox = new HBox();
        mushroomBox.setSpacing(10.0);
        mushroomBox.setAlignment(Pos.CENTER_LEFT);
        mushroomBox.getChildren().addAll(showMushrooms);

        controls.getChildren().addAll(mushroomBox);
      }
    }

    if (entity instanceof Dyeable) {
      Dyeable dyedEntity = (Dyeable) entity;

      HBox colorBox = new HBox();
      VBox propertyControls = new VBox();

      colorBox.setPadding(new Insets(10));
      colorBox.setSpacing(15);
      propertyControls.setSpacing(10);

      DoubleAdjuster emittance = new DoubleAdjuster();
      emittance.setName("Emittance");
      emittance.setRange(0, 100);

      DoubleAdjuster specular = new DoubleAdjuster();
      specular.setName("Specular");
      specular.setRange(0, 1);

      DoubleAdjuster ior = new DoubleAdjuster();
      ior.setName("IoR");
      ior.setRange(0, 5);

      DoubleAdjuster perceptualSmoothness = new DoubleAdjuster();
      perceptualSmoothness.setName("Smoothness");
      perceptualSmoothness.setRange(0, 1);

      DoubleAdjuster metalness = new DoubleAdjuster();
      metalness.setName("Metalness");
      metalness.setRange(0, 1);

      LuxColorPicker sheepColorPicker = new LuxColorPicker();

      DyedTextureMaterial material = dyedEntity.getMaterial();
      emittance.set(material.emittance);
      specular.set(material.specular);
      ior.set(material.ior);
      perceptualSmoothness.set(material.getPerceptualSmoothness());
      metalness.set(material.metalness);
      sheepColorPicker.setColor(ColorUtil.toFx(material.getColorInt()));

      emittance.onValueChange(value -> {
        material.emittance = value.floatValue();
        scene.rebuildActorBvh();
      });
      specular.onValueChange(value -> {
        material.specular = value.floatValue();
        scene.rebuildActorBvh();
      });
      ior.onValueChange(value -> {
        material.ior = value.floatValue();
        scene.rebuildActorBvh();
      });
      perceptualSmoothness.onValueChange(value -> {
        material.setPerceptualSmoothness(value);
        scene.rebuildActorBvh();
      });
      metalness.onValueChange(value -> {
        material.metalness = value.floatValue();
        scene.rebuildActorBvh();
      });
      sheepColorPicker.colorProperty().addListener(
        (observableColor, oldColorValue, newColorValue) -> {
          dyedEntity.getMaterial().updateColor(ColorUtil.getRGB(ColorUtil.fromFx(newColorValue)));
          scene.rebuildActorBvh();
        }
      );

      propertyControls.getChildren().addAll(emittance, specular, perceptualSmoothness, ior, metalness, sheepColorPicker);
      colorBox.getChildren().addAll(propertyControls);
      controls.getChildren().add(colorBox);
    }

    if (entity instanceof Saddleable) {
      Saddleable saddleable = (Saddleable) entity;
      CheckBox showOuterLayer = new CheckBox("Is Saddled?");
      showOuterLayer.setPadding(new Insets(10));
      showOuterLayer.setSelected(saddleable.isSaddled());
      showOuterLayer.selectedProperty().addListener(((observable, oldValue, newValue) -> {
        saddleable.setIsSaddled(newValue);
        scene.rebuildActorBvh();
      }));
      HBox layerBox = new HBox();
      layerBox.setSpacing(10.0);
      layerBox.setAlignment(Pos.CENTER_LEFT);
      layerBox.getChildren().addAll(showOuterLayer);

      controls.getChildren().addAll(layerBox);
    }
  }

  @Override
  public void initialize(URL location, ResourceBundle resources) {
    add.setTooltip(new Tooltip("Add an entity at the target position."));
    add.setOnAction(e -> {
      if (addEntityDialog.showAndWait().orElse(ButtonType.CANCEL) == ButtonType.OK) {
        EntityType<?> entityType = addEntityDialog.getType();
        EntityPlacement entityPlacement = addEntityDialog.getPlacement();

        Vector3 position;
        switch (entityPlacement) {
          case POSITION:
            position = addEntityDialog.getPosition();
            break;

          case TARGET:
            position = scene.getTargetPosition();
            if (position == null) {
              position = new Vector3(scene.camera().getPosition());
            }
            break;

          case CAMERA:
          default:
            position = new Vector3(scene.camera().getPosition());
        }

        Entity entity = entityType.createInstance(position, scene);
        if (entity instanceof PlayerEntity) {
          PlayerEntity player = (PlayerEntity) entity;
          withEntity(selected -> {
            if (selected instanceof PlayerEntity) {
              player.skin = ((PlayerEntity) selected).skin;
              player.model = ((PlayerEntity) selected).model;
            }
          });
          scene.addPlayer(player);

        } else {
          scene.addActor(entity);
        }

        EntityData data = new EntityData(entity, scene);
        entityTable.getItems().add(data);
        entityTable.getSelectionModel().select(data);
      }
    });
    delete.setTooltip(new Tooltip("Delete the selected entity."));
    delete.setOnAction(e -> withEntity(entity -> {
      scene.removeEntity(entity);
      update(scene);
    }));
    clear.setTooltip(new Tooltip("Remove all entities from the scene."));
    clear.setOnAction(e -> {
      scene.clearEntities();
      update(scene);
    });
    // TODO: remove or update the pose editing dialog.
    /*entityTable.setRowFactory(tbl -> {
      TableRow<PlayerData> row = new TableRow<>();
      row.setOnMouseClicked(e -> {
        if (e.getClickCount() == 2 && !row.isEmpty()) {
          e.consume();
          try {
            Poser poser = new Poser(row.getItem());
            poser.show();
          } catch (IOException e1) {
            Log.warn("Could not open player poser window.", e1);
          }
        }
      });
      return row;
    });*/
    cameraToEntity.setTooltip(new Tooltip("Move the camera to the location of the selected entity."));
    cameraToEntity.setOnAction(e -> withEntity(player -> scene.camera().moveToPlayer(player)));
    entityToCamera.setTooltip(new Tooltip("Move the selected entity to the location of the camera."));
    entityToCamera.setOnAction(e -> withEntity(entity -> {
      entity.setPosition(scene.camera().getPosition());
      updatePositionFields(entity);
      scene.rebuildActorBvh();
    }));
    entityToTarget.setTooltip(new Tooltip("Move the selected entity to the current target."));
    entityToTarget.setOnAction(e -> withEntity(player -> {
      Vector3 target = scene.getTargetPosition();
      if (target != null) {
        player.position.set(target);
        updatePositionFields(player);
        scene.rebuildActorBvh();
      }
    }));
    faceCamera.setTooltip(new Tooltip("Makes the selected player look at the camera."));
    faceCamera.setOnAction(e -> withEntity(entity -> {
      if (entity instanceof Poseable) {
        Poseable player = (Poseable) entity;
        player.lookAt(scene.camera().getPosition());
        scene.rebuildActorBvh();
      }
    }));
    faceTarget.setTooltip(new Tooltip("Makes the selected player look at the current view target."));
    faceTarget.setOnAction(e -> withEntity(entity -> {
      Vector3 target = scene.getTargetPosition();
      if (target != null && entity instanceof Poseable) {
        Poseable player = (Poseable) entity;
        player.lookAt(target);
        scene.rebuildActorBvh();
      }
    }));
    entityTable.getSelectionModel().selectedItemProperty()
        .addListener((observable, oldValue, entityData) -> {
          if (entityData != null) {
            updateEntity(entityData.entity);
          }
        });
    nameCol.setCellValueFactory(data -> new ReadOnlyStringWrapper(data.getValue().name));
    kindCol.setCellValueFactory(data -> new ReadOnlyStringWrapper(data.getValue().getKind()));
  }

  private void withEntity(Consumer<Entity> consumer) {
    EntityData player = entityTable.getSelectionModel().getSelectedItem();
    if (player != null) {
      consumer.accept(player.entity);
    }
  }

  private void withPose(Entity entity, String part, Consumer<JsonArray> consumer) {
    if (entity instanceof Poseable && part != null && !part.isEmpty()) {
      Poseable poseable = (Poseable) entity;
      JsonObject poseObject = poseable.getPose();
      if (poseObject == null) {
        return;
      }

      JsonArray pose = poseObject.get(part).array();
      if (pose.size() < 3) {
        // Set default pose to [0, 0, 0].
        pose = new JsonArray(3);
        pose.add(0);
        pose.add(0);
        pose.add(0);
        poseObject.set(part, pose);
      }
      consumer.accept(pose);
    }
  }

  private void updatePositionFields(Entity entity) {
    posX.valueProperty().set(entity.position.x);
    posY.valueProperty().set(entity.position.y);
    posZ.valueProperty().set(entity.position.z);
  }
}<|MERGE_RESOLUTION|>--- conflicted
+++ resolved
@@ -16,76 +16,47 @@
  */
 package se.llbit.chunky.ui.render.tabs;
 
-<<<<<<< HEAD
 import java.io.IOException;
 import java.net.URL;
-import java.util.*;
+import java.util.Collection;
+import java.util.HashMap;
+import java.util.HashSet;
+import java.util.Map;
+import java.util.ResourceBundle;
+import java.util.Set;
 import java.util.function.Consumer;
 
-=======
->>>>>>> e4645313
 import javafx.beans.property.ReadOnlyStringWrapper;
 import javafx.fxml.FXML;
 import javafx.fxml.FXMLLoader;
 import javafx.fxml.Initializable;
 import javafx.geometry.Pos;
 import javafx.scene.control.*;
-<<<<<<< HEAD
 import javafx.scene.layout.*;
 import se.llbit.chunky.entity.*;
 import se.llbit.chunky.renderer.scene.Scene;
 import se.llbit.chunky.ui.DoubleTextField;
 import se.llbit.chunky.ui.dialogs.AddEntityDialog;
+import se.llbit.chunky.ui.dialogs.EditMaterialDialog;
 import se.llbit.chunky.ui.elements.AngleAdjuster;
 import se.llbit.chunky.ui.DoubleAdjuster;
 import se.llbit.chunky.ui.render.RenderControlsTab;
-=======
 import javafx.scene.layout.GridPane;
 import javafx.scene.layout.HBox;
 import javafx.scene.layout.VBox;
-import javafx.stage.FileChooser;
 import se.llbit.chunky.entity.*;
-import se.llbit.chunky.renderer.scene.PlayerModel;
-import se.llbit.chunky.renderer.scene.Scene;
-import se.llbit.chunky.ui.DoubleAdjuster;
-import se.llbit.chunky.ui.DoubleTextField;
-import se.llbit.chunky.ui.IntegerAdjuster;
-import se.llbit.chunky.ui.IntegerTextField;
-import se.llbit.chunky.ui.controller.RenderControlsFxController;
-import se.llbit.chunky.ui.dialogs.ValidatingTextInputDialog;
-import se.llbit.chunky.ui.elements.AngleAdjuster;
-import se.llbit.chunky.ui.render.RenderControlsTab;
-import se.llbit.chunky.world.material.BeaconBeamMaterial;
 import se.llbit.chunky.world.material.DyedTextureMaterial;
 import se.llbit.fx.LuxColorPicker;
-import se.llbit.fxutil.Dialogs;
->>>>>>> e4645313
 import se.llbit.json.Json;
 import se.llbit.json.JsonArray;
 import se.llbit.json.JsonObject;
+import se.llbit.math.ColorUtil;
 import se.llbit.math.Vector3;
 import se.llbit.nbt.CompoundTag;
 import se.llbit.util.mojangapi.MinecraftProfile;
 
-<<<<<<< HEAD
 public class EntitiesTab extends RenderControlsTab implements Initializable {
   public static final Map<String, EntitiesTab.EntityType<?>> entityTypes = new HashMap<>();
-=======
-import java.io.File;
-import java.io.IOException;
-import java.net.URL;
-import java.util.Collection;
-import java.util.HashMap;
-import java.util.HashSet;
-import java.util.Map;
-import java.util.Optional;
-import java.util.ResourceBundle;
-import java.util.Set;
-import java.util.function.Consumer;
-
-public class EntitiesTab extends ScrollPane implements RenderControlsTab, Initializable {
-  private static final Map<String, EntitiesTab.EntityType<?>> entityTypes = new HashMap<>();
->>>>>>> e4645313
 
   static {
     entityTypes.put("Player", (position, scene) -> {
@@ -109,16 +80,13 @@
     entityTypes.put("Lectern", (position, scene) -> new Lectern(position, "north", true));
     entityTypes.put("Book", (position, scene) -> new Book(position, Math.PI - Math.PI / 16, Math.toRadians(30), Math.toRadians(180 - 30)));
     entityTypes.put("Beacon beam", (position, scene) -> new BeaconBeam(position));
-<<<<<<< HEAD
     entityTypes.put("Sphere", (position, scene) -> new SphereEntity(position, 0.5));
-=======
     entityTypes.put("Sheep", (position, scene) -> new SheepEntity(position, new CompoundTag()));
     entityTypes.put("Cow", (position, scene) -> new CowEntity(position, new CompoundTag()));
     entityTypes.put("Chicken", (position, scene) -> new ChickenEntity(position, new CompoundTag()));
     entityTypes.put("Pig", (position, scene) -> new PigEntity(position, new CompoundTag()));
     entityTypes.put("Mooshroom", (position, scene) -> new MooshroomEntity(position, new CompoundTag()));
     entityTypes.put("Squid", (position, scene) -> new SquidEntity(position, new CompoundTag()));
->>>>>>> e4645313
   }
 
   public enum EntityPlacement {
@@ -249,7 +217,6 @@
 
   private void updateEntity(Entity entity) {
     controls.getChildren().clear();
-<<<<<<< HEAD
 
     updatePositionFields(entity);
     posX.valueProperty().addListener((observable, oldValue, newValue) -> {
@@ -283,280 +250,6 @@
     controls.getChildren().add(new Separator());
 
     controls.getChildren().add(entity.getControls(this));
-=======
-    if (entity instanceof Poseable) {
-      Poseable poseable = (Poseable) entity;
-      if (entity instanceof PlayerEntity) {
-        PlayerEntity player = (PlayerEntity) entity;
-        ChoiceBox<PlayerModel> playerModel = new ChoiceBox<>();
-        playerModel.getSelectionModel().select(((PlayerEntity) entity).model);
-        playerModel.getItems().addAll(PlayerModel.values());
-        playerModel.getSelectionModel().selectedItemProperty().addListener(
-            (observable, oldValue, newValue) -> {
-              player.model = newValue;
-              scene.rebuildActorBvh();
-            });
-        HBox modelBox = new HBox();
-        modelBox.setSpacing(10.0);
-        modelBox.setAlignment(Pos.CENTER_LEFT);
-        modelBox.getChildren().addAll(new Label("Player model:"), playerModel);
-
-        HBox skinBox = new HBox();
-        skinBox.setSpacing(10.0);
-        skinBox.setAlignment(Pos.CENTER_LEFT);
-        TextField skinField = new TextField();
-        skinField.setText(((PlayerEntity) entity).skin);
-        Button selectSkin = new Button("Select skin...");
-        selectSkin.setOnAction(e -> {
-          FileChooser fileChooser = new FileChooser();
-          fileChooser.setTitle("Load Skin");
-          fileChooser
-              .getExtensionFilters()
-              .add(new FileChooser.ExtensionFilter("Minecraft skin", "*.png"));
-          File skinFile = fileChooser.showOpenDialog(getScene().getWindow());
-          if (skinFile != null) {
-            player.setTexture(skinFile.getAbsolutePath());
-            skinField.setText(skinFile.getAbsolutePath());
-            scene.rebuildActorBvh();
-          }
-        });
-        Button downloadSkin = new Button("Download skin...");
-        downloadSkin.setOnAction(e -> {
-          TextInputDialog playerIdentifierInput = new ValidatingTextInputDialog(input -> input != null && !input.isEmpty());
-          playerIdentifierInput.setTitle("Input player identifier");
-          playerIdentifierInput.setHeaderText("Please enter the UUID or name of the player.");
-          playerIdentifierInput.setContentText("UUID / player name:");
-          Dialogs.setupDialogDesign(playerIdentifierInput, getScene());
-          playerIdentifierInput.showAndWait().map(playerIdentifier -> {
-            try {
-              // TODO: refactor this (deduplicate code, check UUID format, trim input, better error handling)
-              MinecraftProfile profile = MojangApi.fetchProfile(playerIdentifier); //Search by uuid
-              Optional<MinecraftSkin> skin = profile.getSkin();
-              if (skin.isPresent()) { // If it found a skin, pass it back to caller
-                downloadAndApplySkinForPlayer(
-                  skin.get(),
-                  player,
-                  playerModel,
-                  skinField
-                );
-                return true;
-              } else { // Otherwise, search by Username
-                String uuid = MojangApi.usernameToUUID(playerIdentifier);
-                profile = MojangApi.fetchProfile(uuid);
-                skin = profile.getSkin();
-                if (skin.isPresent()) {
-                  downloadAndApplySkinForPlayer(
-                    skin.get(),
-                    player,
-                    playerModel,
-                    skinField
-                  );
-                  return true;
-                } else { //If still not found, warn user.
-                  Log.warn("Could not find player with that identifier");
-                }
-              }
-            } catch (IOException ex) {
-              Log.warn("Could not download skin", ex);
-            }
-            return false;
-          });
-        });
-        skinBox.getChildren().addAll(new Label("Skin:"), skinField, selectSkin, downloadSkin);
-
-        CheckBox showOuterLayer = new CheckBox("Show second layer");
-        showOuterLayer.setSelected(player.showOuterLayer);
-        showOuterLayer.selectedProperty().addListener(((observable, oldValue, newValue) -> {
-          player.showOuterLayer = newValue;
-          scene.rebuildActorBvh();
-        }));
-        HBox layerBox = new HBox();
-        layerBox.setSpacing(10.0);
-        layerBox.setAlignment(Pos.CENTER_LEFT);
-        layerBox.getChildren().addAll(showOuterLayer);
-
-        controls.getChildren().addAll(modelBox, skinBox, layerBox);
-      }
-      else if (entity instanceof Book || entity instanceof Lectern) {
-        Book book;
-        if (entity instanceof Lectern) {
-          book = ((Lectern) entity).getBook();
-        } else {
-          book = (Book) entity;
-        }
-
-        if (book != null) {
-          DoubleAdjuster openingAngle = new DoubleAdjuster();
-          openingAngle.setName("Opening angle");
-          openingAngle.setTooltip("Modifies the book's opening angle.");
-          openingAngle.set(Math.toDegrees(book.getOpenAngle()));
-          openingAngle.setRange(0, 180);
-          openingAngle.onValueChange(value -> {
-            book.setOpenAngle(Math.toRadians(value));
-            scene.rebuildActorBvh();
-          });
-          controls.getChildren().add(openingAngle);
-
-          DoubleAdjuster page1Angle = new DoubleAdjuster();
-          page1Angle.setName("Page 1 angle");
-          page1Angle.setTooltip("Modifies the book's first visible page's angle.");
-          page1Angle.set(Math.toDegrees(book.getPageAngleA()));
-          page1Angle.setRange(0, 180);
-          page1Angle.onValueChange(value -> {
-            book.setPageAngleA(Math.toRadians(value));
-            scene.rebuildActorBvh();
-          });
-          controls.getChildren().add(page1Angle);
-
-          DoubleAdjuster page2Angle = new DoubleAdjuster();
-          page2Angle.setName("Page 2 angle");
-          page2Angle.setTooltip("Modifies the book's second visible page's angle.");
-          page2Angle.set(Math.toDegrees(book.getPageAngleB()));
-          page2Angle.setRange(0, 180);
-          page2Angle.onValueChange(value -> {
-            book.setPageAngleB(Math.toRadians(value));
-            scene.rebuildActorBvh();
-          });
-          controls.getChildren().add(page2Angle);
-        }
-      }
-      else if (entity instanceof BeaconBeam) {
-        BeaconBeam beam = (BeaconBeam) entity;
-        IntegerAdjuster height = new IntegerAdjuster();
-        height.setName("Height");
-        height.setTooltip("Modifies the height of the beam. Useful if your scene is taller than the world height.");
-        height.set(beam.getHeight());
-        height.setRange(1, 512);
-        height.onValueChange(value -> {
-          beam.setHeight(value);
-          scene.rebuildActorBvh();
-        });
-        controls.getChildren().add(height);
-
-        HBox beamColor = new HBox();
-        VBox listControls = new VBox();
-        VBox propertyControls = new VBox();
-
-        listControls.setMaxWidth(200);
-        beamColor.setPadding(new Insets(10));
-        beamColor.setSpacing(15);
-        propertyControls.setSpacing(10);
-
-        DoubleAdjuster emittance = new DoubleAdjuster();
-        emittance.setName("Emittance");
-        emittance.setRange(0, 100);
-
-        DoubleAdjuster specular = new DoubleAdjuster();
-        specular.setName("Specular");
-        specular.setRange(0, 1);
-
-        DoubleAdjuster ior = new DoubleAdjuster();
-        ior.setName("IoR");
-        ior.setRange(0, 5);
-
-        DoubleAdjuster perceptualSmoothness = new DoubleAdjuster();
-        perceptualSmoothness.setName("Smoothness");
-        perceptualSmoothness.setRange(0, 1);
-
-        DoubleAdjuster metalness = new DoubleAdjuster();
-        metalness.setName("Metalness");
-        metalness.setRange(0, 1);
-
-        LuxColorPicker beamColorPicker = new LuxColorPicker();
-
-        ObservableList<Integer> colorHeights = FXCollections.observableArrayList();
-        colorHeights.addAll(beam.getMaterials().keySet());
-        ListView<Integer> colorHeightList = new ListView<>(colorHeights);
-        colorHeightList.setMaxHeight(150.0);
-        colorHeightList.getSelectionModel().selectedItemProperty().addListener(
-            (observable, oldValue, heightIndex) -> {
-
-              BeaconBeamMaterial beamMat = beam.getMaterials().get(heightIndex);
-              emittance.set(beamMat.emittance);
-              specular.set(beamMat.specular);
-              ior.set(beamMat.ior);
-              perceptualSmoothness.set(beamMat.getPerceptualSmoothness());
-              metalness.set(beamMat.metalness);
-              beamColorPicker.setColor(ColorUtil.toFx(beamMat.getColorInt()));
-
-              emittance.onValueChange(value -> {
-                beamMat.emittance = value.floatValue();
-                scene.rebuildActorBvh();
-              });
-              specular.onValueChange(value -> {
-                beamMat.specular = value.floatValue();
-                scene.rebuildActorBvh();
-              });
-              ior.onValueChange(value -> {
-                beamMat.ior = value.floatValue();
-                scene.rebuildActorBvh();
-              });
-              perceptualSmoothness.onValueChange(value -> {
-                beamMat.setPerceptualSmoothness(value);
-                scene.rebuildActorBvh();
-              });
-              metalness.onValueChange(value -> {
-                beamMat.metalness = value.floatValue();
-                scene.rebuildActorBvh();
-              });
-            }
-        );
-        beamColorPicker.colorProperty().addListener(
-            (observableColor, oldColorValue, newColorValue) -> {
-              Integer index = colorHeightList.getSelectionModel().getSelectedItem();
-              if (index != null) {
-                beam.getMaterials().get(index).updateColor(ColorUtil.getRGB(ColorUtil.fromFx(newColorValue)));
-                scene.rebuildActorBvh();
-              }
-            }
-        );
-
-        HBox listButtons = new HBox();
-        listButtons.setPadding(new Insets(10));
-        listButtons.setSpacing(15);
-        Button deleteButton = new Button("Delete");
-        deleteButton.setOnAction(e -> {
-          Integer index = colorHeightList.getSelectionModel().getSelectedItem();
-          if (index != null && index != 0) { //Prevent removal of the bottom layer
-            beam.getMaterials().remove(index);
-            colorHeightList.getItems().removeAll(index);
-            scene.rebuildActorBvh();
-          }
-        });
-        IntegerTextField layerInput = new IntegerTextField();
-        layerInput.setMaxWidth(50);
-        Button addButton = new Button("Add");
-        addButton.setOnAction(e -> {
-          if (!beam.getMaterials().containsKey(layerInput.valueProperty().get())) { //Don't allow duplicate indices
-            beam.getMaterials().put(layerInput.valueProperty().get(), new BeaconBeamMaterial(BeaconBeamMaterial.DEFAULT_COLOR));
-            colorHeightList.getItems().add(layerInput.valueProperty().get());
-            scene.rebuildActorBvh();
-          }
-        });
-
-        listButtons.getChildren().addAll(deleteButton, layerInput, addButton);
-        propertyControls.getChildren().addAll(emittance, specular, perceptualSmoothness, ior, metalness, beamColorPicker);
-        listControls.getChildren().addAll(new Label("Start Height:"), colorHeightList, listButtons);
-        beamColor.getChildren().addAll(listControls, propertyControls);
-        controls.getChildren().add(beamColor);
-      }
-      else if (entity instanceof SheepEntity) {
-        SheepEntity sheep = (SheepEntity) entity;
-        CheckBox showOuterLayer = new CheckBox("Is Sheared?");
-        showOuterLayer.setPadding(new Insets(10));
-        showOuterLayer.setSelected(sheep.sheared);
-        showOuterLayer.selectedProperty().addListener(((observable, oldValue, newValue) -> {
-          sheep.sheared = newValue;
-          scene.rebuildActorBvh();
-        }));
-        HBox layerBox = new HBox();
-        layerBox.setSpacing(10.0);
-        layerBox.setAlignment(Pos.CENTER_LEFT);
-        layerBox.getChildren().addAll(showOuterLayer);
-
-        controls.getChildren().addAll(layerBox);
-      }
->>>>>>> e4645313
 
     controls.getChildren().add(new Separator());
 
@@ -692,112 +385,37 @@
 
       variantHBox.getChildren().addAll(new Label("Variant:"), variantBox);
       controls.getChildren().addAll(variantHBox);
-
-      if (entity instanceof MooshroomEntity) {
-        MooshroomEntity mooshroom = (MooshroomEntity) entity;
-        CheckBox showMushrooms = new CheckBox("Show Mushrooms?");
-        showMushrooms.setPadding(new Insets(10));
-        showMushrooms.setSelected(mooshroom.showMushrooms);
-        showMushrooms.selectedProperty().addListener(((observable, oldValue, newValue) -> {
-          mooshroom.showMushrooms = newValue;
-          scene.rebuildActorBvh();
-        }));
-        HBox mushroomBox = new HBox();
-        mushroomBox.setSpacing(10.0);
-        mushroomBox.setAlignment(Pos.CENTER_LEFT);
-        mushroomBox.getChildren().addAll(showMushrooms);
-
-        controls.getChildren().addAll(mushroomBox);
-      }
     }
 
     if (entity instanceof Dyeable) {
       Dyeable dyedEntity = (Dyeable) entity;
 
-      HBox colorBox = new HBox();
-      VBox propertyControls = new VBox();
-
-      colorBox.setPadding(new Insets(10));
-      colorBox.setSpacing(15);
-      propertyControls.setSpacing(10);
-
-      DoubleAdjuster emittance = new DoubleAdjuster();
-      emittance.setName("Emittance");
-      emittance.setRange(0, 100);
-
-      DoubleAdjuster specular = new DoubleAdjuster();
-      specular.setName("Specular");
-      specular.setRange(0, 1);
-
-      DoubleAdjuster ior = new DoubleAdjuster();
-      ior.setName("IoR");
-      ior.setRange(0, 5);
-
-      DoubleAdjuster perceptualSmoothness = new DoubleAdjuster();
-      perceptualSmoothness.setName("Smoothness");
-      perceptualSmoothness.setRange(0, 1);
-
-      DoubleAdjuster metalness = new DoubleAdjuster();
-      metalness.setName("Metalness");
-      metalness.setRange(0, 1);
+      DyedTextureMaterial material = dyedEntity.getMaterial();
 
       LuxColorPicker sheepColorPicker = new LuxColorPicker();
-
-      DyedTextureMaterial material = dyedEntity.getMaterial();
-      emittance.set(material.emittance);
-      specular.set(material.specular);
-      ior.set(material.ior);
-      perceptualSmoothness.set(material.getPerceptualSmoothness());
-      metalness.set(material.metalness);
       sheepColorPicker.setColor(ColorUtil.toFx(material.getColorInt()));
-
-      emittance.onValueChange(value -> {
-        material.emittance = value.floatValue();
-        scene.rebuildActorBvh();
-      });
-      specular.onValueChange(value -> {
-        material.specular = value.floatValue();
-        scene.rebuildActorBvh();
-      });
-      ior.onValueChange(value -> {
-        material.ior = value.floatValue();
-        scene.rebuildActorBvh();
-      });
-      perceptualSmoothness.onValueChange(value -> {
-        material.setPerceptualSmoothness(value);
-        scene.rebuildActorBvh();
-      });
-      metalness.onValueChange(value -> {
-        material.metalness = value.floatValue();
-        scene.rebuildActorBvh();
-      });
       sheepColorPicker.colorProperty().addListener(
         (observableColor, oldColorValue, newColorValue) -> {
           dyedEntity.getMaterial().updateColor(ColorUtil.getRGB(ColorUtil.fromFx(newColorValue)));
-          scene.rebuildActorBvh();
         }
       );
 
-      propertyControls.getChildren().addAll(emittance, specular, perceptualSmoothness, ior, metalness, sheepColorPicker);
-      colorBox.getChildren().addAll(propertyControls);
-      controls.getChildren().add(colorBox);
+      Button editMaterialButton = new Button("Edit material");
+      editMaterialButton.setOnAction(e -> new EditMaterialDialog(material, scene).showAndWait());
+
+      controls.getChildren().addAll(sheepColorPicker, editMaterialButton);
     }
 
     if (entity instanceof Saddleable) {
       Saddleable saddleable = (Saddleable) entity;
       CheckBox showOuterLayer = new CheckBox("Is Saddled?");
-      showOuterLayer.setPadding(new Insets(10));
       showOuterLayer.setSelected(saddleable.isSaddled());
       showOuterLayer.selectedProperty().addListener(((observable, oldValue, newValue) -> {
         saddleable.setIsSaddled(newValue);
         scene.rebuildActorBvh();
       }));
-      HBox layerBox = new HBox();
-      layerBox.setSpacing(10.0);
-      layerBox.setAlignment(Pos.CENTER_LEFT);
-      layerBox.getChildren().addAll(showOuterLayer);
-
-      controls.getChildren().addAll(layerBox);
+
+      controls.getChildren().addAll(showOuterLayer);
     }
   }
 
