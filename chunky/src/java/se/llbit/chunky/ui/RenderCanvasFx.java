--- conflicted
+++ resolved
@@ -381,8 +381,7 @@
 
   public void forceRepaint() {
     painting.set(true);
-<<<<<<< HEAD
-    renderer.withBufferedImage(bitmap -> {
+    renderManager.withBufferedImage(bitmap -> {
       Pair<Integer, Integer> scaledSize = getScaledSize(bitmap.width, bitmap.height, REDUCED_CANVAS_MAX_SIZE);
       int width = scaledSize.thing1;
       int height = scaledSize.thing2;
@@ -402,13 +401,6 @@
           image.getPixelWriter().setPixels(0, row, width, 1, PIXEL_FORMAT,
               decimateRow(bitmap, row * decimateRatio, decimateRatio), 0, width);
         }
-=======
-    renderManager.withBufferedImage(bitmap -> {
-      if (bitmap.width == (int) image.getWidth()
-          && bitmap.height == (int) image.getHeight()) {
-        image.getPixelWriter().setPixels(0, 0, bitmap.width, bitmap.height, PIXEL_FORMAT,
-            bitmap.data, 0, bitmap.width);
->>>>>>> 04836b25
       }
     });
     Platform.runLater(() -> {
