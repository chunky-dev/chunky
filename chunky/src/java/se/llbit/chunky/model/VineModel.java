--- conflicted
+++ resolved
@@ -19,12 +19,9 @@
 import se.llbit.chunky.resources.Texture;
 import se.llbit.math.DoubleSidedQuad;
 import se.llbit.math.Quad;
-<<<<<<< HEAD
 import se.llbit.math.QuickMath;
 import se.llbit.math.Ray;
 import se.llbit.math.Transform;
-=======
->>>>>>> cfceebc0
 import se.llbit.math.Vector3;
 import se.llbit.math.Vector4;
 
@@ -47,10 +44,9 @@
 
       // West
       new DoubleSidedQuad(new Vector3(0.8 / 16, 0, 1), new Vector3(0.8 / 16, 0, 0),
-          new Vector3(0.8 / 16, 1, 1), new Vector4(1, 0, 0, 1)),
+          new Vector3(0.8 / 16, 1, 1), new Vector4(1, 0, 0, 1))
   };
 
-<<<<<<< HEAD
   /**
    * It's not in Minecraft's block model file, but the top part of vines rotates depending on
    * the presence of other sides. By manually checking the rotation for all 16 states,
@@ -88,53 +84,6 @@
     };
   }
 
-  public static boolean intersect(Ray ray, Scene scene, int connections) {
-    boolean hit = false;
-    ray.t = Double.POSITIVE_INFINITY;
-    for (int i = 0; i < quads.length; ++i) {
-      if ((connections & (1 << i)) != 0) {
-        Quad quad = quads[i];
-        if (quad.intersect(ray)) {
-          float[] color = Texture.vines.getColor(ray.u, ray.v);
-          if (color[3] > Ray.EPSILON) {
-            ray.color.set(color);
-            float[] biomeColor = ray.getBiomeFoliageColor(scene);
-            ray.color.x *= biomeColor[0];
-            ray.color.y *= biomeColor[1];
-            ray.color.z *= biomeColor[2];
-            ray.t = ray.tNext;
-            ray.n.set(quad.n);
-            ray.n.scale(QuickMath.signum(-ray.d.dot(quad.n)));
-            hit = true;
-          }
-        }
-      }
-    }
-
-    if ((connections & BlockData.CONNECTED_ABOVE) != 0) {
-      Quad top = topQuads[connections & 0b1111];
-      if (top.intersect(ray)) {
-        float[] color = Texture.vines.getColor(ray.u, ray.v);
-        if (color[3] > Ray.EPSILON) {
-          ray.color.set(color);
-          float[] biomeColor = ray.getBiomeFoliageColor(scene);
-          ray.color.x *= biomeColor[0];
-          ray.color.y *= biomeColor[1];
-          ray.color.z *= biomeColor[2];
-          ray.t = ray.tNext;
-          ray.n.set(top.n);
-          ray.n.scale(QuickMath.signum(-ray.d.dot(top.n)));
-          hit = true;
-        }
-      }
-    }
-
-    if (hit) {
-      ray.distance += ray.t;
-      ray.o.scaleAdd(ray.t, ray.d);
-    }
-    return hit;
-=======
 
   private final Quad[] quads;
   private final Texture[] textures;
@@ -142,10 +91,14 @@
 
   public VineModel(int connections) {
     ArrayList<Quad> quads = new ArrayList<>();
-    for (int i = 0; i < 6; i++) {
+    for (int i = 0; i < 5; i++) {
       if ((connections & (1 << i)) != 0)
         quads.add(model[i]);
     }
+    if ((connections & (1 << 5)) != 0) {
+      quads.add(topQuads[connections & 0b1111]);
+    }
+
     this.quads = quads.toArray(new Quad[0]);
     this.textures = new Texture[this.quads.length];
     Arrays.fill(textures, Texture.vines);
@@ -166,6 +119,5 @@
   @Override
   public Tint[] getTints() {
     return tints;
->>>>>>> cfceebc0
   }
 }