--- conflicted
+++ resolved
@@ -17,9 +17,6 @@
 package se.llbit.chunky.model;
 
 import se.llbit.chunky.resources.Texture;
-<<<<<<< HEAD
-import se.llbit.math.*;
-=======
 import se.llbit.math.DoubleSidedQuad;
 import se.llbit.math.Quad;
 import se.llbit.math.QuickMath;
@@ -27,7 +24,6 @@
 import se.llbit.math.Transform;
 import se.llbit.math.Vector3;
 import se.llbit.math.Vector4;
->>>>>>> 70c14804
 
 import java.util.ArrayList;
 import java.util.Arrays;
@@ -95,14 +91,6 @@
 
   public VineModel(int connections) {
     ArrayList<Quad> quads = new ArrayList<>();
-<<<<<<< HEAD
-    for (int i = 0; i < 4; i++) {
-      if ((connections & (1 << i)) != 0)
-        quads.add(model[i]);
-    }
-    if ((connections & (1 << 4)) != 0)
-      quads.add(topQuads[connections & 0b1111]);
-=======
     for (int i = 0; i < 5; i++) {
       if ((connections & (1 << i)) != 0)
         quads.add(model[i]);
@@ -111,7 +99,6 @@
       quads.add(topQuads[connections & 0b1111]);
     }
 
->>>>>>> 70c14804
     this.quads = quads.toArray(new Quad[0]);
     this.textures = new Texture[this.quads.length];
     Arrays.fill(textures, Texture.vines);
