--- conflicted
+++ resolved
@@ -67,17 +67,17 @@
       case CONSTANT:
         return this.tint;
       case BIOME_FOLIAGE:
-<<<<<<< HEAD
         return scene.getFoliageColor(
           (int) (ray.o.x + ray.d.x * Constants.OFFSET),
           (int) (ray.o.y + ray.d.y * Constants.OFFSET),
           (int) (ray.o.z + ray.d.z * Constants.OFFSET)
         );
-=======
-        return ray.getBiomeFoliageColor(scene);
       case BIOME_DRY_FOLIAGE:
-        return ray.getBiomeDryFoliageColor(scene);
->>>>>>> e4645313
+        return scene.getDryFoliageColor(
+            (int) (ray.o.x + ray.d.x * Constants.OFFSET),
+            (int) (ray.o.y + ray.d.y * Constants.OFFSET),
+            (int) (ray.o.z + ray.d.z * Constants.OFFSET)
+        );
       case BIOME_GRASS:
         return scene.getGrassColor(
           (int) (ray.o.x + ray.d.x * Constants.OFFSET),
