/* Copyright (c) 2013 Jesper Öqvist <jesper@llbit.se>
 *
 * This file is part of Chunky.
 *
 * Chunky is free software: you can redistribute it and/or modify
 * it under the terms of the GNU General Public License as published by
 * the Free Software Foundation, either version 3 of the License, or
 * (at your option) any later version.
 *
 * Chunky is distributed in the hope that it will be useful,
 * but WITHOUT ANY WARRANTY; without even the implied warranty of
 * MERCHANTABILITY or FITNESS FOR A PARTICULAR PURPOSE.  See the
 * GNU General Public License for more details.
 * You should have received a copy of the GNU General Public License
 * along with Chunky.  If not, see <http://www.gnu.org/licenses/>.
 */
package se.llbit.chunky.model;

import se.llbit.chunky.resources.Texture;
import se.llbit.math.Quad;
import se.llbit.math.Vector3;
import se.llbit.math.Vector4;

import java.util.Arrays;

/**
 * Flower pot block.
 *
 * @author Jesper Öqvist <jesper@llbit.se>
 */
public class FlowerPotModel extends QuadModel {
  public enum Kind {
    NONE,
    POPPY,
    DANDELION,
    OAK_SAPLING,
    SPRUCE_SAPLING,
    BIRCH_SAPLING,
    JUNGLE_SAPLING,
    ACACIA_SAPLING,
    DARK_OAK_SAPLING,
    RED_MUSHROOM,
    BROWN_MUSHROOM,
    CACTUS,
    DEAD_BUSH,
    FERN,
    BLUE_ORCHID,
    ALLIUM,
    AZURE_BLUET,
    RED_TULIP,
    ORANGE_TULIP,
    WHITE_TULIP,
    PINK_TULIP,
    OXEYE_DAISY,
    BAMBOO,
    CORNFLOWER,
    LILY_OF_THE_VALLEY,
    WITHER_ROSE,
    WARPED_FUNGUS,
    CRIMSON_FUNGUS,
    WARPED_ROOTS,
    CRIMSON_ROOTS,
    AZALEA_BUSH,
    FLOWERING_AZALEA_BUSH
  }

  private static final Texture flowerpot = Texture.flowerPot;
  private static final Texture dirt = Texture.dirt;
  private static final Texture[] flowerPotTex = new Texture[]{
      flowerpot, flowerpot, flowerpot, flowerpot, flowerpot, flowerpot, flowerpot, flowerpot, flowerpot, flowerpot,
      flowerpot, flowerpot, flowerpot, flowerpot, flowerpot, flowerpot, flowerpot, flowerpot, flowerpot, flowerpot,
      dirt, flowerpot
  };

  private static final Texture cactus_top = Texture.cactusTop;
  private static final Texture cactus = Texture.cactusSide;
  private static final Texture[] cactusTex = new Texture[] {
      cactus_top, cactus, cactus, cactus, cactus
  };

  //region Quads
  private static final Quad[] flowerPot = new Quad[] {
      new Quad(
          new Vector3(5 / 16.0, 6 / 16.0, 11 / 16.0),
          new Vector3(6 / 16.0, 6 / 16.0, 11 / 16.0),
          new Vector3(5 / 16.0, 6 / 16.0, 5 / 16.0),
          new Vector4(5 / 16.0, 6 / 16.0, 5 / 16.0, 11 / 16.0)
      ),
      new Quad(
          new Vector3(5 / 16.0, 0 / 16.0, 5 / 16.0),
          new Vector3(6 / 16.0, 0 / 16.0, 5 / 16.0),
          new Vector3(5 / 16.0, 0 / 16.0, 11 / 16.0),
          new Vector4(5 / 16.0, 6 / 16.0, 5 / 16.0, 11 / 16.0)
      ),
      new Quad(
          new Vector3(5 / 16.0, 6 / 16.0, 11 / 16.0),
          new Vector3(5 / 16.0, 6 / 16.0, 5 / 16.0),
          new Vector3(5 / 16.0, 0 / 16.0, 11 / 16.0),
          new Vector4(11 / 16.0, 5 / 16.0, 6 / 16.0, 0 / 16.0)
      ),
      new Quad(
          new Vector3(6 / 16.0, 6 / 16.0, 5 / 16.0),
          new Vector3(6 / 16.0, 6 / 16.0, 11 / 16.0),
          new Vector3(6 / 16.0, 0 / 16.0, 5 / 16.0),
          new Vector4(11 / 16.0, 5 / 16.0, 6 / 16.0, 0 / 16.0)
      ),
      new Quad(
          new Vector3(5 / 16.0, 6 / 16.0, 5 / 16.0),
          new Vector3(6 / 16.0, 6 / 16.0, 5 / 16.0),
          new Vector3(5 / 16.0, 0 / 16.0, 5 / 16.0),
          new Vector4(11 / 16.0, 10 / 16.0, 6 / 16.0, 0 / 16.0)
      ),
      new Quad(
          new Vector3(6 / 16.0, 6 / 16.0, 11 / 16.0),
          new Vector3(5 / 16.0, 6 / 16.0, 11 / 16.0),
          new Vector3(6 / 16.0, 0 / 16.0, 11 / 16.0),
          new Vector4(6 / 16.0, 5 / 16.0, 6 / 16.0, 0 / 16.0)
      ),
      new Quad(
          new Vector3(10 / 16.0, 6 / 16.0, 11 / 16.0),
          new Vector3(11 / 16.0, 6 / 16.0, 11 / 16.0),
          new Vector3(10 / 16.0, 6 / 16.0, 5 / 16.0),
          new Vector4(10 / 16.0, 11 / 16.0, 5 / 16.0, 11 / 16.0)
      ),
      new Quad(
          new Vector3(10 / 16.0, 0 / 16.0, 5 / 16.0),
          new Vector3(11 / 16.0, 0 / 16.0, 5 / 16.0),
          new Vector3(10 / 16.0, 0 / 16.0, 11 / 16.0),
          new Vector4(10 / 16.0, 11 / 16.0, 5 / 16.0, 11 / 16.0)
      ),
      new Quad(
          new Vector3(10 / 16.0, 6 / 16.0, 11 / 16.0),
          new Vector3(10 / 16.0, 6 / 16.0, 5 / 16.0),
          new Vector3(10 / 16.0, 0 / 16.0, 11 / 16.0),
          new Vector4(11 / 16.0, 5 / 16.0, 6 / 16.0, 0 / 16.0)
      ),
      new Quad(
          new Vector3(11 / 16.0, 6 / 16.0, 5 / 16.0),
          new Vector3(11 / 16.0, 6 / 16.0, 11 / 16.0),
          new Vector3(11 / 16.0, 0 / 16.0, 5 / 16.0),
          new Vector4(11 / 16.0, 5 / 16.0, 6 / 16.0, 0 / 16.0)
      ),
      new Quad(
          new Vector3(10 / 16.0, 6 / 16.0, 5 / 16.0),
          new Vector3(11 / 16.0, 6 / 16.0, 5 / 16.0),
          new Vector3(10 / 16.0, 0 / 16.0, 5 / 16.0),
          new Vector4(6 / 16.0, 5 / 16.0, 6 / 16.0, 0 / 16.0)
      ),
      new Quad(
          new Vector3(11 / 16.0, 6 / 16.0, 11 / 16.0),
          new Vector3(10 / 16.0, 6 / 16.0, 11 / 16.0),
          new Vector3(11 / 16.0, 0 / 16.0, 11 / 16.0),
          new Vector4(11 / 16.0, 10 / 16.0, 6 / 16.0, 0 / 16.0)
      ),
      new Quad(
          new Vector3(6 / 16.0, 6 / 16.0, 6 / 16.0),
          new Vector3(10 / 16.0, 6 / 16.0, 6 / 16.0),
          new Vector3(6 / 16.0, 6 / 16.0, 5 / 16.0),
          new Vector4(6 / 16.0, 10 / 16.0, 10 / 16.0, 11 / 16.0)
      ),
      new Quad(
          new Vector3(6 / 16.0, 0 / 16.0, 5 / 16.0),
          new Vector3(10 / 16.0, 0 / 16.0, 5 / 16.0),
          new Vector3(6 / 16.0, 0 / 16.0, 6 / 16.0),
          new Vector4(6 / 16.0, 10 / 16.0, 5 / 16.0, 6 / 16.0)
      ),
      new Quad(
          new Vector3(6 / 16.0, 6 / 16.0, 5 / 16.0),
          new Vector3(10 / 16.0, 6 / 16.0, 5 / 16.0),
          new Vector3(6 / 16.0, 0 / 16.0, 5 / 16.0),
          new Vector4(10 / 16.0, 6 / 16.0, 6 / 16.0, 0 / 16.0)
      ),
      new Quad(
          new Vector3(10 / 16.0, 6 / 16.0, 6 / 16.0),
          new Vector3(6 / 16.0, 6 / 16.0, 6 / 16.0),
          new Vector3(10 / 16.0, 0 / 16.0, 6 / 16.0),
          new Vector4(10 / 16.0, 6 / 16.0, 6 / 16.0, 0 / 16.0)
      ),
      new Quad(
          new Vector3(6 / 16.0, 6 / 16.0, 11 / 16.0),
          new Vector3(10 / 16.0, 6 / 16.0, 11 / 16.0),
          new Vector3(6 / 16.0, 6 / 16.0, 10 / 16.0),
          new Vector4(6 / 16.0, 10 / 16.0, 5 / 16.0, 6 / 16.0)
      ),
      new Quad(
          new Vector3(6 / 16.0, 0 / 16.0, 10 / 16.0),
          new Vector3(10 / 16.0, 0 / 16.0, 10 / 16.0),
          new Vector3(6 / 16.0, 0 / 16.0, 11 / 16.0),
          new Vector4(6 / 16.0, 10 / 16.0, 10 / 16.0, 11 / 16.0)
      ),
      new Quad(
          new Vector3(6 / 16.0, 6 / 16.0, 10 / 16.0),
          new Vector3(10 / 16.0, 6 / 16.0, 10 / 16.0),
          new Vector3(6 / 16.0, 0 / 16.0, 10 / 16.0),
          new Vector4(10 / 16.0, 6 / 16.0, 6 / 16.0, 0 / 16.0)
      ),
      new Quad(
          new Vector3(10 / 16.0, 6 / 16.0, 11 / 16.0),
          new Vector3(6 / 16.0, 6 / 16.0, 11 / 16.0),
          new Vector3(10 / 16.0, 0 / 16.0, 11 / 16.0),
          new Vector4(10 / 16.0, 6 / 16.0, 6 / 16.0, 0 / 16.0)
      ),
      new Quad(
          new Vector3(6 / 16.0, 4 / 16.0, 10 / 16.0),
          new Vector3(10 / 16.0, 4 / 16.0, 10 / 16.0),
          new Vector3(6 / 16.0, 4 / 16.0, 6 / 16.0),
          new Vector4(6 / 16.0, 10 / 16.0, 6 / 16.0, 10 / 16.0)
      ),
      new Quad(
          new Vector3(6 / 16.0, 0 / 16.0, 6 / 16.0),
          new Vector3(10 / 16.0, 0 / 16.0, 6 / 16.0),
          new Vector3(6 / 16.0, 0 / 16.0, 10 / 16.0),
          new Vector4(6 / 16.0, 10 / 16.0, 0 / 16.0, 4 / 16.0)
      )
  };

  private static final Quad[] cactusQuads = new Quad[]{
      new Quad(
          new Vector3(6 / 16.0, 16 / 16.0, 10 / 16.0),
          new Vector3(10 / 16.0, 16 / 16.0, 10 / 16.0),
          new Vector3(6 / 16.0, 16 / 16.0, 6 / 16.0),
          new Vector4(6 / 16.0, 10 / 16.0, 1 - 10 / 16.0, 1 - 6 / 16.0)
      ),
      new Quad(
          new Vector3(6 / 16.0, 16 / 16.0, 10 / 16.0),
          new Vector3(6 / 16.0, 16 / 16.0, 6 / 16.0),
          new Vector3(6 / 16.0, 5 / 16.0, 10 / 16.0),
          new Vector4(10 / 16.0, 6 / 16.0, 16 / 16.0, 4 / 16.0)
      ),
      new Quad(
          new Vector3(10 / 16.0, 16 / 16.0, 6 / 16.0),
          new Vector3(10 / 16.0, 16 / 16.0, 10 / 16.0),
          new Vector3(10 / 16.0, 5 / 16.0, 6 / 16.0),
          new Vector4(10 / 16.0, 6 / 16.0, 16 / 16.0, 4 / 16.0)
      ),
      new Quad(
          new Vector3(6 / 16.0, 16 / 16.0, 6 / 16.0),
          new Vector3(10 / 16.0, 16 / 16.0, 6 / 16.0),
          new Vector3(6 / 16.0, 5 / 16.0, 6 / 16.0),
          new Vector4(10 / 16.0, 6 / 16.0, 16 / 16.0, 4 / 16.0)
      ),
      new Quad(
          new Vector3(10 / 16.0, 16 / 16.0, 10 / 16.0),
          new Vector3(6 / 16.0, 16 / 16.0, 10 / 16.0),
          new Vector3(10 / 16.0, 5 / 16.0, 10 / 16.0),
          new Vector4(10 / 16.0, 6 / 16.0, 16 / 16.0, 4 / 16.0)
      )
  };

  private static final Quad[] flower = {
      new Quad(new Vector3(0, 4 / 16., 0), new Vector3(1, 4 / 16., 1), new Vector3(0, 1, 0),
          new Vector4(0, 1, 0, 12 / 16.)),

      new Quad(new Vector3(1, 4 / 16., 1), new Vector3(0, 4 / 16., 0), new Vector3(1, 1, 1),
          new Vector4(0, 1, 0, 12 / 16.)),

      new Quad(new Vector3(1, 4 / 16., 0), new Vector3(0, 4 / 16., 1), new Vector3(1, 1, 0),
          new Vector4(0, 1, 0, 12 / 16.)),

      new Quad(new Vector3(0, 4 / 16., 1), new Vector3(1, 4 / 16., 0), new Vector3(0, 1, 1),
          new Vector4(0, 1, 0, 12 / 16.)),
  };

  private static final Quad[] flowerSmall = {
      new Quad(new Vector3(2 / 16., 4 / 16., 2 / 16.), new Vector3(14 / 16., 4 / 16., 14 / 16.),
          new Vector3(2 / 16., 1, 2 / 16.), new Vector4(0, 1, 0, 1)),

      new Quad(new Vector3(14 / 16., 4 / 16., 14 / 16.),
          new Vector3(2 / 16., 4 / 16., 2 / 16.), new Vector3(14 / 16., 1, 14 / 16.),
          new Vector4(0, 1, 0, 1)),

      new Quad(new Vector3(14 / 16., 4 / 16., 2 / 16.),
          new Vector3(2 / 16., 4 / 16., 14 / 16.), new Vector3(14 / 16., 1, 2 / 16.),
          new Vector4(0, 1, 0, 1)),

      new Quad(new Vector3(2 / 16., 4 / 16., 14 / 16.),
          new Vector3(14 / 16., 4 / 16., 2 / 16.), new Vector3(2 / 16., 1, 14 / 16.),
          new Vector4(0, 1, 0, 1)),
  };

  private static final Quad[] bamboo = {
      new Quad(
          new Vector3(7 / 16.0, 16 / 16.0, 9 / 16.0),
          new Vector3(9 / 16.0, 16 / 16.0, 9 / 16.0),
          new Vector3(7 / 16.0, 16 / 16.0, 7 / 16.0),
          new Vector4(13 / 16.0, 15 / 16.0, 1 - 0 / 16.0, 1 - 2 / 16.0)),
      new Quad(
          new Vector3(7 / 16.0, 0 / 16.0, 7 / 16.0),
          new Vector3(9 / 16.0, 0 / 16.0, 7 / 16.0),
          new Vector3(7 / 16.0, 0 / 16.0, 9 / 16.0),
          new Vector4(13 / 16.0, 15 / 16.0, 4 / 16.0, 6 / 16.0)),
      new Quad(
        new Vector3(7 / 16.0, 0 / 16.0, 7 / 16.0),
        new Vector3(7 / 16.0, 0 / 16.0, 9 / 16.0),
        new Vector3(7 / 16.0, 16 / 16.0, 7 / 16.0),
        new Vector4(6 / 16.0, 8 / 16.0, 0 / 16.0, 16 / 16.0)),
      new Quad(
        new Vector3(9 / 16.0, 0 / 16.0, 9 / 16.0),
        new Vector3(9 / 16.0, 0 / 16.0, 7 / 16.0),
        new Vector3(9 / 16.0, 16 / 16.0, 9 / 16.0),
        new Vector4(6 / 16.0, 8 / 16.0, 0 / 16.0, 16 / 16.0)),
      new Quad(
        new Vector3(9 / 16.0, 0 / 16.0, 7 / 16.0),
        new Vector3(7 / 16.0, 0 / 16.0, 7 / 16.0),
        new Vector3(9 / 16.0, 16 / 16.0, 7 / 16.0),
        new Vector4(6 / 16.0, 8 / 16.0, 0 / 16.0, 16 / 16.0)),
      new Quad(
        new Vector3(7 / 16.0, 0 / 16.0, 9 / 16.0),
        new Vector3(9 / 16.0, 0 / 16.0, 9 / 16.0),
        new Vector3(7 / 16.0, 16 / 16.0, 9 / 16.0),
        new Vector4(6 / 16.0, 8 / 16.0, 0 / 16.0, 16 / 16.0))
  };

  private static final Quad[] bambooLeaf = {
      new Quad(
          new Vector3(16 / 16.0, 2 / 16.0, 8 / 16.0),
          new Vector3(0 / 16.0, 2 / 16.0, 8 / 16.0),
          new Vector3(16 / 16.0, 18 / 16.0, 8 / 16.0),
          new Vector4(0 / 16.0, 16 / 16.0, 0 / 16.0, 16 / 16.0)),
      new Quad(
          new Vector3(0 / 16.0, 2 / 16.0, 8 / 16.0),
          new Vector3(16 / 16.0, 2 / 16.0, 8 / 16.0),
          new Vector3(0 / 16.0, 18 / 16.0, 8 / 16.0),
          new Vector4(16 / 16.0, 0 / 16.0, 0 / 16.0, 16 / 16.0))
  };
  //endregion

<<<<<<< HEAD
  private final Quad[] quads;
  private final Texture[] textures;
  private final Tint[] tints;
=======
  private static final Quad[] azaleaBush = Model.join(new Quad[]{
          new Quad(
              new Vector3(4 / 16.0, 16 / 16.0, 12 / 16.0),
              new Vector3(12 / 16.0, 16 / 16.0, 12 / 16.0),
              new Vector3(4 / 16.0, 16 / 16.0, 4 / 16.0),
              new Vector4(4 / 16.0, 12 / 16.0, 4 / 16.0, 12 / 16.0)
          ),
          new Quad(
              new Vector3(4 / 16.0, 15.9 / 16.0, 4 / 16.0),
              new Vector3(12 / 16.0, 15.9 / 16.0, 4 / 16.0),
              new Vector3(4 / 16.0, 15.9 / 16.0, 12 / 16.0),
              new Vector4(4 / 16.0, 12 / 16.0, 12 / 16.0, 4 / 16.0)
          ),
          new Quad(
              new Vector3(4 / 16.0, 16 / 16.0, 4 / 16.0),
              new Vector3(12 / 16.0, 16 / 16.0, 4 / 16.0),
              new Vector3(4 / 16.0, 8 / 16.0, 4 / 16.0),
              new Vector4(12 / 16.0, 4 / 16.0, 11 / 16.0, 3 / 16.0)
          ),
          new Quad(
              new Vector3(12 / 16.0, 16 / 16.0, 4 / 16.0),
              new Vector3(4 / 16.0, 16 / 16.0, 4 / 16.0),
              new Vector3(12 / 16.0, 8 / 16.0, 4 / 16.0),
              new Vector4(4 / 16.0, 12 / 16.0, 11 / 16.0, 3 / 16.0)
          ),
          new Quad(
              new Vector3(4 / 16.0, 16 / 16.0, 12 / 16.0),
              new Vector3(12 / 16.0, 16 / 16.0, 12 / 16.0),
              new Vector3(4 / 16.0, 8 / 16.0, 12 / 16.0),
              new Vector4(4 / 16.0, 12 / 16.0, 11 / 16.0, 3 / 16.0)
          ),
          new Quad(
              new Vector3(12 / 16.0, 16 / 16.0, 12 / 16.0),
              new Vector3(4 / 16.0, 16 / 16.0, 12 / 16.0),
              new Vector3(12 / 16.0, 8 / 16.0, 12 / 16.0),
              new Vector4(12 / 16.0, 4 / 16.0, 11 / 16.0, 3 / 16.0)
          ),
          new Quad(
              new Vector3(4 / 16.0, 16 / 16.0, 12 / 16.0),
              new Vector3(4 / 16.0, 16 / 16.0, 4 / 16.0),
              new Vector3(4 / 16.0, 8 / 16.0, 12 / 16.0),
              new Vector4(12 / 16.0, 4 / 16.0, 11 / 16.0, 3 / 16.0)
          ),
          new Quad(
              new Vector3(4 / 16.0, 16 / 16.0, 4 / 16.0),
              new Vector3(4 / 16.0, 16 / 16.0, 12 / 16.0),
              new Vector3(4 / 16.0, 8 / 16.0, 4 / 16.0),
              new Vector4(4 / 16.0, 12 / 16.0, 11 / 16.0, 3 / 16.0)
          ),
          new Quad(
              new Vector3(12 / 16.0, 16 / 16.0, 12 / 16.0),
              new Vector3(12 / 16.0, 16 / 16.0, 4 / 16.0),
              new Vector3(12 / 16.0, 8 / 16.0, 12 / 16.0),
              new Vector4(4 / 16.0, 12 / 16.0, 11 / 16.0, 3 / 16.0)
          ),
          new Quad(
              new Vector3(12 / 16.0, 16 / 16.0, 4 / 16.0),
              new Vector3(12 / 16.0, 16 / 16.0, 12 / 16.0),
              new Vector3(12 / 16.0, 8 / 16.0, 4 / 16.0),
              new Vector4(12 / 16.0, 4 / 16.0, 11 / 16.0, 3 / 16.0)
          )
      },
      Model.rotateY(new Quad[]{
          new Quad(
              new Vector3(2.6 / 16.0, 16 / 16.0, 8 / 16.0),
              new Vector3(13.4 / 16.0, 16 / 16.0, 8 / 16.0),
              new Vector3(2.6 / 16.0, 4 / 16.0, 8 / 16.0),
              new Vector4(16 / 16.0, 0 / 16.0, 12 / 16.0, 0 / 16.0)
          ),
          new Quad(
              new Vector3(13.4 / 16.0, 16 / 16.0, 8 / 16.0),
              new Vector3(2.6 / 16.0, 16 / 16.0, 8 / 16.0),
              new Vector3(13.4 / 16.0, 4 / 16.0, 8 / 16.0),
              new Vector4(16 / 16.0, 0 / 16.0, 12 / 16.0, 0 / 16.0)
          )
      }, Math.toRadians(45)),
      Model.rotateY(new Quad[]{
          new Quad(
              new Vector3(8 / 16.0, 16 / 16.0, 13.4 / 16.0),
              new Vector3(8 / 16.0, 16 / 16.0, 2.6 / 16.0),
              new Vector3(8 / 16.0, 4 / 16.0, 13.4 / 16.0),
              new Vector4(16 / 16.0, 0 / 16.0, 12 / 16.0, 0 / 16.0)
          ),
          new Quad(
              new Vector3(8 / 16.0, 16 / 16.0, 2.6 / 16.0),
              new Vector3(8 / 16.0, 16 / 16.0, 13.4 / 16.0),
              new Vector3(8 / 16.0, 4 / 16.0, 2.6 / 16.0),
              new Vector4(16 / 16.0, 0 / 16.0, 12 / 16.0, 0 / 16.0)
          )
      }, Math.toRadians(45))
  );

  private static final Texture[] tex = {
      Texture.flowerPot, Texture.flowerPot, Texture.flowerPot, Texture.flowerPot, Texture.dirt,
  };

  private static final Texture[] azaleaBushTex = {
      Texture.pottedAzaleaBushTop, Texture.pottedAzaleaBushTop,
      Texture.pottedAzaleaBushSide, Texture.pottedAzaleaBushSide,
      Texture.pottedAzaleaBushSide, Texture.pottedAzaleaBushSide,
      Texture.pottedAzaleaBushSide, Texture.pottedAzaleaBushSide,
      Texture.pottedAzaleaBushSide, Texture.pottedAzaleaBushSide,
      Texture.pottedAzaleaBushPlant, Texture.pottedAzaleaBushPlant,
      Texture.pottedAzaleaBushPlant, Texture.pottedAzaleaBushPlant
  };

  private static final Texture[] floweringAzaleaBushTex = {
      Texture.pottedFloweringAzaleaBushTop, Texture.pottedFloweringAzaleaBushTop,
      Texture.pottedFloweringAzaleaBushSide, Texture.pottedFloweringAzaleaBushSide,
      Texture.pottedFloweringAzaleaBushSide, Texture.pottedFloweringAzaleaBushSide,
      Texture.pottedFloweringAzaleaBushSide, Texture.pottedFloweringAzaleaBushSide,
      Texture.pottedFloweringAzaleaBushSide, Texture.pottedFloweringAzaleaBushSide,
      Texture.pottedAzaleaBushPlant, Texture.pottedAzaleaBushPlant,
      Texture.pottedAzaleaBushPlant, Texture.pottedAzaleaBushPlant
  };

  public static boolean intersect(Ray ray, Scene scene) {
    int flowerKind = ray.getBlockData();
    return intersect(ray, scene, Kind.values()[flowerKind-1]);
  }
>>>>>>> 8df54873

  public FlowerPotModel(Kind kind) {
    switch (kind) {
      case NONE:
        quads = flowerPot;
        textures = flowerPotTex;
        tints = null;
        break;
      case CACTUS:
        quads = Model.join(flowerPot, cactusQuads);
        textures = new Texture[flowerPotTex.length + cactusTex.length];
        tints = null;
        System.arraycopy(flowerPotTex, 0, textures, 0, flowerPotTex.length);
        System.arraycopy(cactusTex, 0, textures, flowerPotTex.length, cactusTex.length);
        break;
      case FERN:
        quads = Model.join(flowerPot, flowerSmall);
        textures = new Texture[flowerPotTex.length + flowerSmall.length];
        tints = new Tint[flowerPotTex.length + flowerSmall.length];
        System.arraycopy(flowerPotTex, 0, textures, 0, flowerPotTex.length);
        Arrays.fill(textures, flowerPotTex.length, textures.length, Texture.fern);
        Arrays.fill(tints, 0, flowerPotTex.length, Tint.NONE);
        Arrays.fill(tints, flowerPotTex.length, tints.length, Tint.BIOME_GRASS);
        break;
      case BAMBOO:
        quads = Model.join(flowerPot, bamboo, bambooLeaf);
        textures = new Texture[flowerPotTex.length + bamboo.length + bambooLeaf.length];
        tints = null;
        System.arraycopy(flowerPotTex, 0, textures, 0, flowerPotTex.length);
        Arrays.fill(textures, flowerPotTex.length, flowerPotTex.length + bamboo.length, Texture.bambooStalk);
        Arrays.fill(textures, flowerPotTex.length + bamboo.length, textures.length, Texture.bambooSingleLeaf);
        break;
      default:
        quads = Model.join(flowerPot, flowerSmall);
        textures = new Texture[flowerPotTex.length + flowerSmall.length];
        tints = null;
        System.arraycopy(flowerPotTex, 0, textures, 0, flowerPotTex.length);
        switch (kind) {
          case POPPY:
            Arrays.fill(textures, flowerPotTex.length, textures.length, Texture.poppy);
            break;
          case DANDELION:
            Arrays.fill(textures, flowerPotTex.length, textures.length, Texture.dandelion);
            break;
          case OAK_SAPLING:
            Arrays.fill(textures, flowerPotTex.length, textures.length, Texture.oakSapling);
            break;
          case SPRUCE_SAPLING:
            Arrays.fill(textures, flowerPotTex.length, textures.length, Texture.spruceSapling);
            break;
          case BIRCH_SAPLING:
            Arrays.fill(textures, flowerPotTex.length, textures.length, Texture.birchSapling);
            break;
          case JUNGLE_SAPLING:
            Arrays.fill(textures, flowerPotTex.length, textures.length, Texture.jungleSapling);
            break;
          case ACACIA_SAPLING:
            Arrays.fill(textures, flowerPotTex.length, textures.length, Texture.acaciaSapling);
            break;
          case DARK_OAK_SAPLING:
            Arrays.fill(textures, flowerPotTex.length, textures.length, Texture.darkOakSapling);
            break;
          case RED_MUSHROOM:
            Arrays.fill(textures, flowerPotTex.length, textures.length, Texture.redMushroom);
            break;
          case BROWN_MUSHROOM:
            Arrays.fill(textures, flowerPotTex.length, textures.length, Texture.brownMushroom);
            break;
          case DEAD_BUSH:
            Arrays.fill(textures, flowerPotTex.length, textures.length, Texture.deadBush);
            break;
          case BLUE_ORCHID:
            Arrays.fill(textures, flowerPotTex.length, textures.length, Texture.blueOrchid);
            break;
          case ALLIUM:
            Arrays.fill(textures, flowerPotTex.length, textures.length, Texture.allium);
            break;
          case AZURE_BLUET:
            Arrays.fill(textures, flowerPotTex.length, textures.length, Texture.azureBluet);
            break;
          case RED_TULIP:
            Arrays.fill(textures, flowerPotTex.length, textures.length, Texture.redTulip);
            break;
          case ORANGE_TULIP:
            Arrays.fill(textures, flowerPotTex.length, textures.length, Texture.orangeTulip);
            break;
          case WHITE_TULIP:
            Arrays.fill(textures, flowerPotTex.length, textures.length, Texture.whiteTulip);
            break;
          case PINK_TULIP:
            Arrays.fill(textures, flowerPotTex.length, textures.length, Texture.pinkTulip);
            break;
          case OXEYE_DAISY:
            Arrays.fill(textures, flowerPotTex.length, textures.length, Texture.oxeyeDaisy);
            break;
          case CORNFLOWER:
            Arrays.fill(textures, flowerPotTex.length, textures.length, Texture.cornflower);
            break;
          case LILY_OF_THE_VALLEY:
            Arrays.fill(textures, flowerPotTex.length, textures.length, Texture.lilyOfTheValley);
            break;
          case WITHER_ROSE:
            Arrays.fill(textures, flowerPotTex.length, textures.length, Texture.witherRose);
            break;
          case WARPED_FUNGUS:
            Arrays.fill(textures, flowerPotTex.length, textures.length, Texture.warpedFungus);
            break;
          case CRIMSON_FUNGUS:
            Arrays.fill(textures, flowerPotTex.length, textures.length, Texture.crimsonFungus);
            break;
          case WARPED_ROOTS:
            Arrays.fill(textures, flowerPotTex.length, textures.length, Texture.warpedRootsPot);
            break;
          case CRIMSON_ROOTS:
            Arrays.fill(textures, flowerPotTex.length, textures.length, Texture.crimsonRootsPot);
            break;
        }
        break;
      case AZALEA_BUSH:
        hit |= intersect(azaleaBush, ray, azaleaBushTex);
        break;
      case FLOWERING_AZALEA_BUSH:
        hit |= intersect(azaleaBush, ray, floweringAzaleaBushTex);
        break;
    }
  }

  @Override
  public Quad[] getQuads() {
    return quads;
  }

<<<<<<< HEAD
  @Override
  public Texture[] getTextures() {
    return textures;
  }

  @Override
  public Tint[] getTints() {
    return tints;
=======
  private static boolean intersect(Quad[] quads, Ray ray, Texture[] textures) {
    boolean hit = false;
    for (int i = 0; i < quads.length; i++) {
      Quad quad = quads[i];
      if (quad.intersect(ray)) {
        float[] color = textures[i].getColor(ray.u, ray.v);
        if (color[3] > Ray.EPSILON) {
          ray.color.set(color);
          ray.t = ray.tNext;
          ray.n.set(quad.n);
          hit = true;
        }
      }
    }
    return hit;
  }

  private static boolean cactus(Ray ray) {
    if (cactus.intersect(ray)) {
      if (ray.n.y > 0) {
        Texture.cactusTop.getColor(ray);
      } else {
        Texture.cactusSide.getColor(ray);
      }
      ray.color.w = 1;
      ray.t = ray.tNext;
      return true;
    }
    return false;
>>>>>>> 8df54873
  }
}<|MERGE_RESOLUTION|>--- conflicted
+++ resolved
@@ -78,354 +78,6 @@
       cactus_top, cactus, cactus, cactus, cactus
   };
 
-  //region Quads
-  private static final Quad[] flowerPot = new Quad[] {
-      new Quad(
-          new Vector3(5 / 16.0, 6 / 16.0, 11 / 16.0),
-          new Vector3(6 / 16.0, 6 / 16.0, 11 / 16.0),
-          new Vector3(5 / 16.0, 6 / 16.0, 5 / 16.0),
-          new Vector4(5 / 16.0, 6 / 16.0, 5 / 16.0, 11 / 16.0)
-      ),
-      new Quad(
-          new Vector3(5 / 16.0, 0 / 16.0, 5 / 16.0),
-          new Vector3(6 / 16.0, 0 / 16.0, 5 / 16.0),
-          new Vector3(5 / 16.0, 0 / 16.0, 11 / 16.0),
-          new Vector4(5 / 16.0, 6 / 16.0, 5 / 16.0, 11 / 16.0)
-      ),
-      new Quad(
-          new Vector3(5 / 16.0, 6 / 16.0, 11 / 16.0),
-          new Vector3(5 / 16.0, 6 / 16.0, 5 / 16.0),
-          new Vector3(5 / 16.0, 0 / 16.0, 11 / 16.0),
-          new Vector4(11 / 16.0, 5 / 16.0, 6 / 16.0, 0 / 16.0)
-      ),
-      new Quad(
-          new Vector3(6 / 16.0, 6 / 16.0, 5 / 16.0),
-          new Vector3(6 / 16.0, 6 / 16.0, 11 / 16.0),
-          new Vector3(6 / 16.0, 0 / 16.0, 5 / 16.0),
-          new Vector4(11 / 16.0, 5 / 16.0, 6 / 16.0, 0 / 16.0)
-      ),
-      new Quad(
-          new Vector3(5 / 16.0, 6 / 16.0, 5 / 16.0),
-          new Vector3(6 / 16.0, 6 / 16.0, 5 / 16.0),
-          new Vector3(5 / 16.0, 0 / 16.0, 5 / 16.0),
-          new Vector4(11 / 16.0, 10 / 16.0, 6 / 16.0, 0 / 16.0)
-      ),
-      new Quad(
-          new Vector3(6 / 16.0, 6 / 16.0, 11 / 16.0),
-          new Vector3(5 / 16.0, 6 / 16.0, 11 / 16.0),
-          new Vector3(6 / 16.0, 0 / 16.0, 11 / 16.0),
-          new Vector4(6 / 16.0, 5 / 16.0, 6 / 16.0, 0 / 16.0)
-      ),
-      new Quad(
-          new Vector3(10 / 16.0, 6 / 16.0, 11 / 16.0),
-          new Vector3(11 / 16.0, 6 / 16.0, 11 / 16.0),
-          new Vector3(10 / 16.0, 6 / 16.0, 5 / 16.0),
-          new Vector4(10 / 16.0, 11 / 16.0, 5 / 16.0, 11 / 16.0)
-      ),
-      new Quad(
-          new Vector3(10 / 16.0, 0 / 16.0, 5 / 16.0),
-          new Vector3(11 / 16.0, 0 / 16.0, 5 / 16.0),
-          new Vector3(10 / 16.0, 0 / 16.0, 11 / 16.0),
-          new Vector4(10 / 16.0, 11 / 16.0, 5 / 16.0, 11 / 16.0)
-      ),
-      new Quad(
-          new Vector3(10 / 16.0, 6 / 16.0, 11 / 16.0),
-          new Vector3(10 / 16.0, 6 / 16.0, 5 / 16.0),
-          new Vector3(10 / 16.0, 0 / 16.0, 11 / 16.0),
-          new Vector4(11 / 16.0, 5 / 16.0, 6 / 16.0, 0 / 16.0)
-      ),
-      new Quad(
-          new Vector3(11 / 16.0, 6 / 16.0, 5 / 16.0),
-          new Vector3(11 / 16.0, 6 / 16.0, 11 / 16.0),
-          new Vector3(11 / 16.0, 0 / 16.0, 5 / 16.0),
-          new Vector4(11 / 16.0, 5 / 16.0, 6 / 16.0, 0 / 16.0)
-      ),
-      new Quad(
-          new Vector3(10 / 16.0, 6 / 16.0, 5 / 16.0),
-          new Vector3(11 / 16.0, 6 / 16.0, 5 / 16.0),
-          new Vector3(10 / 16.0, 0 / 16.0, 5 / 16.0),
-          new Vector4(6 / 16.0, 5 / 16.0, 6 / 16.0, 0 / 16.0)
-      ),
-      new Quad(
-          new Vector3(11 / 16.0, 6 / 16.0, 11 / 16.0),
-          new Vector3(10 / 16.0, 6 / 16.0, 11 / 16.0),
-          new Vector3(11 / 16.0, 0 / 16.0, 11 / 16.0),
-          new Vector4(11 / 16.0, 10 / 16.0, 6 / 16.0, 0 / 16.0)
-      ),
-      new Quad(
-          new Vector3(6 / 16.0, 6 / 16.0, 6 / 16.0),
-          new Vector3(10 / 16.0, 6 / 16.0, 6 / 16.0),
-          new Vector3(6 / 16.0, 6 / 16.0, 5 / 16.0),
-          new Vector4(6 / 16.0, 10 / 16.0, 10 / 16.0, 11 / 16.0)
-      ),
-      new Quad(
-          new Vector3(6 / 16.0, 0 / 16.0, 5 / 16.0),
-          new Vector3(10 / 16.0, 0 / 16.0, 5 / 16.0),
-          new Vector3(6 / 16.0, 0 / 16.0, 6 / 16.0),
-          new Vector4(6 / 16.0, 10 / 16.0, 5 / 16.0, 6 / 16.0)
-      ),
-      new Quad(
-          new Vector3(6 / 16.0, 6 / 16.0, 5 / 16.0),
-          new Vector3(10 / 16.0, 6 / 16.0, 5 / 16.0),
-          new Vector3(6 / 16.0, 0 / 16.0, 5 / 16.0),
-          new Vector4(10 / 16.0, 6 / 16.0, 6 / 16.0, 0 / 16.0)
-      ),
-      new Quad(
-          new Vector3(10 / 16.0, 6 / 16.0, 6 / 16.0),
-          new Vector3(6 / 16.0, 6 / 16.0, 6 / 16.0),
-          new Vector3(10 / 16.0, 0 / 16.0, 6 / 16.0),
-          new Vector4(10 / 16.0, 6 / 16.0, 6 / 16.0, 0 / 16.0)
-      ),
-      new Quad(
-          new Vector3(6 / 16.0, 6 / 16.0, 11 / 16.0),
-          new Vector3(10 / 16.0, 6 / 16.0, 11 / 16.0),
-          new Vector3(6 / 16.0, 6 / 16.0, 10 / 16.0),
-          new Vector4(6 / 16.0, 10 / 16.0, 5 / 16.0, 6 / 16.0)
-      ),
-      new Quad(
-          new Vector3(6 / 16.0, 0 / 16.0, 10 / 16.0),
-          new Vector3(10 / 16.0, 0 / 16.0, 10 / 16.0),
-          new Vector3(6 / 16.0, 0 / 16.0, 11 / 16.0),
-          new Vector4(6 / 16.0, 10 / 16.0, 10 / 16.0, 11 / 16.0)
-      ),
-      new Quad(
-          new Vector3(6 / 16.0, 6 / 16.0, 10 / 16.0),
-          new Vector3(10 / 16.0, 6 / 16.0, 10 / 16.0),
-          new Vector3(6 / 16.0, 0 / 16.0, 10 / 16.0),
-          new Vector4(10 / 16.0, 6 / 16.0, 6 / 16.0, 0 / 16.0)
-      ),
-      new Quad(
-          new Vector3(10 / 16.0, 6 / 16.0, 11 / 16.0),
-          new Vector3(6 / 16.0, 6 / 16.0, 11 / 16.0),
-          new Vector3(10 / 16.0, 0 / 16.0, 11 / 16.0),
-          new Vector4(10 / 16.0, 6 / 16.0, 6 / 16.0, 0 / 16.0)
-      ),
-      new Quad(
-          new Vector3(6 / 16.0, 4 / 16.0, 10 / 16.0),
-          new Vector3(10 / 16.0, 4 / 16.0, 10 / 16.0),
-          new Vector3(6 / 16.0, 4 / 16.0, 6 / 16.0),
-          new Vector4(6 / 16.0, 10 / 16.0, 6 / 16.0, 10 / 16.0)
-      ),
-      new Quad(
-          new Vector3(6 / 16.0, 0 / 16.0, 6 / 16.0),
-          new Vector3(10 / 16.0, 0 / 16.0, 6 / 16.0),
-          new Vector3(6 / 16.0, 0 / 16.0, 10 / 16.0),
-          new Vector4(6 / 16.0, 10 / 16.0, 0 / 16.0, 4 / 16.0)
-      )
-  };
-
-  private static final Quad[] cactusQuads = new Quad[]{
-      new Quad(
-          new Vector3(6 / 16.0, 16 / 16.0, 10 / 16.0),
-          new Vector3(10 / 16.0, 16 / 16.0, 10 / 16.0),
-          new Vector3(6 / 16.0, 16 / 16.0, 6 / 16.0),
-          new Vector4(6 / 16.0, 10 / 16.0, 1 - 10 / 16.0, 1 - 6 / 16.0)
-      ),
-      new Quad(
-          new Vector3(6 / 16.0, 16 / 16.0, 10 / 16.0),
-          new Vector3(6 / 16.0, 16 / 16.0, 6 / 16.0),
-          new Vector3(6 / 16.0, 5 / 16.0, 10 / 16.0),
-          new Vector4(10 / 16.0, 6 / 16.0, 16 / 16.0, 4 / 16.0)
-      ),
-      new Quad(
-          new Vector3(10 / 16.0, 16 / 16.0, 6 / 16.0),
-          new Vector3(10 / 16.0, 16 / 16.0, 10 / 16.0),
-          new Vector3(10 / 16.0, 5 / 16.0, 6 / 16.0),
-          new Vector4(10 / 16.0, 6 / 16.0, 16 / 16.0, 4 / 16.0)
-      ),
-      new Quad(
-          new Vector3(6 / 16.0, 16 / 16.0, 6 / 16.0),
-          new Vector3(10 / 16.0, 16 / 16.0, 6 / 16.0),
-          new Vector3(6 / 16.0, 5 / 16.0, 6 / 16.0),
-          new Vector4(10 / 16.0, 6 / 16.0, 16 / 16.0, 4 / 16.0)
-      ),
-      new Quad(
-          new Vector3(10 / 16.0, 16 / 16.0, 10 / 16.0),
-          new Vector3(6 / 16.0, 16 / 16.0, 10 / 16.0),
-          new Vector3(10 / 16.0, 5 / 16.0, 10 / 16.0),
-          new Vector4(10 / 16.0, 6 / 16.0, 16 / 16.0, 4 / 16.0)
-      )
-  };
-
-  private static final Quad[] flower = {
-      new Quad(new Vector3(0, 4 / 16., 0), new Vector3(1, 4 / 16., 1), new Vector3(0, 1, 0),
-          new Vector4(0, 1, 0, 12 / 16.)),
-
-      new Quad(new Vector3(1, 4 / 16., 1), new Vector3(0, 4 / 16., 0), new Vector3(1, 1, 1),
-          new Vector4(0, 1, 0, 12 / 16.)),
-
-      new Quad(new Vector3(1, 4 / 16., 0), new Vector3(0, 4 / 16., 1), new Vector3(1, 1, 0),
-          new Vector4(0, 1, 0, 12 / 16.)),
-
-      new Quad(new Vector3(0, 4 / 16., 1), new Vector3(1, 4 / 16., 0), new Vector3(0, 1, 1),
-          new Vector4(0, 1, 0, 12 / 16.)),
-  };
-
-  private static final Quad[] flowerSmall = {
-      new Quad(new Vector3(2 / 16., 4 / 16., 2 / 16.), new Vector3(14 / 16., 4 / 16., 14 / 16.),
-          new Vector3(2 / 16., 1, 2 / 16.), new Vector4(0, 1, 0, 1)),
-
-      new Quad(new Vector3(14 / 16., 4 / 16., 14 / 16.),
-          new Vector3(2 / 16., 4 / 16., 2 / 16.), new Vector3(14 / 16., 1, 14 / 16.),
-          new Vector4(0, 1, 0, 1)),
-
-      new Quad(new Vector3(14 / 16., 4 / 16., 2 / 16.),
-          new Vector3(2 / 16., 4 / 16., 14 / 16.), new Vector3(14 / 16., 1, 2 / 16.),
-          new Vector4(0, 1, 0, 1)),
-
-      new Quad(new Vector3(2 / 16., 4 / 16., 14 / 16.),
-          new Vector3(14 / 16., 4 / 16., 2 / 16.), new Vector3(2 / 16., 1, 14 / 16.),
-          new Vector4(0, 1, 0, 1)),
-  };
-
-  private static final Quad[] bamboo = {
-      new Quad(
-          new Vector3(7 / 16.0, 16 / 16.0, 9 / 16.0),
-          new Vector3(9 / 16.0, 16 / 16.0, 9 / 16.0),
-          new Vector3(7 / 16.0, 16 / 16.0, 7 / 16.0),
-          new Vector4(13 / 16.0, 15 / 16.0, 1 - 0 / 16.0, 1 - 2 / 16.0)),
-      new Quad(
-          new Vector3(7 / 16.0, 0 / 16.0, 7 / 16.0),
-          new Vector3(9 / 16.0, 0 / 16.0, 7 / 16.0),
-          new Vector3(7 / 16.0, 0 / 16.0, 9 / 16.0),
-          new Vector4(13 / 16.0, 15 / 16.0, 4 / 16.0, 6 / 16.0)),
-      new Quad(
-        new Vector3(7 / 16.0, 0 / 16.0, 7 / 16.0),
-        new Vector3(7 / 16.0, 0 / 16.0, 9 / 16.0),
-        new Vector3(7 / 16.0, 16 / 16.0, 7 / 16.0),
-        new Vector4(6 / 16.0, 8 / 16.0, 0 / 16.0, 16 / 16.0)),
-      new Quad(
-        new Vector3(9 / 16.0, 0 / 16.0, 9 / 16.0),
-        new Vector3(9 / 16.0, 0 / 16.0, 7 / 16.0),
-        new Vector3(9 / 16.0, 16 / 16.0, 9 / 16.0),
-        new Vector4(6 / 16.0, 8 / 16.0, 0 / 16.0, 16 / 16.0)),
-      new Quad(
-        new Vector3(9 / 16.0, 0 / 16.0, 7 / 16.0),
-        new Vector3(7 / 16.0, 0 / 16.0, 7 / 16.0),
-        new Vector3(9 / 16.0, 16 / 16.0, 7 / 16.0),
-        new Vector4(6 / 16.0, 8 / 16.0, 0 / 16.0, 16 / 16.0)),
-      new Quad(
-        new Vector3(7 / 16.0, 0 / 16.0, 9 / 16.0),
-        new Vector3(9 / 16.0, 0 / 16.0, 9 / 16.0),
-        new Vector3(7 / 16.0, 16 / 16.0, 9 / 16.0),
-        new Vector4(6 / 16.0, 8 / 16.0, 0 / 16.0, 16 / 16.0))
-  };
-
-  private static final Quad[] bambooLeaf = {
-      new Quad(
-          new Vector3(16 / 16.0, 2 / 16.0, 8 / 16.0),
-          new Vector3(0 / 16.0, 2 / 16.0, 8 / 16.0),
-          new Vector3(16 / 16.0, 18 / 16.0, 8 / 16.0),
-          new Vector4(0 / 16.0, 16 / 16.0, 0 / 16.0, 16 / 16.0)),
-      new Quad(
-          new Vector3(0 / 16.0, 2 / 16.0, 8 / 16.0),
-          new Vector3(16 / 16.0, 2 / 16.0, 8 / 16.0),
-          new Vector3(0 / 16.0, 18 / 16.0, 8 / 16.0),
-          new Vector4(16 / 16.0, 0 / 16.0, 0 / 16.0, 16 / 16.0))
-  };
-  //endregion
-
-<<<<<<< HEAD
-  private final Quad[] quads;
-  private final Texture[] textures;
-  private final Tint[] tints;
-=======
-  private static final Quad[] azaleaBush = Model.join(new Quad[]{
-          new Quad(
-              new Vector3(4 / 16.0, 16 / 16.0, 12 / 16.0),
-              new Vector3(12 / 16.0, 16 / 16.0, 12 / 16.0),
-              new Vector3(4 / 16.0, 16 / 16.0, 4 / 16.0),
-              new Vector4(4 / 16.0, 12 / 16.0, 4 / 16.0, 12 / 16.0)
-          ),
-          new Quad(
-              new Vector3(4 / 16.0, 15.9 / 16.0, 4 / 16.0),
-              new Vector3(12 / 16.0, 15.9 / 16.0, 4 / 16.0),
-              new Vector3(4 / 16.0, 15.9 / 16.0, 12 / 16.0),
-              new Vector4(4 / 16.0, 12 / 16.0, 12 / 16.0, 4 / 16.0)
-          ),
-          new Quad(
-              new Vector3(4 / 16.0, 16 / 16.0, 4 / 16.0),
-              new Vector3(12 / 16.0, 16 / 16.0, 4 / 16.0),
-              new Vector3(4 / 16.0, 8 / 16.0, 4 / 16.0),
-              new Vector4(12 / 16.0, 4 / 16.0, 11 / 16.0, 3 / 16.0)
-          ),
-          new Quad(
-              new Vector3(12 / 16.0, 16 / 16.0, 4 / 16.0),
-              new Vector3(4 / 16.0, 16 / 16.0, 4 / 16.0),
-              new Vector3(12 / 16.0, 8 / 16.0, 4 / 16.0),
-              new Vector4(4 / 16.0, 12 / 16.0, 11 / 16.0, 3 / 16.0)
-          ),
-          new Quad(
-              new Vector3(4 / 16.0, 16 / 16.0, 12 / 16.0),
-              new Vector3(12 / 16.0, 16 / 16.0, 12 / 16.0),
-              new Vector3(4 / 16.0, 8 / 16.0, 12 / 16.0),
-              new Vector4(4 / 16.0, 12 / 16.0, 11 / 16.0, 3 / 16.0)
-          ),
-          new Quad(
-              new Vector3(12 / 16.0, 16 / 16.0, 12 / 16.0),
-              new Vector3(4 / 16.0, 16 / 16.0, 12 / 16.0),
-              new Vector3(12 / 16.0, 8 / 16.0, 12 / 16.0),
-              new Vector4(12 / 16.0, 4 / 16.0, 11 / 16.0, 3 / 16.0)
-          ),
-          new Quad(
-              new Vector3(4 / 16.0, 16 / 16.0, 12 / 16.0),
-              new Vector3(4 / 16.0, 16 / 16.0, 4 / 16.0),
-              new Vector3(4 / 16.0, 8 / 16.0, 12 / 16.0),
-              new Vector4(12 / 16.0, 4 / 16.0, 11 / 16.0, 3 / 16.0)
-          ),
-          new Quad(
-              new Vector3(4 / 16.0, 16 / 16.0, 4 / 16.0),
-              new Vector3(4 / 16.0, 16 / 16.0, 12 / 16.0),
-              new Vector3(4 / 16.0, 8 / 16.0, 4 / 16.0),
-              new Vector4(4 / 16.0, 12 / 16.0, 11 / 16.0, 3 / 16.0)
-          ),
-          new Quad(
-              new Vector3(12 / 16.0, 16 / 16.0, 12 / 16.0),
-              new Vector3(12 / 16.0, 16 / 16.0, 4 / 16.0),
-              new Vector3(12 / 16.0, 8 / 16.0, 12 / 16.0),
-              new Vector4(4 / 16.0, 12 / 16.0, 11 / 16.0, 3 / 16.0)
-          ),
-          new Quad(
-              new Vector3(12 / 16.0, 16 / 16.0, 4 / 16.0),
-              new Vector3(12 / 16.0, 16 / 16.0, 12 / 16.0),
-              new Vector3(12 / 16.0, 8 / 16.0, 4 / 16.0),
-              new Vector4(12 / 16.0, 4 / 16.0, 11 / 16.0, 3 / 16.0)
-          )
-      },
-      Model.rotateY(new Quad[]{
-          new Quad(
-              new Vector3(2.6 / 16.0, 16 / 16.0, 8 / 16.0),
-              new Vector3(13.4 / 16.0, 16 / 16.0, 8 / 16.0),
-              new Vector3(2.6 / 16.0, 4 / 16.0, 8 / 16.0),
-              new Vector4(16 / 16.0, 0 / 16.0, 12 / 16.0, 0 / 16.0)
-          ),
-          new Quad(
-              new Vector3(13.4 / 16.0, 16 / 16.0, 8 / 16.0),
-              new Vector3(2.6 / 16.0, 16 / 16.0, 8 / 16.0),
-              new Vector3(13.4 / 16.0, 4 / 16.0, 8 / 16.0),
-              new Vector4(16 / 16.0, 0 / 16.0, 12 / 16.0, 0 / 16.0)
-          )
-      }, Math.toRadians(45)),
-      Model.rotateY(new Quad[]{
-          new Quad(
-              new Vector3(8 / 16.0, 16 / 16.0, 13.4 / 16.0),
-              new Vector3(8 / 16.0, 16 / 16.0, 2.6 / 16.0),
-              new Vector3(8 / 16.0, 4 / 16.0, 13.4 / 16.0),
-              new Vector4(16 / 16.0, 0 / 16.0, 12 / 16.0, 0 / 16.0)
-          ),
-          new Quad(
-              new Vector3(8 / 16.0, 16 / 16.0, 2.6 / 16.0),
-              new Vector3(8 / 16.0, 16 / 16.0, 13.4 / 16.0),
-              new Vector3(8 / 16.0, 4 / 16.0, 2.6 / 16.0),
-              new Vector4(16 / 16.0, 0 / 16.0, 12 / 16.0, 0 / 16.0)
-          )
-      }, Math.toRadians(45))
-  );
-
-  private static final Texture[] tex = {
-      Texture.flowerPot, Texture.flowerPot, Texture.flowerPot, Texture.flowerPot, Texture.dirt,
-  };
-
   private static final Texture[] azaleaBushTex = {
       Texture.pottedAzaleaBushTop, Texture.pottedAzaleaBushTop,
       Texture.pottedAzaleaBushSide, Texture.pottedAzaleaBushSide,
@@ -446,11 +98,348 @@
       Texture.pottedAzaleaBushPlant, Texture.pottedAzaleaBushPlant
   };
 
-  public static boolean intersect(Ray ray, Scene scene) {
-    int flowerKind = ray.getBlockData();
-    return intersect(ray, scene, Kind.values()[flowerKind-1]);
-  }
->>>>>>> 8df54873
+  //region Quads
+  private static final Quad[] flowerPot = new Quad[] {
+      new Quad(
+          new Vector3(5 / 16.0, 6 / 16.0, 11 / 16.0),
+          new Vector3(6 / 16.0, 6 / 16.0, 11 / 16.0),
+          new Vector3(5 / 16.0, 6 / 16.0, 5 / 16.0),
+          new Vector4(5 / 16.0, 6 / 16.0, 5 / 16.0, 11 / 16.0)
+      ),
+      new Quad(
+          new Vector3(5 / 16.0, 0 / 16.0, 5 / 16.0),
+          new Vector3(6 / 16.0, 0 / 16.0, 5 / 16.0),
+          new Vector3(5 / 16.0, 0 / 16.0, 11 / 16.0),
+          new Vector4(5 / 16.0, 6 / 16.0, 5 / 16.0, 11 / 16.0)
+      ),
+      new Quad(
+          new Vector3(5 / 16.0, 6 / 16.0, 11 / 16.0),
+          new Vector3(5 / 16.0, 6 / 16.0, 5 / 16.0),
+          new Vector3(5 / 16.0, 0 / 16.0, 11 / 16.0),
+          new Vector4(11 / 16.0, 5 / 16.0, 6 / 16.0, 0 / 16.0)
+      ),
+      new Quad(
+          new Vector3(6 / 16.0, 6 / 16.0, 5 / 16.0),
+          new Vector3(6 / 16.0, 6 / 16.0, 11 / 16.0),
+          new Vector3(6 / 16.0, 0 / 16.0, 5 / 16.0),
+          new Vector4(11 / 16.0, 5 / 16.0, 6 / 16.0, 0 / 16.0)
+      ),
+      new Quad(
+          new Vector3(5 / 16.0, 6 / 16.0, 5 / 16.0),
+          new Vector3(6 / 16.0, 6 / 16.0, 5 / 16.0),
+          new Vector3(5 / 16.0, 0 / 16.0, 5 / 16.0),
+          new Vector4(11 / 16.0, 10 / 16.0, 6 / 16.0, 0 / 16.0)
+      ),
+      new Quad(
+          new Vector3(6 / 16.0, 6 / 16.0, 11 / 16.0),
+          new Vector3(5 / 16.0, 6 / 16.0, 11 / 16.0),
+          new Vector3(6 / 16.0, 0 / 16.0, 11 / 16.0),
+          new Vector4(6 / 16.0, 5 / 16.0, 6 / 16.0, 0 / 16.0)
+      ),
+      new Quad(
+          new Vector3(10 / 16.0, 6 / 16.0, 11 / 16.0),
+          new Vector3(11 / 16.0, 6 / 16.0, 11 / 16.0),
+          new Vector3(10 / 16.0, 6 / 16.0, 5 / 16.0),
+          new Vector4(10 / 16.0, 11 / 16.0, 5 / 16.0, 11 / 16.0)
+      ),
+      new Quad(
+          new Vector3(10 / 16.0, 0 / 16.0, 5 / 16.0),
+          new Vector3(11 / 16.0, 0 / 16.0, 5 / 16.0),
+          new Vector3(10 / 16.0, 0 / 16.0, 11 / 16.0),
+          new Vector4(10 / 16.0, 11 / 16.0, 5 / 16.0, 11 / 16.0)
+      ),
+      new Quad(
+          new Vector3(10 / 16.0, 6 / 16.0, 11 / 16.0),
+          new Vector3(10 / 16.0, 6 / 16.0, 5 / 16.0),
+          new Vector3(10 / 16.0, 0 / 16.0, 11 / 16.0),
+          new Vector4(11 / 16.0, 5 / 16.0, 6 / 16.0, 0 / 16.0)
+      ),
+      new Quad(
+          new Vector3(11 / 16.0, 6 / 16.0, 5 / 16.0),
+          new Vector3(11 / 16.0, 6 / 16.0, 11 / 16.0),
+          new Vector3(11 / 16.0, 0 / 16.0, 5 / 16.0),
+          new Vector4(11 / 16.0, 5 / 16.0, 6 / 16.0, 0 / 16.0)
+      ),
+      new Quad(
+          new Vector3(10 / 16.0, 6 / 16.0, 5 / 16.0),
+          new Vector3(11 / 16.0, 6 / 16.0, 5 / 16.0),
+          new Vector3(10 / 16.0, 0 / 16.0, 5 / 16.0),
+          new Vector4(6 / 16.0, 5 / 16.0, 6 / 16.0, 0 / 16.0)
+      ),
+      new Quad(
+          new Vector3(11 / 16.0, 6 / 16.0, 11 / 16.0),
+          new Vector3(10 / 16.0, 6 / 16.0, 11 / 16.0),
+          new Vector3(11 / 16.0, 0 / 16.0, 11 / 16.0),
+          new Vector4(11 / 16.0, 10 / 16.0, 6 / 16.0, 0 / 16.0)
+      ),
+      new Quad(
+          new Vector3(6 / 16.0, 6 / 16.0, 6 / 16.0),
+          new Vector3(10 / 16.0, 6 / 16.0, 6 / 16.0),
+          new Vector3(6 / 16.0, 6 / 16.0, 5 / 16.0),
+          new Vector4(6 / 16.0, 10 / 16.0, 10 / 16.0, 11 / 16.0)
+      ),
+      new Quad(
+          new Vector3(6 / 16.0, 0 / 16.0, 5 / 16.0),
+          new Vector3(10 / 16.0, 0 / 16.0, 5 / 16.0),
+          new Vector3(6 / 16.0, 0 / 16.0, 6 / 16.0),
+          new Vector4(6 / 16.0, 10 / 16.0, 5 / 16.0, 6 / 16.0)
+      ),
+      new Quad(
+          new Vector3(6 / 16.0, 6 / 16.0, 5 / 16.0),
+          new Vector3(10 / 16.0, 6 / 16.0, 5 / 16.0),
+          new Vector3(6 / 16.0, 0 / 16.0, 5 / 16.0),
+          new Vector4(10 / 16.0, 6 / 16.0, 6 / 16.0, 0 / 16.0)
+      ),
+      new Quad(
+          new Vector3(10 / 16.0, 6 / 16.0, 6 / 16.0),
+          new Vector3(6 / 16.0, 6 / 16.0, 6 / 16.0),
+          new Vector3(10 / 16.0, 0 / 16.0, 6 / 16.0),
+          new Vector4(10 / 16.0, 6 / 16.0, 6 / 16.0, 0 / 16.0)
+      ),
+      new Quad(
+          new Vector3(6 / 16.0, 6 / 16.0, 11 / 16.0),
+          new Vector3(10 / 16.0, 6 / 16.0, 11 / 16.0),
+          new Vector3(6 / 16.0, 6 / 16.0, 10 / 16.0),
+          new Vector4(6 / 16.0, 10 / 16.0, 5 / 16.0, 6 / 16.0)
+      ),
+      new Quad(
+          new Vector3(6 / 16.0, 0 / 16.0, 10 / 16.0),
+          new Vector3(10 / 16.0, 0 / 16.0, 10 / 16.0),
+          new Vector3(6 / 16.0, 0 / 16.0, 11 / 16.0),
+          new Vector4(6 / 16.0, 10 / 16.0, 10 / 16.0, 11 / 16.0)
+      ),
+      new Quad(
+          new Vector3(6 / 16.0, 6 / 16.0, 10 / 16.0),
+          new Vector3(10 / 16.0, 6 / 16.0, 10 / 16.0),
+          new Vector3(6 / 16.0, 0 / 16.0, 10 / 16.0),
+          new Vector4(10 / 16.0, 6 / 16.0, 6 / 16.0, 0 / 16.0)
+      ),
+      new Quad(
+          new Vector3(10 / 16.0, 6 / 16.0, 11 / 16.0),
+          new Vector3(6 / 16.0, 6 / 16.0, 11 / 16.0),
+          new Vector3(10 / 16.0, 0 / 16.0, 11 / 16.0),
+          new Vector4(10 / 16.0, 6 / 16.0, 6 / 16.0, 0 / 16.0)
+      ),
+      new Quad(
+          new Vector3(6 / 16.0, 4 / 16.0, 10 / 16.0),
+          new Vector3(10 / 16.0, 4 / 16.0, 10 / 16.0),
+          new Vector3(6 / 16.0, 4 / 16.0, 6 / 16.0),
+          new Vector4(6 / 16.0, 10 / 16.0, 6 / 16.0, 10 / 16.0)
+      ),
+      new Quad(
+          new Vector3(6 / 16.0, 0 / 16.0, 6 / 16.0),
+          new Vector3(10 / 16.0, 0 / 16.0, 6 / 16.0),
+          new Vector3(6 / 16.0, 0 / 16.0, 10 / 16.0),
+          new Vector4(6 / 16.0, 10 / 16.0, 0 / 16.0, 4 / 16.0)
+      )
+  };
+
+  private static final Quad[] cactusQuads = new Quad[]{
+      new Quad(
+          new Vector3(6 / 16.0, 16 / 16.0, 10 / 16.0),
+          new Vector3(10 / 16.0, 16 / 16.0, 10 / 16.0),
+          new Vector3(6 / 16.0, 16 / 16.0, 6 / 16.0),
+          new Vector4(6 / 16.0, 10 / 16.0, 1 - 10 / 16.0, 1 - 6 / 16.0)
+      ),
+      new Quad(
+          new Vector3(6 / 16.0, 16 / 16.0, 10 / 16.0),
+          new Vector3(6 / 16.0, 16 / 16.0, 6 / 16.0),
+          new Vector3(6 / 16.0, 5 / 16.0, 10 / 16.0),
+          new Vector4(10 / 16.0, 6 / 16.0, 16 / 16.0, 4 / 16.0)
+      ),
+      new Quad(
+          new Vector3(10 / 16.0, 16 / 16.0, 6 / 16.0),
+          new Vector3(10 / 16.0, 16 / 16.0, 10 / 16.0),
+          new Vector3(10 / 16.0, 5 / 16.0, 6 / 16.0),
+          new Vector4(10 / 16.0, 6 / 16.0, 16 / 16.0, 4 / 16.0)
+      ),
+      new Quad(
+          new Vector3(6 / 16.0, 16 / 16.0, 6 / 16.0),
+          new Vector3(10 / 16.0, 16 / 16.0, 6 / 16.0),
+          new Vector3(6 / 16.0, 5 / 16.0, 6 / 16.0),
+          new Vector4(10 / 16.0, 6 / 16.0, 16 / 16.0, 4 / 16.0)
+      ),
+      new Quad(
+          new Vector3(10 / 16.0, 16 / 16.0, 10 / 16.0),
+          new Vector3(6 / 16.0, 16 / 16.0, 10 / 16.0),
+          new Vector3(10 / 16.0, 5 / 16.0, 10 / 16.0),
+          new Vector4(10 / 16.0, 6 / 16.0, 16 / 16.0, 4 / 16.0)
+      )
+  };
+
+  private static final Quad[] flower = {
+      new Quad(new Vector3(0, 4 / 16., 0), new Vector3(1, 4 / 16., 1), new Vector3(0, 1, 0),
+          new Vector4(0, 1, 0, 12 / 16.)),
+
+      new Quad(new Vector3(1, 4 / 16., 1), new Vector3(0, 4 / 16., 0), new Vector3(1, 1, 1),
+          new Vector4(0, 1, 0, 12 / 16.)),
+
+      new Quad(new Vector3(1, 4 / 16., 0), new Vector3(0, 4 / 16., 1), new Vector3(1, 1, 0),
+          new Vector4(0, 1, 0, 12 / 16.)),
+
+      new Quad(new Vector3(0, 4 / 16., 1), new Vector3(1, 4 / 16., 0), new Vector3(0, 1, 1),
+          new Vector4(0, 1, 0, 12 / 16.)),
+  };
+
+  private static final Quad[] flowerSmall = {
+      new Quad(new Vector3(2 / 16., 4 / 16., 2 / 16.), new Vector3(14 / 16., 4 / 16., 14 / 16.),
+          new Vector3(2 / 16., 1, 2 / 16.), new Vector4(0, 1, 0, 1)),
+
+      new Quad(new Vector3(14 / 16., 4 / 16., 14 / 16.),
+          new Vector3(2 / 16., 4 / 16., 2 / 16.), new Vector3(14 / 16., 1, 14 / 16.),
+          new Vector4(0, 1, 0, 1)),
+
+      new Quad(new Vector3(14 / 16., 4 / 16., 2 / 16.),
+          new Vector3(2 / 16., 4 / 16., 14 / 16.), new Vector3(14 / 16., 1, 2 / 16.),
+          new Vector4(0, 1, 0, 1)),
+
+      new Quad(new Vector3(2 / 16., 4 / 16., 14 / 16.),
+          new Vector3(14 / 16., 4 / 16., 2 / 16.), new Vector3(2 / 16., 1, 14 / 16.),
+          new Vector4(0, 1, 0, 1)),
+  };
+
+  private static final Quad[] bamboo = {
+      new Quad(
+          new Vector3(7 / 16.0, 16 / 16.0, 9 / 16.0),
+          new Vector3(9 / 16.0, 16 / 16.0, 9 / 16.0),
+          new Vector3(7 / 16.0, 16 / 16.0, 7 / 16.0),
+          new Vector4(13 / 16.0, 15 / 16.0, 1 - 0 / 16.0, 1 - 2 / 16.0)),
+      new Quad(
+          new Vector3(7 / 16.0, 0 / 16.0, 7 / 16.0),
+          new Vector3(9 / 16.0, 0 / 16.0, 7 / 16.0),
+          new Vector3(7 / 16.0, 0 / 16.0, 9 / 16.0),
+          new Vector4(13 / 16.0, 15 / 16.0, 4 / 16.0, 6 / 16.0)),
+      new Quad(
+        new Vector3(7 / 16.0, 0 / 16.0, 7 / 16.0),
+        new Vector3(7 / 16.0, 0 / 16.0, 9 / 16.0),
+        new Vector3(7 / 16.0, 16 / 16.0, 7 / 16.0),
+        new Vector4(6 / 16.0, 8 / 16.0, 0 / 16.0, 16 / 16.0)),
+      new Quad(
+        new Vector3(9 / 16.0, 0 / 16.0, 9 / 16.0),
+        new Vector3(9 / 16.0, 0 / 16.0, 7 / 16.0),
+        new Vector3(9 / 16.0, 16 / 16.0, 9 / 16.0),
+        new Vector4(6 / 16.0, 8 / 16.0, 0 / 16.0, 16 / 16.0)),
+      new Quad(
+        new Vector3(9 / 16.0, 0 / 16.0, 7 / 16.0),
+        new Vector3(7 / 16.0, 0 / 16.0, 7 / 16.0),
+        new Vector3(9 / 16.0, 16 / 16.0, 7 / 16.0),
+        new Vector4(6 / 16.0, 8 / 16.0, 0 / 16.0, 16 / 16.0)),
+      new Quad(
+        new Vector3(7 / 16.0, 0 / 16.0, 9 / 16.0),
+        new Vector3(9 / 16.0, 0 / 16.0, 9 / 16.0),
+        new Vector3(7 / 16.0, 16 / 16.0, 9 / 16.0),
+        new Vector4(6 / 16.0, 8 / 16.0, 0 / 16.0, 16 / 16.0))
+  };
+
+  private static final Quad[] bambooLeaf = {
+      new Quad(
+          new Vector3(16 / 16.0, 2 / 16.0, 8 / 16.0),
+          new Vector3(0 / 16.0, 2 / 16.0, 8 / 16.0),
+          new Vector3(16 / 16.0, 18 / 16.0, 8 / 16.0),
+          new Vector4(0 / 16.0, 16 / 16.0, 0 / 16.0, 16 / 16.0)),
+      new Quad(
+          new Vector3(0 / 16.0, 2 / 16.0, 8 / 16.0),
+          new Vector3(16 / 16.0, 2 / 16.0, 8 / 16.0),
+          new Vector3(0 / 16.0, 18 / 16.0, 8 / 16.0),
+          new Vector4(16 / 16.0, 0 / 16.0, 0 / 16.0, 16 / 16.0))
+  };
+
+  private static final Quad[] azaleaBush = Model.join(new Quad[]{
+          new Quad(
+              new Vector3(4 / 16.0, 16 / 16.0, 12 / 16.0),
+              new Vector3(12 / 16.0, 16 / 16.0, 12 / 16.0),
+              new Vector3(4 / 16.0, 16 / 16.0, 4 / 16.0),
+              new Vector4(4 / 16.0, 12 / 16.0, 4 / 16.0, 12 / 16.0)
+          ),
+          new Quad(
+              new Vector3(4 / 16.0, 15.9 / 16.0, 4 / 16.0),
+              new Vector3(12 / 16.0, 15.9 / 16.0, 4 / 16.0),
+              new Vector3(4 / 16.0, 15.9 / 16.0, 12 / 16.0),
+              new Vector4(4 / 16.0, 12 / 16.0, 12 / 16.0, 4 / 16.0)
+          ),
+          new Quad(
+              new Vector3(4 / 16.0, 16 / 16.0, 4 / 16.0),
+              new Vector3(12 / 16.0, 16 / 16.0, 4 / 16.0),
+              new Vector3(4 / 16.0, 8 / 16.0, 4 / 16.0),
+              new Vector4(12 / 16.0, 4 / 16.0, 11 / 16.0, 3 / 16.0)
+          ),
+          new Quad(
+              new Vector3(12 / 16.0, 16 / 16.0, 4 / 16.0),
+              new Vector3(4 / 16.0, 16 / 16.0, 4 / 16.0),
+              new Vector3(12 / 16.0, 8 / 16.0, 4 / 16.0),
+              new Vector4(4 / 16.0, 12 / 16.0, 11 / 16.0, 3 / 16.0)
+          ),
+          new Quad(
+              new Vector3(4 / 16.0, 16 / 16.0, 12 / 16.0),
+              new Vector3(12 / 16.0, 16 / 16.0, 12 / 16.0),
+              new Vector3(4 / 16.0, 8 / 16.0, 12 / 16.0),
+              new Vector4(4 / 16.0, 12 / 16.0, 11 / 16.0, 3 / 16.0)
+          ),
+          new Quad(
+              new Vector3(12 / 16.0, 16 / 16.0, 12 / 16.0),
+              new Vector3(4 / 16.0, 16 / 16.0, 12 / 16.0),
+              new Vector3(12 / 16.0, 8 / 16.0, 12 / 16.0),
+              new Vector4(12 / 16.0, 4 / 16.0, 11 / 16.0, 3 / 16.0)
+          ),
+          new Quad(
+              new Vector3(4 / 16.0, 16 / 16.0, 12 / 16.0),
+              new Vector3(4 / 16.0, 16 / 16.0, 4 / 16.0),
+              new Vector3(4 / 16.0, 8 / 16.0, 12 / 16.0),
+              new Vector4(12 / 16.0, 4 / 16.0, 11 / 16.0, 3 / 16.0)
+          ),
+          new Quad(
+              new Vector3(4 / 16.0, 16 / 16.0, 4 / 16.0),
+              new Vector3(4 / 16.0, 16 / 16.0, 12 / 16.0),
+              new Vector3(4 / 16.0, 8 / 16.0, 4 / 16.0),
+              new Vector4(4 / 16.0, 12 / 16.0, 11 / 16.0, 3 / 16.0)
+          ),
+          new Quad(
+              new Vector3(12 / 16.0, 16 / 16.0, 12 / 16.0),
+              new Vector3(12 / 16.0, 16 / 16.0, 4 / 16.0),
+              new Vector3(12 / 16.0, 8 / 16.0, 12 / 16.0),
+              new Vector4(4 / 16.0, 12 / 16.0, 11 / 16.0, 3 / 16.0)
+          ),
+          new Quad(
+              new Vector3(12 / 16.0, 16 / 16.0, 4 / 16.0),
+              new Vector3(12 / 16.0, 16 / 16.0, 12 / 16.0),
+              new Vector3(12 / 16.0, 8 / 16.0, 4 / 16.0),
+              new Vector4(12 / 16.0, 4 / 16.0, 11 / 16.0, 3 / 16.0)
+          )
+      },
+      Model.rotateY(new Quad[]{
+          new Quad(
+              new Vector3(2.6 / 16.0, 16 / 16.0, 8 / 16.0),
+              new Vector3(13.4 / 16.0, 16 / 16.0, 8 / 16.0),
+              new Vector3(2.6 / 16.0, 4 / 16.0, 8 / 16.0),
+              new Vector4(16 / 16.0, 0 / 16.0, 12 / 16.0, 0 / 16.0)
+          ),
+          new Quad(
+              new Vector3(13.4 / 16.0, 16 / 16.0, 8 / 16.0),
+              new Vector3(2.6 / 16.0, 16 / 16.0, 8 / 16.0),
+              new Vector3(13.4 / 16.0, 4 / 16.0, 8 / 16.0),
+              new Vector4(16 / 16.0, 0 / 16.0, 12 / 16.0, 0 / 16.0)
+          )
+      }, Math.toRadians(45)),
+      Model.rotateY(new Quad[]{
+          new Quad(
+              new Vector3(8 / 16.0, 16 / 16.0, 13.4 / 16.0),
+              new Vector3(8 / 16.0, 16 / 16.0, 2.6 / 16.0),
+              new Vector3(8 / 16.0, 4 / 16.0, 13.4 / 16.0),
+              new Vector4(16 / 16.0, 0 / 16.0, 12 / 16.0, 0 / 16.0)
+          ),
+          new Quad(
+              new Vector3(8 / 16.0, 16 / 16.0, 2.6 / 16.0),
+              new Vector3(8 / 16.0, 16 / 16.0, 13.4 / 16.0),
+              new Vector3(8 / 16.0, 4 / 16.0, 2.6 / 16.0),
+              new Vector4(16 / 16.0, 0 / 16.0, 12 / 16.0, 0 / 16.0)
+          )
+      }, Math.toRadians(45))
+  );
+  //endregion
+
+  private final Quad[] quads;
+  private final Texture[] textures;
+  private final Tint[] tints;
 
   public FlowerPotModel(Kind kind) {
     switch (kind) {
@@ -483,6 +472,15 @@
         Arrays.fill(textures, flowerPotTex.length, flowerPotTex.length + bamboo.length, Texture.bambooStalk);
         Arrays.fill(textures, flowerPotTex.length + bamboo.length, textures.length, Texture.bambooSingleLeaf);
         break;
+      case AZALEA_BUSH:
+      case FLOWERING_AZALEA_BUSH:
+        quads = Model.join(flowerPot, azaleaBush);
+        textures = new Texture[flowerPotTex.length + azaleaBush.length];
+        tints = null;
+        System.arraycopy(flowerPotTex, 0, textures, 0, flowerPotTex.length);
+        System.arraycopy(kind == Kind.AZALEA_BUSH ? azaleaBushTex : floweringAzaleaBushTex, 0, textures,
+            flowerPotTex.length, textures.length - flowerPotTex.length);
+        break;
       default:
         quads = Model.join(flowerPot, flowerSmall);
         textures = new Texture[flowerPotTex.length + flowerSmall.length];
@@ -569,12 +567,6 @@
             break;
         }
         break;
-      case AZALEA_BUSH:
-        hit |= intersect(azaleaBush, ray, azaleaBushTex);
-        break;
-      case FLOWERING_AZALEA_BUSH:
-        hit |= intersect(azaleaBush, ray, floweringAzaleaBushTex);
-        break;
     }
   }
 
@@ -583,7 +575,6 @@
     return quads;
   }
 
-<<<<<<< HEAD
   @Override
   public Texture[] getTextures() {
     return textures;
@@ -592,36 +583,5 @@
   @Override
   public Tint[] getTints() {
     return tints;
-=======
-  private static boolean intersect(Quad[] quads, Ray ray, Texture[] textures) {
-    boolean hit = false;
-    for (int i = 0; i < quads.length; i++) {
-      Quad quad = quads[i];
-      if (quad.intersect(ray)) {
-        float[] color = textures[i].getColor(ray.u, ray.v);
-        if (color[3] > Ray.EPSILON) {
-          ray.color.set(color);
-          ray.t = ray.tNext;
-          ray.n.set(quad.n);
-          hit = true;
-        }
-      }
-    }
-    return hit;
-  }
-
-  private static boolean cactus(Ray ray) {
-    if (cactus.intersect(ray)) {
-      if (ray.n.y > 0) {
-        Texture.cactusTop.getColor(ray);
-      } else {
-        Texture.cactusSide.getColor(ray);
-      }
-      ray.color.w = 1;
-      ray.t = ray.tNext;
-      return true;
-    }
-    return false;
->>>>>>> 8df54873
   }
 }