--- conflicted
+++ resolved
@@ -121,17 +121,11 @@
 
   private final Texture[] textures;
 
-<<<<<<< HEAD
-  public static boolean intersect(Ray ray, Texture candle) {
-    boolean hit = false;
-    ray.t = Double.POSITIVE_INFINITY;
-=======
   public CakeWithCandleModel(Texture candle) {
     textures = new Texture[quads.length];
     Arrays.fill(textures, candle);
     System.arraycopy(new Texture[] {top, bottom, side, side, side, side}, 0, textures, 0, 6);
   }
->>>>>>> cfceebc0
 
   @Override
   public Quad[] getQuads() {
