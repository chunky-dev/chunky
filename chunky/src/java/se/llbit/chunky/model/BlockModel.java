package se.llbit.chunky.model;

import se.llbit.chunky.plugin.PluginApi;
import se.llbit.chunky.renderer.scene.Scene;
import se.llbit.math.*;

import java.util.Random;

@PluginApi
public interface BlockModel {

  boolean intersect(Ray ray, IntersectionRecord intersectionRecord, Scene scene);

  int faceCount();

  void sample(int face, Vector3 loc, Random rand);

  double faceSurfaceArea(int face);

<<<<<<< HEAD
  boolean isInside(Ray ray);
=======
  boolean isBiomeDependant();
>>>>>>> e4645313
}<|MERGE_RESOLUTION|>--- conflicted
+++ resolved
@@ -17,9 +17,7 @@
 
   double faceSurfaceArea(int face);
 
-<<<<<<< HEAD
   boolean isInside(Ray ray);
-=======
+
   boolean isBiomeDependant();
->>>>>>> e4645313
 }