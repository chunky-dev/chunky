--- conflicted
+++ resolved
@@ -24,7 +24,6 @@
 import se.llbit.chunky.block.Air;
 import se.llbit.chunky.block.Block;
 import se.llbit.chunky.block.Lava;
-import se.llbit.chunky.block.LegacyBlocks;
 import se.llbit.chunky.block.Water;
 import se.llbit.chunky.chunk.BlockPalette;
 import se.llbit.chunky.chunk.ChunkData;
@@ -36,13 +35,11 @@
 import se.llbit.chunky.map.MapTile;
 import se.llbit.chunky.map.SurfaceLayer;
 import se.llbit.math.QuickMath;
-import se.llbit.nbt.ByteTag;
 import se.llbit.nbt.CompoundTag;
 import se.llbit.nbt.ErrorTag;
 import se.llbit.nbt.ListTag;
 import se.llbit.nbt.NamedTag;
 import se.llbit.nbt.SpecificTag;
-import se.llbit.nbt.StringTag;
 import se.llbit.nbt.Tag;
 import se.llbit.util.BitBuffer;
 import se.llbit.util.NotNull;
@@ -63,19 +60,13 @@
   private static final String LEVEL_ENTITIES = ".Level.Entities";
   private static final String LEVEL_TILEENTITIES = ".Level.TileEntities";
 
-  /**
-   * Chunk width.
-   */
+  /** Chunk width. */
   public static final int X_MAX = 16;
 
-  /**
-   * Chunk height.
-   */
+  /** Chunk height. */
   public static final int Y_MAX = 256;
 
-  /**
-   * Chunk depth.
-   */
+  /** Chunk depth. */
   public static final int Z_MAX = 16;
 
   public static final int SECTION_Y_MAX = 16;
@@ -153,7 +144,8 @@
   }
 
   /**
-   * Parse the chunk from the region file and render the current layer, surface and cave maps.
+   * Parse the chunk from the region file and render the current
+   * layer, surface and cave maps.
    */
   public synchronized void loadChunk(ChunkData chunkData, int yMax) {
     if (!shouldReloadChunk()) {
@@ -192,16 +184,8 @@
     Heightmap heightmap = world.heightmap();
     Tag sections = data.get(LEVEL_SECTIONS);
     if (sections.isList()) {
-<<<<<<< HEAD
-      int[] heightmapData = extractHeightmapData(data);
-      byte[] biomeData = new byte[X_MAX * Z_MAX];
-      extractBiomeData(data.get(LEVEL_BIOMES), biomeData);
-      int[] blockData = new int[CHUNK_BYTES];
-      if (version.equals("1.13") || version.equals("1.12")) {
-=======
       extractBiomeData(data.get(LEVEL_BIOMES), chunkData);
       if (version.equals("1.13")) {
->>>>>>> 423ee017
         BlockPalette palette = new BlockPalette();
         loadBlockData(data, chunkData, palette);
         int[] heightmapData = extractHeightmapData(data, chunkData);
@@ -229,7 +213,7 @@
    * Extracts biome IDs from chunk data into the second argument.
    *
    * @param biomesTag the .Level.Biomes NBT tag to load data from.
-   * @param output    a byte array of length 16x16.
+   * @param output a byte array of length 16x16.
    */
   private void extractBiomeData(@NotNull Tag biomesTag, ChunkData output) {
     if (biomesTag.isByteArray(X_MAX * Z_MAX)) {
@@ -282,9 +266,7 @@
     }
   }
 
-  /**
-   * Detect Minecraft version that generated the chunk.
-   */
+  /** Detect Minecraft version that generated the chunk. */
   private static String chunkVersion(@NotNull Map<String, Tag> data) {
     Tag sections = data.get(LEVEL_SECTIONS);
     if (sections.isList()) {
@@ -349,37 +331,26 @@
               }
             }
           }
-        } else { //  1.12 or older chunk
+        } else {
+          //Log.error(">>> WIP <<< Old chunk format temp disabled.");
+          /*Tag blocksTag = section.get("Blocks");
+          if (blocksTag.isByteArray(SECTION_BYTES)) {
+            System.arraycopy(blocksTag.byteArray(), 0, blocks, SECTION_BYTES * yOffset,
+                SECTION_BYTES);
+          }
           Tag dataTag = section.get("Data");
-          byte[] blockDataBytes = new byte[(Chunk.X_MAX * Chunk.Y_MAX * Chunk.Z_MAX) / 2];
           if (dataTag.isByteArray(SECTION_HALF_NIBBLES)) {
-<<<<<<< HEAD
-            System.arraycopy(dataTag.byteArray(), 0, blockDataBytes, SECTION_HALF_NIBBLES * yOffset,
-=======
             System.arraycopy(dataTag.byteArray(), 0, blockData, SECTION_HALF_NIBBLES * sectionY,
->>>>>>> 423ee017
                 SECTION_HALF_NIBBLES);
-          }
-
-          Tag blocksTag = section.get("Blocks");
-          if (blocksTag.isByteArray(SECTION_BYTES)) {
-            byte[] blocksBytes = new byte[Chunk.X_MAX * Chunk.Y_MAX * Chunk.Z_MAX];
-            System.arraycopy(blocksTag.byteArray(), 0, blocksBytes, SECTION_BYTES * yOffset,
-                SECTION_BYTES);
-            int offset = SECTION_BYTES * yOffset;
-            for (int i = 0; i < SECTION_BYTES; ++i) {
-              blocks[offset] = blockPalette
-                  .put(LegacyBlocks.getTag(offset, blocksBytes, blockDataBytes));
-              offset += 1;
-            }
-          }
-        }
-      }
-    }
-  }
-
-  /**
-   * Load heightmap information from a chunk heightmap array and insert into a quadtree.
+          }*/
+        }
+      }
+    }
+  }
+
+  /**
+   * Load heightmap information from a chunk heightmap array
+   * and insert into a quadtree.
    */
   public static void updateHeightmap(Heightmap heightmap, ChunkPosition pos, ChunkData chunkData,
       int[] chunkHeightmap, BlockPalette palette, int yMax) {
@@ -388,15 +359,9 @@
         int y = chunkHeightmap[z * 16 + x];
         y = Math.max(1, Math.min(y - 1, yMax));
         for (; y > 1; --y) {
-<<<<<<< HEAD
-          Block block = palette.get(blocksArray[Chunk.chunkIndex(x, y, z)]);
-          if (block != Air.INSTANCE && !block.isWater()) {
-=======
           Block block = palette.get(chunkData.getBlockAt(x, y, z));
           if (block != Air.INSTANCE && !block.isWater())
->>>>>>> 423ee017
             break;
-          }
         }
         heightmap.set(y, pos.x * 16 + x, pos.z * 16 + z);
       }
@@ -426,19 +391,11 @@
     }
   }
 
-<<<<<<< HEAD
-  public static int waterLevelAt(int[] blocks, BlockPalette palette, int cx, int cy, int cz,
-      int baseLevel) {
-    Material corner = palette.get(blocks[chunkIndex(cx, cy, cz)]);
-    if (corner.isWater()) {
-      Material above = palette.get(blocks[Chunk.chunkIndex(cx, cy + 1, cz)]);
-=======
   public static int waterLevelAt(ChunkData chunkData, BlockPalette palette, int cx, int cy, int cz,
                                  int baseLevel) {
     Material corner = palette.get(chunkData.getBlockAt(cx, cy, cz));
     if (corner.isWater()) {
       Material above = palette.get(chunkData.getBlockAt(cx, cy+1, cz));
->>>>>>> 423ee017
       boolean isFullBlock = above.isWaterFilled();
       return isFullBlock ? 8 : 8 - ((Water) corner).level;
     } else if (corner.waterlogged) {
@@ -449,19 +406,11 @@
     return baseLevel;
   }
 
-<<<<<<< HEAD
-  public static int lavaLevelAt(int[] blocks, BlockPalette palette, int cx, int cy, int cz,
-      int baseLevel) {
-    Material corner = palette.get(blocks[chunkIndex(cx, cy, cz)]);
-    if (corner instanceof Lava) {
-      Material above = palette.get(blocks[Chunk.chunkIndex(cx, cy + 1, cz)]);
-=======
   public static int lavaLevelAt(ChunkData chunkData, BlockPalette palette, int cx, int cy, int cz,
                                 int baseLevel) {
     Material corner = palette.get(chunkData.getBlockAt(cx, cy, cz));
     if (corner instanceof Lava) {
       Material above = palette.get(chunkData.getBlockAt(cx, cy+1, cz));
->>>>>>> 423ee017
       boolean isFullBlock = above instanceof Lava;
       return isFullBlock ? 8 : 8 - ((Lava) corner).level;
     } else if (!corner.solid) {
@@ -522,27 +471,15 @@
 
       if (entitiesTag.isList()) {
         for (SpecificTag tag : (ListTag) entitiesTag) {
-<<<<<<< HEAD
-          if (tag.isCompoundTag()) {
-            entities.add((CompoundTag) tag);
-          }
-=======
           if (tag.isCompoundTag())
             reuseChunkData.addEntity((CompoundTag) tag);
->>>>>>> 423ee017
         }
       }
 
       if (tileEntitiesTag.isList()) {
         for (SpecificTag tag : (ListTag) tileEntitiesTag) {
-<<<<<<< HEAD
-          if (tag.isCompoundTag()) {
-            tileEntities.add((CompoundTag) tag);
-          }
-=======
           if (tag.isCompoundTag())
             reuseChunkData.addTileEntity((CompoundTag) tag);
->>>>>>> 423ee017
         }
       }
     }
@@ -563,8 +500,7 @@
     return x + Chunk.X_MAX * z;
   }
 
-  @Override
-  public String toString() {
+  @Override public String toString() {
     return "Chunk: " + position.toString();
   }
 
