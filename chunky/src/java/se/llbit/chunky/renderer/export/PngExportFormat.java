/* Copyright (c) 2012-2021 Jesper Öqvist <jesper@llbit.se>
 * Copyright (c) 2021-2022 Chunky contributors
 *
 * This file is part of Chunky.
 *
 * Chunky is free software: you can redistribute it and/or modify
 * it under the terms of the GNU General Public License as published by
 * the Free Software Foundation, either version 3 of the License, or
 * (at your option) any later version.
 *
 * Chunky is distributed in the hope that it will be useful,
 * but WITHOUT ANY WARRANTY; without even the implied warranty of
 * MERCHANTABILITY or FITNESS FOR A PARTICULAR PURPOSE.  See the
 * GNU General Public License for more details.
 * You should have received a copy of the GNU General Public License
 * along with Chunky.  If not, see <http://www.gnu.org/licenses/>.
 */
package se.llbit.chunky.renderer.export;

import java.io.IOException;
import java.io.OutputStream;
import se.llbit.chunky.renderer.projection.ProjectionMode;
import se.llbit.chunky.renderer.scene.AlphaBuffer;
import se.llbit.chunky.renderer.scene.Scene;
import se.llbit.chunky.resources.BitmapImage;
import se.llbit.imageformats.png.ITXT;
import se.llbit.imageformats.png.PngFileWriter;
import se.llbit.util.TaskTracker;

/**
 * Standard PNG with 8-bit color channels.
 */
public class PngExportFormat implements PictureExportFormat {

  @Override
  public String getName() {
    return "PNG";
  }

  @Override
  public String getExtension() {
    return ".png";
  }

  @Override
  public AlphaBuffer.Type getTransparencyType() {
    return AlphaBuffer.Type.UINT8;
  }

  @Override
  public void write(OutputStream out, Scene scene, TaskTracker taskTracker) throws IOException {
    try (TaskTracker.Task task = taskTracker.task("Writing PNG");
        PngFileWriter writer = new PngFileWriter(out)) {
      BitmapImage backBuffer = scene.getBackBuffer();
<<<<<<< HEAD
      if (scene.transparentSky()) {
        writer.write(backBuffer.data, scene.getAlphaChannel(),
          scene.canvasConfig.getWidth(), scene.canvasConfig.getHeight(), task);
=======
      AlphaBuffer alpha = scene.getAlphaBuffer();
      if (alpha.getType() == getTransparencyType()) {
        writer.write(backBuffer.data, alpha.getBuffer(), scene.canvasWidth(), scene.canvasHeight(), task);
>>>>>>> 50f64448
      } else {
        writer.write(backBuffer.data,
          scene.canvasConfig.getWidth(), scene.canvasConfig.getHeight(), task);
      }
      if (scene.camera().getProjectionMode() == ProjectionMode.PANORAMIC
          && scene.camera().getFov() >= 179
          && scene.camera().getFov() <= 181) {
        writePanoramaMetaData(scene, writer);
      }
      }
    }

  private static final String PNG_PANORAMA_META_ADOBE_RDF_XML =
    "<rdf:RDF xmlns:rdf='http://www.w3.org/1999/02/22-rdf-syntax-ns#'>\n" +
    " <rdf:Description rdf:about=''\n" +
    "   xmlns:GPano='http://ns.google.com/photos/1.0/panorama/'>\n" +
    "  <GPano:CroppedAreaImageHeightPixels>%d</GPano:CroppedAreaImageHeightPixels>\n" +
    "  <GPano:CroppedAreaImageWidthPixels>%d</GPano:CroppedAreaImageWidthPixels>\n" +
    "  <GPano:CroppedAreaLeftPixels>0</GPano:CroppedAreaLeftPixels>\n" +
    "  <GPano:CroppedAreaTopPixels>0</GPano:CroppedAreaTopPixels>\n" +
    "  <GPano:FullPanoHeightPixels>%d</GPano:FullPanoHeightPixels>\n" +
    "  <GPano:FullPanoWidthPixels>%d</GPano:FullPanoWidthPixels>\n" +
    "  <GPano:ProjectionType>equirectangular</GPano:ProjectionType>\n" +
    "  <GPano:UsePanoramaViewer>True</GPano:UsePanoramaViewer>\n" +
    " </rdf:Description>\n" +
    "</rdf:RDF>";

  private void writePanoramaMetaData(Scene scene, PngFileWriter writer) throws IOException {
    writer.writeChunk(new ITXT(
      "XML:com.adobe.xmp",
      String.format(
        PNG_PANORAMA_META_ADOBE_RDF_XML,
        scene.canvasConfig.getHeight(),
        scene.canvasConfig.getWidth(),
        scene.canvasConfig.getHeight(),
        scene.canvasConfig.getWidth()
      )
    ));
  }
}<|MERGE_RESOLUTION|>--- conflicted
+++ resolved
@@ -51,19 +51,14 @@
   public void write(OutputStream out, Scene scene, TaskTracker taskTracker) throws IOException {
     try (TaskTracker.Task task = taskTracker.task("Writing PNG");
         PngFileWriter writer = new PngFileWriter(out)) {
+      int width = scene.canvasConfig.getWidth();
+      int height = scene.canvasConfig.getHeight();
       BitmapImage backBuffer = scene.getBackBuffer();
-<<<<<<< HEAD
-      if (scene.transparentSky()) {
-        writer.write(backBuffer.data, scene.getAlphaChannel(),
-          scene.canvasConfig.getWidth(), scene.canvasConfig.getHeight(), task);
-=======
       AlphaBuffer alpha = scene.getAlphaBuffer();
       if (alpha.getType() == getTransparencyType()) {
-        writer.write(backBuffer.data, alpha.getBuffer(), scene.canvasWidth(), scene.canvasHeight(), task);
->>>>>>> 50f64448
+        writer.write(backBuffer.data, alpha.getBuffer(), width, height, task);
       } else {
-        writer.write(backBuffer.data,
-          scene.canvasConfig.getWidth(), scene.canvasConfig.getHeight(), task);
+        writer.write(backBuffer.data, width, height, task);
       }
       if (scene.camera().getProjectionMode() == ProjectionMode.PANORAMIC
           && scene.camera().getFov() >= 179
