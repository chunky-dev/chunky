--- conflicted
+++ resolved
@@ -23,12 +23,8 @@
 import se.llbit.chunky.renderer.ApertureShape;
 import se.llbit.chunky.resources.BitmapImage;
 import se.llbit.log.Log;
-<<<<<<< HEAD
 import se.llbit.math.Constants;
-=======
-import se.llbit.math.Ray;
 import se.llbit.math.Vector2;
->>>>>>> e4645313
 import se.llbit.math.Vector3;
 import se.llbit.resources.ImageLoader;
 import se.llbit.util.annotation.Nullable;
@@ -100,15 +96,9 @@
 
   /**
    * Finds a random point in the aperture mask.
-<<<<<<< HEAD
-   * @return Array of two doubles which are the x- and y- coordinates of the point.
-   */
-  protected double[] getPointInAperture(Random random) {
-=======
    * @return Vector2 which is the x- and y- coordinates of the point.
    */
   protected Vector2 getPointInAperture(Random random) {
->>>>>>> e4645313
     double rx = 0, ry = 0;
 
     if(apertureMask != null) {
@@ -151,11 +141,7 @@
       ry = Math.sin(theta) * r;
     }
 
-<<<<<<< HEAD
-    return new double[] {rx, ry};
-=======
     return new Vector2(rx, ry);
->>>>>>> e4645313
   }
 
   @Override public void apply(double x, double y, Random random, Vector3 o, Vector3 d) {
@@ -163,15 +149,9 @@
 
     d.scale(subjectDistance / d.z);
 
-<<<<<<< HEAD
-    double[] point = getPointInAperture(random);
-    double rx = point[0];
-    double ry = point[1];
-=======
     Vector2 point = getPointInAperture(random);
     double rx = point.x;
     double ry = point.y;
->>>>>>> e4645313
 
     d.sub(rx, ry, 0);
     o.add(rx, ry, 0);
