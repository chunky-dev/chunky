/* Copyright (c) 2014 Jesper Öqvist <jesper@llbit.se>
 *
 * This file is part of Chunky.
 *
 * Chunky is free software: you can redistribute it and/or modify
 * it under the terms of the GNU General Public License as published by
 * the Free Software Foundation, either version 3 of the License, or
 * (at your option) any later version.
 *
 * Chunky is distributed in the hope that it will be useful,
 * but WITHOUT ANY WARRANTY; without even the implied warranty of
 * MERCHANTABILITY or FITNESS FOR A PARTICULAR PURPOSE.  See the
 * GNU General Public License for more details.
 * You should have received a copy of the GNU General Public License
 * along with Chunky.  If not, see <http://www.gnu.org/licenses/>.
 */
package se.llbit.chunky.renderer.projection;

import java.util.Random;

import org.apache.commons.math3.util.FastMath;
import se.llbit.chunky.renderer.ApertureShape;
import se.llbit.math.Transform;
<<<<<<< HEAD
=======
import se.llbit.math.Vector2;
>>>>>>> e4645313
import se.llbit.math.Vector3;

/**
 * A projector for spherical depth of field.
 */
public class SphericalApertureProjector extends ApertureProjector {
  public SphericalApertureProjector(Projector wrapped, double apertureSize,
                                    double subjectDistance) {
    super(wrapped, apertureSize, subjectDistance);
  }

  public SphericalApertureProjector(Projector wrapped, double apertureSize, double subjectDistance, String apertureMaskFilename) {
    super(wrapped, apertureSize, subjectDistance, apertureMaskFilename);
  }

  public SphericalApertureProjector(Projector wrapped, double apertureSize, double subjectDistance, ApertureShape apertureShape) {
    super(wrapped, apertureSize, subjectDistance, apertureShape);
  }

  @Override public void apply(double x, double y, Random random, Vector3 o, Vector3 d) {
    wrapped.apply(x, y, random, o, d);

    double yaw = FastMath.atan2(d.x, d.z);
    double pitch = FastMath.atan2(d.y, FastMath.sqrt(d.x * d.x + d.z * d.z));

    d.scale(subjectDistance);

<<<<<<< HEAD
    double[] point = getPointInAperture(random);
    double rx = point[0];
    double ry = point[1];
=======
    Vector2 point = getPointInAperture(random);
    double rx = point.x;
    double ry = point.y;
>>>>>>> e4645313

    Vector3 aperturePoint = new Vector3(rx, ry, 0);

    Transform transform = Transform.NONE;
    transform.rotateX(-pitch).rotateY(yaw).apply(aperturePoint);

    d.sub(aperturePoint.x, aperturePoint.y, aperturePoint.z);
    o.add(aperturePoint.x, aperturePoint.y, aperturePoint.z);
  }
}<|MERGE_RESOLUTION|>--- conflicted
+++ resolved
@@ -21,10 +21,7 @@
 import org.apache.commons.math3.util.FastMath;
 import se.llbit.chunky.renderer.ApertureShape;
 import se.llbit.math.Transform;
-<<<<<<< HEAD
-=======
 import se.llbit.math.Vector2;
->>>>>>> e4645313
 import se.llbit.math.Vector3;
 
 /**
@@ -52,15 +49,9 @@
 
     d.scale(subjectDistance);
 
-<<<<<<< HEAD
-    double[] point = getPointInAperture(random);
-    double rx = point[0];
-    double ry = point[1];
-=======
     Vector2 point = getPointInAperture(random);
     double rx = point.x;
     double ry = point.y;
->>>>>>> e4645313
 
     Vector3 aperturePoint = new Vector3(rx, ry, 0);
 
