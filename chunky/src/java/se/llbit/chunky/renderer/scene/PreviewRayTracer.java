--- conflicted
+++ resolved
@@ -122,13 +122,8 @@
       if (t > 0 && t < ray.t) {
         ray.t = t;
         Water.INSTANCE.getColor(ray);
-<<<<<<< HEAD
-        ray.n.set(0, 1, 0);
+        ray.setN(0, 1, 0);
         ray.setCurrentMaterial(scene.getPalette().water);
-=======
-        ray.setN(0, 1, 0);
-        ray.setCurrentMaterial(Water.OCEAN_WATER);
->>>>>>> cfceebc0
         return true;
       }
     }
