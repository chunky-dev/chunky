/* Copyright (c) 2012-2015 Jesper Öqvist <jesper@llbit.se>
 * Copyright (c) 2016-2022 Chunky contributors
 *
 * This file is part of Chunky.
 *
 * Chunky is free software: you can redistribute it and/or modify
 * it under the terms of the GNU General Public License as published by
 * the Free Software Foundation, either version 3 of the License, or
 * (at your option) any later version.
 *
 * Chunky is distributed in the hope that it will be useful,
 * but WITHOUT ANY WARRANTY; without even the implied warranty of
 * MERCHANTABILITY or FITNESS FOR A PARTICULAR PURPOSE.  See the
 * GNU General Public License for more details.
 * You should have received a copy of the GNU General Public License
 * along with Chunky.  If not, see <http://www.gnu.org/licenses/>.
 */
package se.llbit.chunky.renderer.scene;

import org.apache.commons.math3.util.FastMath;
import se.llbit.chunky.entity.Entity;
import se.llbit.chunky.renderer.ApertureShape;
import se.llbit.chunky.renderer.projection.ApertureProjector;
import se.llbit.chunky.renderer.projection.FisheyeProjector;
import se.llbit.chunky.renderer.projection.ForwardDisplacementProjector;
import se.llbit.chunky.renderer.projection.stereo.ODSSinglePerspectiveProjector;
import se.llbit.chunky.renderer.projection.stereo.ODSSinglePerspectiveProjector.Eye;
import se.llbit.chunky.renderer.projection.stereo.ODSVerticalStackedProjector;
import se.llbit.chunky.renderer.projection.PanoramicProjector;
import se.llbit.chunky.renderer.projection.PanoramicSlotProjector;
import se.llbit.chunky.renderer.projection.ParallelProjector;
import se.llbit.chunky.renderer.projection.PinholeProjector;
import se.llbit.chunky.renderer.projection.ProjectionMode;
import se.llbit.chunky.renderer.projection.Projector;
import se.llbit.chunky.renderer.projection.ShiftProjector;
import se.llbit.chunky.renderer.projection.SphericalApertureProjector;
import se.llbit.chunky.renderer.projection.StereographicProjector;
import se.llbit.chunky.world.Chunk;
import se.llbit.json.JsonObject;
import se.llbit.log.Log;
import se.llbit.math.IntersectionRecord;
import se.llbit.math.Matrix3;
import se.llbit.math.QuickMath;
import se.llbit.math.Ray;
import se.llbit.math.Vector2;
import se.llbit.math.Vector3;
import se.llbit.util.JsonSerializable;
import se.llbit.util.annotation.Nullable;

import java.util.Random;
import java.util.function.BiPredicate;

/**
 * Camera model for 3D rendering.
 *
 * <p>The camera space has x as right vector and z as up vector.
 *
 * @author Jesper Öqvist <jesper@llbit.se>
 * @author TOGoS (projection code)
 */
public class Camera implements JsonSerializable {

  private Runnable directionListener = () -> {};
  private Runnable positionListener = () -> {};
  private Runnable projectionListener = () -> {};

  /**
   * @param fov Field of view, in degrees, will be clamped to [0, 180].
   * @return {@code 2 * tan(fov / 2)}
   */
  public static double clampedFovTan(double fov) {
    double clampedFoV = Math.max(0, Math.min(180, fov));
    return 2 * FastMath.tan(QuickMath.degToRad(clampedFoV / 2));
  }

  /**
   * Minimum Depth of Field (DoF).
   */
  public static final double MIN_DOF = .05;

  /**
   * Maximum Depth of Field (DoF).
   */
  public static final double MAX_DOF = 5000;

  /**
   * Minimum recommended subject distance.
   */
  public static final double MIN_SUBJECT_DISTANCE = 0.01;

  /**
   * Maximum recommended subject distance.
   */
  public static final double MAX_SUBJECT_DISTANCE = 1000;

  private final Scene scene;

  private boolean lockCamera = false;

  Vector3 pos = new Vector3(0, 0, 0);

  /**
   * Scratch vector used for temporary storage.
   * NB: protected by synchronized methods (no concurrent modification)
   */
  private final Vector3 u = new Vector3();

  /**
   * Yaw angle. Yaw = 0 corresponds to the camera pointing along the z axis,
   * yaw = PI/2 corresponds to the negative x axis, etc.
   */
  private double yaw = -QuickMath.HALF_PI;

  /**
   * Pitch angle. Down = 0, forward = -PI/2, up = -PI.
   */
  private double pitch = 0;

  /**
   * Camera roll.
   */
  private double roll = 0;

  /**
   * X shift.
   */
  private double shiftX = 0;

  /**
   * Y shift.
   */
  private double shiftY = 0;

  /**
   * Transform to rotate from camera space to world space (not including
   * translation).
   */
  private final Matrix3 transform = new Matrix3();

  private final Matrix3 tmpTransform = new Matrix3();

  private ProjectionMode projectionMode = ProjectionMode.PINHOLE;
  private Projector projector = new PinholeProjector(PinholeProjector.DEFAULT_FOV);

  private double dof = Double.POSITIVE_INFINITY;
  private double fov = projector.getDefaultFoV();

  /**
   * Target location. Position is relative to center of view, normalized by scene height.
   */
  private Vector2 target = new Vector2(0, 0);

  /**
   * Maximum diagonal width of the world. Recalculated when world is loaded.
   */
  private double worldDiagonalSize = 100;

  private double subjectDistance = 2;

  public String name = "camera 1";

  public ApertureShape apertureShape = ApertureShape.CIRCLE;

  @Nullable
  private String apertureMaskFilename;

  /**
   * @param scene The scene that will be refreshed after the camera view changes.
   */
  public Camera(Scene scene) {
    this.scene = scene;
    transform.setIdentity();
    initProjector();
    updateTransform();
  }

  /**
   * Copy camera configuration from another camera.
   *
   * @param other the camera to copy configuration from
   */
  public void set(Camera other) {
    lockCamera = other.lockCamera;
    pos.set(other.pos);
    yaw = other.yaw;
    pitch = other.pitch;
    roll = other.roll;
    dof = other.dof;
    projectionMode = other.projectionMode;
    fov = other.fov;
    subjectDistance = other.subjectDistance;
    worldDiagonalSize = other.worldDiagonalSize;
    this.shiftX = other.shiftX;
    this.shiftY = other.shiftY;
    apertureShape = other.apertureShape;
    apertureMaskFilename = other.apertureMaskFilename;
    initProjector();
    updateTransform();
  }

  private Projector applyDoF(Projector p, double subjectDistance) {
    if(infiniteDoF())
      return p;
    if (apertureShape == ApertureShape.CUSTOM)
      return new ApertureProjector(p, subjectDistance / dof, subjectDistance, apertureMaskFilename);
    else if (apertureShape == ApertureShape.CIRCLE)
      return new ApertureProjector(p, subjectDistance / dof, subjectDistance);
    else
      return new ApertureProjector(p, subjectDistance / dof, subjectDistance, apertureShape);
  }

  private Projector applySphericalDoF(Projector p, double subjectDistance) {
    if (infiniteDoF()) {
      return p;
    } else if (apertureShape == ApertureShape.CUSTOM) {
      return new SphericalApertureProjector(p, subjectDistance / dof,
<<<<<<< HEAD
          subjectDistance, apertureMaskFilename);
=======
        subjectDistance, apertureMaskFilename);
>>>>>>> e4645313
    } else if (apertureShape == ApertureShape.CIRCLE) {
      return new SphericalApertureProjector(p, subjectDistance / dof, subjectDistance);
    }
    else {
      return new SphericalApertureProjector(p, subjectDistance / dof,
<<<<<<< HEAD
          subjectDistance, apertureShape);
=======
        subjectDistance, apertureShape);
>>>>>>> e4645313
    }
  }

  private Projector applyShift(Projector p) {
    if(Math.abs(shiftX) > 0 || Math.abs(shiftY) > 0) {
      return new ShiftProjector(p, shiftX, shiftY);
    }
    return p;
  }

  /**
   * Creates projector based on the current camera settings.
   */
  private Projector createProjector() {
    switch (projectionMode) {
      default:
        Log.errorf("Unknown projection mode: %s, using standard mode", projectionMode);
      case PINHOLE:
        return applyShift(applyDoF(new PinholeProjector(fov), subjectDistance));
      case PARALLEL:
        return applyShift(applyDoF(
            new ForwardDisplacementProjector(
              new ParallelProjector(worldDiagonalSize, fov),
              -worldDiagonalSize
            ),
            subjectDistance + worldDiagonalSize
        ));
      case FISHEYE:
        return applySphericalDoF(new FisheyeProjector(fov), subjectDistance);
      case PANORAMIC_SLOT:
        return applySphericalDoF(new PanoramicSlotProjector(fov), subjectDistance);
      case PANORAMIC:
        return applySphericalDoF(new PanoramicProjector(fov), subjectDistance);
      case STEREOGRAPHIC:
        return applySphericalDoF(new StereographicProjector(fov), subjectDistance);
      case ODS_LEFT:
        return applySphericalDoF(new ODSSinglePerspectiveProjector(Eye.LEFT), subjectDistance);
      case ODS_RIGHT:
        return applySphericalDoF(new ODSSinglePerspectiveProjector(Eye.RIGHT), subjectDistance);
      case ODS_STACKED:
        return applySphericalDoF(new ODSVerticalStackedProjector(), subjectDistance);
    }
  }

  /**
   * This (re-)initializes the camera projector.
   */
  private void initProjector() {
    projector = createProjector();
  }

  /**
   * Set the camera position.
   */
  public void setPosition(Vector3 p) {
    pos.set(p);
    onViewChange();
    positionListener.run();
  }

  /**
   * Set depth of field.
   */
  public synchronized void setDof(double value) {
    if (dof != value) {
      dof = value;
      scene.refresh();
    }
  }

  /**
   * @return Current Depth of Field
   */
  public double getDof() {
    return dof;
  }

  /**
   * @return <code>true</code> if infinite DoF is active
   */
  public boolean infiniteDoF() {
    return dof == Double.POSITIVE_INFINITY;
  }

  /**
   * @return the projection mode
   */
  public ProjectionMode getProjectionMode() {
    return projectionMode;
  }

  /**
   * Set the projection mode
   */
  public synchronized void setProjectionMode(ProjectionMode mode) {
    if (projectionMode != mode) {
      projectionMode = mode;
      initProjector();
      fov = projector.getDefaultFoV();
      onViewChange();
    }
  }

  /**
   * Set field of view in degrees.
   */
  public synchronized void setFoV(double value) {
    fov = value;
    initProjector();
    onViewChange();
    projectionListener.run();
  }

  /**
   * Set camera shift
   * @param x horizontal shift, relative to the image height
   * @param y vertical shift, relative to the image height
   */
  public synchronized void setShift(double x, double y) {
    shiftX = x;
    shiftY = y;
    initProjector();
    onViewChange();
  }

  /**
   * @return Current field of view
   */
  public double getFov() {
    return fov;
  }

  /**
   * Set the subject distance
   */
  public synchronized void setSubjectDistance(double value) {
    subjectDistance = value;
    scene.refresh();
  }

  /**
   * @return Current subject distance
   */
  public double getSubjectDistance() {
    return subjectDistance;
  }

  /**
   * Move camera forward
   */
  public synchronized void moveForward(double v) {
    if (projectionMode != ProjectionMode.PARALLEL) {
      u.set(0, 0, 1);
    } else {
      u.set(0, -1, 0);
    }
    transform.transform(u);
    pos.scaleAdd(v, u);
    onViewChange();
    positionListener.run();
  }

  /**
   * Move camera backward
   */
  public synchronized void moveBackward(double v) {
    if (projectionMode != ProjectionMode.PARALLEL) {
      u.set(0, 0, 1);
    } else {
      u.set(0, -1, 0);
    }
    transform.transform(u);
    pos.scaleAdd(-v, u);
    onViewChange();
    positionListener.run();
  }

  /**
   * Move camera up
   */
  public synchronized void moveUp(double v) {
    u.set(0, 1, 0);
    pos.scaleAdd(v, u);
    onViewChange();
    positionListener.run();
  }

  /**
   * Move camera down
   */
  public synchronized void moveDown(double v) {
    u.set(0, 1, 0);
    pos.scaleAdd(-v, u);
    onViewChange();
    positionListener.run();
  }

  /**
   * Strafe camera left
   */
  public synchronized void strafeLeft(double v) {
    u.set(1, 0, 0);
    transform.transform(u);
    pos.scaleAdd(-v, u);
    onViewChange();
    positionListener.run();
  }

  /**
   * Strafe camera right
   */
  public synchronized void strafeRight(double v) {
    u.set(1, 0, 0);
    transform.transform(u);
    pos.scaleAdd(v, u);
    onViewChange();
    positionListener.run();
  }

  /**
   * Called when the view is changed (translated or rotated), and
   * when the projection mode changes, and when the field of view
   * changes.
   */
  private void onViewChange() {
    scene.refresh();
    target.set(0, 0);
  }

  /**
   * Rotate the camera
   */
  public synchronized void rotateView(double yaw, double pitch) {
    double fovRad = (this.projectionMode == ProjectionMode.PARALLEL) ? 0.5 : QuickMath.degToRad(fov / 2);

    this.yaw += yaw * fovRad;
    this.pitch += pitch * fovRad;

    this.pitch = QuickMath.min(0, this.pitch);
    this.pitch = QuickMath.max(-Math.PI, this.pitch);

    if (this.yaw > QuickMath.TAU) {
      this.yaw -= QuickMath.TAU;
    } else if (this.yaw < -QuickMath.TAU) {
      this.yaw += QuickMath.TAU;
    }

    updateTransform();
    onViewChange();
    directionListener.run();
  }

  /**
   * Set the view direction.
   *
   * @param yaw   Yaw in radians
   * @param pitch Pitch in radians
   * @param roll  Roll in radians
   */
  public synchronized void setView(double yaw, double pitch, double roll) {
    this.yaw = yaw;
    this.pitch = pitch;
    this.roll = roll;

    updateTransform();
    onViewChange();
  }

  /**
   * Update the camera transformation matrix.
   */
  synchronized void updateTransform() {
    transform.setIdentity();

    // Yaw (y axis rotation).
    tmpTransform.rotY(QuickMath.HALF_PI + yaw);
    transform.mul(tmpTransform);

    // Pitch (x axis rotation).
    tmpTransform.rotX(QuickMath.HALF_PI - pitch);
    transform.mul(tmpTransform);

    // Roll (z axis rotation).
    tmpTransform.rotZ(roll);
    transform.mul(tmpTransform);
  }

  /**
   * Calculate a ray shooting out of the camera based on normalized
   * image coordinates.
   *
   * @param ray    result ray
   * @param random random number stream
   * @param x      normalized image coordinate [-0.5, 0.5]
   * @param y      normalized image coordinate [-0.5, 0.5]
   */
  public void calcViewRay(Ray ray, Random random, double x, double y) {
    projector.apply(x, y, random, ray.o, ray.d);

    ray.d.normalize();

    // From camera space to world space.
    transform.transform(ray.d);
    transform.transform(ray.o);
    ray.o.add(pos);
  }

  /**
   * Calculate a ray shooting out of the camera based on normalized
   * image coordinates.
   *
   * @param ray result ray
   * @param x   normalized image coordinate [-0.5, 0.5]
   * @param y   normalized image coordinate [-0.5, 0.5]
   */
  public void calcViewRay(Ray ray, double x, double y) {
    projector.apply(x, y, ray.o, ray.d);

    ray.d.normalize();

    // From camera space to world space.
    transform.transform(ray.d);
    transform.transform(ray.o);
    ray.o.add(pos);
  }

  /**
   * Rotate vector from camera space to world space (does not translate
   * the vector)
   *
   * @param d Vector to rotate
   */
  public void transform(Vector3 d) {
    transform.transform(d);
  }

  /**
   * @return Current position
   */
  public Vector3 getPosition() {
    return pos;
  }

  /**
   * @return The current yaw angle
   */
  public double getYaw() {
    return yaw;
  }

  /**
   * @return The current pitch angle
   */
  public double getPitch() {
    return pitch;
  }

  /**
   * @return The current roll angle
   */
  public double getRoll() {
    return roll;
  }

  /**
   * @return The current camera shift in x direction
   */
  public double getShiftX() {
    return shiftX;
  }

  /**
   * @return The current camera shift in y direction
   */
  public double getShiftY() {
    return shiftY;
  }

  /**
   * Update the world size. This is the maximum X/Z dimension value. The world size affects
   * the parallel projector which uses the world size to avoid clipping chunks.
   *
   * @param size World size
   */
  public void setWorldSize(double size) {
    worldDiagonalSize = 2 * Math.sqrt(2 * size * size + Chunk.Y_MAX * Chunk.Y_MAX);
    if (projectionMode == ProjectionMode.PARALLEL) {
      initProjector();
    }
  }

  /**
   * @return Minimum FoV value, depending on projection
   */
  public double getMinFoV() {
    return projector.getMinRecommendedFoV();
  }

  /**
   * @return Maximum FoV value, depending on projection
   */
  public double getMaxFoV() {
    return projector.getMaxRecommendedFoV();
  }

  @Override public JsonObject toJson() {
    JsonObject camera = new JsonObject();
    camera.add("name", name);
    camera.add("lockCamera", lockCamera);
    camera.add("position", pos.toJson());

    JsonObject orientation = new JsonObject();
    orientation.add("roll", roll);
    orientation.add("pitch", pitch);
    orientation.add("yaw", yaw);
    camera.add("orientation", orientation);

    camera.add("projectionMode", projectionMode.getId());
    camera.add("fov", fov);
    if (dof == Double.POSITIVE_INFINITY) {
      camera.add("dof", "Infinity");
    } else {
      camera.add("dof", dof);
    }
    camera.add("focalOffset", subjectDistance);

    JsonObject shift = new JsonObject();
    shift.add("x", shiftX);
    shift.add("y", shiftY);
    camera.add("shift", shift);

    camera.add("apertureShape", apertureShape.toString());
    if(apertureMaskFilename != null)
      camera.add("apertureMask", apertureMaskFilename);

    return camera;
  }

  public void importFromJson(JsonObject json) {
    name = json.get("name").stringValue(name);
    lockCamera = json.get("lockCamera").boolValue(lockCamera);
    if (json.get("position").isObject()) {
      pos.fromJson(json.get("position").object());
    }

    JsonObject orientation = json.get("orientation").object();
    roll = orientation.get("roll").doubleValue(roll);
    pitch = orientation.get("pitch").doubleValue(pitch);
    yaw = orientation.get("yaw").doubleValue(yaw);

    fov = json.get("fov").doubleValue(fov);
    subjectDistance = json.get("focalOffset").doubleValue(subjectDistance);
    projectionMode = ProjectionMode.get(
        json.get("projectionMode").stringValue(projectionMode.getId()));
    if (json.get("infDof").boolValue(false)) {
      // The infDof setting is deprecated.
      dof = Double.POSITIVE_INFINITY;
    } else {
      dof = json.get("dof").doubleValue(dof);
    }

    JsonObject shift = json.get("shift").object();
    shiftX = shift.get("x").doubleValue(0);
    shiftY = shift.get("y").doubleValue(0);

    apertureShape = ApertureShape.valueOf(json.get("apertureShape").stringValue("CIRCLE"));
    apertureMaskFilename = json.get("apertureMask").stringValue(null);

    initProjector();
    updateTransform();
  }

  /**
   * Move the camera to the player location.
   */
  public void moveToPlayer(Entity player) {
    // TODO
    //pitch = QuickMath.degToRad(player.pitch - 90);
    //yaw = QuickMath.degToRad(-player.rotation + 90);
    roll = 0;
    pos.set(player.getPosition());
    pos.y += 1.6;
    updateTransform();
    onViewChange();
  }

  public void autoFocus(BiPredicate<Ray, IntersectionRecord> traceInScene) {
    Ray ray = new Ray();
    IntersectionRecord intersectionRecord = new IntersectionRecord();
    if (!traceInScene.test(ray, intersectionRecord)) {
      setDof(Double.POSITIVE_INFINITY);
    } else {
      if(projectionMode == ProjectionMode.PARALLEL) {
        intersectionRecord.distance -= worldDiagonalSize;
      }
      setSubjectDistance(intersectionRecord.distance);
      setDof(intersectionRecord.distance * intersectionRecord.distance);
    }
  }

  public void setDirectionListener(Runnable directionListener) {
    this.directionListener = directionListener;
  }

  public void setPositionListener(Runnable positionListener) {
    this.positionListener = positionListener;
  }

  public void setProjectionListener(Runnable projectionListener) {
    this.projectionListener = projectionListener;
  }

  /**
   * Update the argument ray to point toward the current target.
   */
  public void getTargetDirection(Ray ray) {
    calcViewRay(ray, target.x, target.y);
  }

  /** Sets the target position (where autofocus is calculated). */
  public void setTarget(double x, double y) {
    target.set(x, y);
  }

  /**
   * Copy transient state from another camera.
   */
  public void copyTransients(Camera other) {
    name = other.name;
    target.set(other.target);
  }

  /**
   * Set the aperture shape, except custom shape
   * To set custom shape @see setCustomApertureShape
   */
  public void setApertureShape(ApertureShape newShape) {
    if(newShape == ApertureShape.CUSTOM) {
      // To set a custom shape, use the setCustomApertureShape functino to set the filename as well
      throw new RuntimeException("Can't set custom aperture shape without a filename");
    }

    if(apertureShape != newShape) {
      apertureMaskFilename = null;
      apertureShape = newShape;
      initProjector();
      onViewChange();
    }
  }

  /**
   * Set a custom aperture shape
   */
  public void setCustomApertureShape(String customShapeFilename) {
    if(apertureShape != ApertureShape.CUSTOM || !customShapeFilename.equals(apertureMaskFilename)) {
      apertureShape = ApertureShape.CUSTOM;
      apertureMaskFilename = customShapeFilename;
      initProjector();
      onViewChange();
    }
  }

  /**
   * Get aperture shape
   */
  public ApertureShape getApertureShape() {
    return apertureShape;
  }

  public void setCameraLocked(boolean value) {
    lockCamera = value;
    scene.softRefresh();
  }

  public boolean getCameraLocked() {
    return lockCamera;
  }
}<|MERGE_RESOLUTION|>--- conflicted
+++ resolved
@@ -214,21 +214,13 @@
       return p;
     } else if (apertureShape == ApertureShape.CUSTOM) {
       return new SphericalApertureProjector(p, subjectDistance / dof,
-<<<<<<< HEAD
-          subjectDistance, apertureMaskFilename);
-=======
         subjectDistance, apertureMaskFilename);
->>>>>>> e4645313
     } else if (apertureShape == ApertureShape.CIRCLE) {
       return new SphericalApertureProjector(p, subjectDistance / dof, subjectDistance);
     }
     else {
       return new SphericalApertureProjector(p, subjectDistance / dof,
-<<<<<<< HEAD
-          subjectDistance, apertureShape);
-=======
         subjectDistance, apertureShape);
->>>>>>> e4645313
     }
   }
 
