/* Copyright (c) 2016-2021 Jesper Öqvist <jesper@llbit.se>
 * Copyright (c) 2016-2021 Chunky contributors
 *
 * This file is part of Chunky.
 *
 * Chunky is free software: you can redistribute it and/or modify
 * it under the terms of the GNU General Public License as published by
 * the Free Software Foundation, either version 3 of the License, or
 * (at your option) any later version.
 *
 * Chunky is distributed in the hope that it will be useful,
 * but WITHOUT ANY WARRANTY; without even the implied warranty of
 * MERCHANTABILITY or FITNESS FOR A PARTICULAR PURPOSE.  See the
 * GNU General Public License for more details.
 * You should have received a copy of the GNU General Public License
 * along with Chunky.  If not, see <http://www.gnu.org/licenses/>.
 */
package se.llbit.chunky.renderer.scene;

import se.llbit.chunky.PersistentSettings;
import se.llbit.chunky.plugin.PluginApi;
import se.llbit.chunky.renderer.*;
import se.llbit.chunky.world.ChunkPosition;
import se.llbit.chunky.world.RegionPosition;
import se.llbit.chunky.world.World;
import se.llbit.log.Log;
import se.llbit.util.ProgressListener;
import se.llbit.util.TaskTracker;

import java.io.File;
import java.io.IOException;
import java.util.List;
import java.util.Map;
import java.util.Set;
import java.util.concurrent.CopyOnWriteArraySet;
import java.util.function.BiConsumer;
import java.util.function.Consumer;

/**
 * A synchronous scene manager runs its operations on the calling thread.
 *
 * <p>The scene manager stores the current scene state and pending
 * scene state changes. The scene manager is responsible for protecting
 * parts of the scene data from concurrent writes & reads by
 * the user (through the UI) and renderManager.
 */
public class SynchronousSceneManager implements SceneProvider, SceneManager {
  /**
   * This stores all pending scene state changes. Until the scene edit
   * grace period has expired any changes to this scene state are also
   * applied to the stored scene state {@link #storedScene}. After that,
   * a reset confirm dialog will be shown before applying any further
   * non-transitory changes.
   *
   * <p>Multiple threads can try to read/write the mutable scene concurrently,
   * so multiple accesses are serialized by the intrinsic lock of the Scene
   * class.
   *
   * <p><strong>Important: lock ordering for scene and storedScene is always scene->storedScene!
   */
  private final Scene scene;

  /**
   * Stores the current scene configuration. When the scene edit grace period has
   * expired a reset confirm dialog will be shown before applying any further
   * non-transitory changes from the pending scene state changes in {@link #scene}.
   */
  private final Scene storedScene;

  private final RenderContext context;

  private final RenderManager renderManager;

  private RenderResetHandler resetHandler = () -> true;
  private TaskTracker taskTracker = new TaskTracker(ProgressListener.NONE);
  private Runnable onSceneLoaded = () -> {};
  private Runnable onSceneSaved = () -> {};
  private Runnable onChunksLoaded = () -> {};

  private final Set<BiConsumer<ResetReason, Scene>> resetListeners = new CopyOnWriteArraySet<>();

  public SynchronousSceneManager(RenderContext context, RenderManager renderManager) {
    this.context = context;
    this.renderManager = renderManager;

    scene = context.getChunky().getSceneFactory().newScene();
    scene.initBuffers();
    context.setSceneDirectory(new File(context.getChunky().options.sceneDir, scene.name));

    // The stored scene is a copy of the mutable scene. They even share
    // some data structures that are only used by the renderManager.
    storedScene = context.getChunky().getSceneFactory().copyScene(scene);
  }

  public void setResetHandler(RenderResetHandler resetHandler) {
    this.resetHandler = resetHandler;
  }

  public void setTaskTracker(TaskTracker taskTracker) {
    this.taskTracker = taskTracker;
  }
  
  @Override
  public TaskTracker getTaskTracker() {
    return taskTracker;
  }

  public void setOnSceneLoaded(Runnable onSceneLoaded) {
    this.onSceneLoaded = onSceneLoaded;
  }

  public void setOnSceneSaved(Runnable onSceneSaved) {
    this.onSceneSaved = onSceneSaved;
  }

  public void setOnChunksLoaded(Runnable onChunksLoaded) {
    this.onChunksLoaded = onChunksLoaded;
  }

  @Override public Scene getScene() {
    return scene;
  }

  @Override
  public SceneProvider getSceneProvider() {
    return this;
  }

  @PluginApi
  @Override public void saveScene(File sceneDirectory) throws InterruptedException {
    synchronized (storedScene) {
      context.setSceneDirectory(sceneDirectory);
      saveScene(context, storedScene);
    }
  }

  @PluginApi
  @Deprecated
  @Override public void saveScene() throws InterruptedException {
    saveScene(context.getSceneDirectory());
  }

  public void saveSceneAs(String newName) throws InterruptedException {
    // Lock order: scene -> storedScene.
    synchronized (scene) {
      synchronized (storedScene) {
        scene.setName(newName);
        storedScene.setName(newName);
      }
    }
    saveScene(resolveSceneDirectory(newName));
  }

  public void saveScene(SceneIOProvider ioContext, Scene scene) throws InterruptedException {
    try {
      String sceneName = scene.name();
      Log.info("Saving scene " + sceneName);
      File sceneDir = ioContext.getSceneDirectory();
      if (!sceneDir.isDirectory()) {
        sceneDir = resolveSceneDirectory(sceneName);
      }
      if (!sceneDir.isDirectory()) {
        boolean success = sceneDir.mkdirs();
        if (!success) {
          Log.warn("Failed to create scene directory: " + sceneDir.getAbsolutePath());
          return;
        }
      }

      // Create backup of scene description and current render dump.
      scene.backupFile(sceneDir, new File(sceneDir, sceneName + Scene.EXTENSION));
      scene.backupFile(sceneDir, new File(sceneDir, sceneName + ".dump"));

      // Copy render status over from the renderManager.
      RenderStatus status = renderManager.getRenderStatus();
      scene.renderTime = status.getRenderTime();
      scene.spp = status.getSpp();
      scene.saveScene(ioContext, taskTracker);
      Log.info("Scene saved");
      this.onSceneSaved.run();
    } catch (IOException e) {
      Log.error("Failed to save scene. Reason: " + e.getMessage(), e);
    }
  }

  @PluginApi
  @Override public void loadScene(File sceneDirectory, String sceneName)
      throws IOException, InterruptedException {

    // Do not change lock ordering here.
    // Lock order: scene -> storedScene.
    synchronized (scene) {
      try (TaskTracker.Task ignored = taskTracker.task("Loading scene", 1)) {
        if (sceneDirectory.isDirectory()) {
          context.setSceneDirectory(sceneDirectory);
        }
        scene.loadScene(context, sceneName, taskTracker);
      }

      // Update progress bar.
      taskTracker.backgroundTask().update("Rendering", scene.getTargetSpp(), scene.spp);

      scene.setResetReason(ResetReason.SCENE_LOADED);

      // Wake up waiting threads in awaitSceneStateChange().
      scene.notifyAll();
    }
    onSceneLoaded.run();
  }

  @PluginApi
  @Deprecated
  @Override public void loadScene(String sceneName)
    throws IOException, InterruptedException {

    // Do not change lock ordering here.
    // Lock order: scene -> storedScene.
    synchronized (scene) {
      try (TaskTracker.Task ignored = taskTracker.task("Loading scene", 1)) {
        File sceneDirectory = resolveSceneDirectory(sceneName);
        if (sceneDirectory.isDirectory()) {
          context.setSceneDirectory(sceneDirectory);
        }
        scene.loadScene(context, sceneName, taskTracker);
      }

      // Update progress bar.
      taskTracker.backgroundTask().update("Rendering", scene.getTargetSpp(), scene.spp);

      scene.setResetReason(ResetReason.SCENE_LOADED);

      // Wake up waiting threads in awaitSceneStateChange().
      scene.notifyAll();
    }
    onSceneLoaded.run();
  }

  @Override public void loadFreshChunks(World world, Map<RegionPosition, List<ChunkPosition>> chunksToLoadByRegion) {
    synchronized (scene) {
      scene.clear();
<<<<<<< HEAD

      scene.loadChunks(taskTracker, world, chunksToLoad);
=======
      scene.loadChunks(taskTracker, world, chunksToLoadByRegion);
>>>>>>> e4645313
      scene.resetScene(null, context.getChunky().getSceneFactory());
      context.setSceneDirectory(new File(context.getChunky().options.sceneDir, scene.name));
      scene.refresh();
      scene.setResetReason(ResetReason.SCENE_LOADED);
      scene.setRenderMode(RenderMode.PREVIEW);
    }
    onSceneLoaded.run();
  }

  @Override public void loadChunks(World world, Map<RegionPosition, List<ChunkPosition>> chunksToLoadByRegion) {
    synchronized (scene) {
      int prevChunkCount = scene.numberOfChunks();
      scene.loadChunks(taskTracker, world, chunksToLoadByRegion);
      if (prevChunkCount == 0) {
        scene.moveCameraToCenter();
      }
      scene.refresh();
      scene.setResetReason(ResetReason.SCENE_LOADED);
      scene.setRenderMode(RenderMode.PREVIEW);
    }
    onChunksLoaded.run();
  }

  @Override public void reloadChunks() {
    synchronized (scene) {
      scene.reloadChunks(taskTracker);
      scene.refresh();
      scene.setResetReason(ResetReason.SCENE_LOADED);
      scene.setRenderMode(RenderMode.PREVIEW);
    }
    onChunksLoaded.run();
  }

  @Override public ResetReason awaitSceneStateChange() throws InterruptedException {
    ResetReason reason;
    synchronized (scene) {
      while (true) {
        if (scene.shouldRefresh() && (scene.getForceReset() || resetHandler.allowSceneRefresh())) {
          synchronized (storedScene) {
            storedScene.copyState(scene);
            storedScene.mode = scene.mode;
          }
          reason = scene.getResetReason();
          scene.clearResetFlags();
          break;
        } else if (scene.getMode() != storedScene.getMode()) {
          // Make sure the renderManager sees the updated render mode.
          // TODO: handle buffer finalization updates as state change.
          synchronized (storedScene) {
            storedScene.mode = scene.mode;
          }
          reason = ResetReason.MODE_CHANGE;
          break;
        }
        scene.wait();
      }
    }

    for (BiConsumer<ResetReason, Scene> listener : resetListeners) {
      listener.accept(reason, scene);
    }

    return reason;
  }

  @Override public boolean pollSceneStateChange() {
    if (scene.shouldRefresh() && (scene.getForceReset() || resetHandler.allowSceneRefresh())) {
      return true;
    } else {
      return scene.getMode() != storedScene.getMode();
    }
  }

  @Override public void withSceneProtected(Consumer<Scene> fun) {
    // Lock order: scene -> storedScene.
    synchronized (scene) {
      synchronized (storedScene) {
        storedScene.copyTransients(scene);
        fun.accept(storedScene);
      }
    }
  }

  @Override public void withEditSceneProtected(Consumer<Scene> fun) {
    synchronized (scene) {
      fun.accept(scene);
    }
  }

  @Override
  public void addChangeListener(BiConsumer<ResetReason, Scene> listener) {
    resetListeners.add(listener);
  }

  @Override
  public void removeChangeListener(BiConsumer<ResetReason, Scene> listener) {
    resetListeners.remove(listener);
  }

  /**
   * Merge a render dump into the current render.
   *
   * @param dumpFile the file to be merged.
   */
  protected void mergeDump(File dumpFile) {
    synchronized (scene) {
      renderManager.withSampleBufferProtected((samples, width, height) -> {
        if (width != scene.canvasConfig.getWidth() || height != scene.canvasConfig.getHeight()) {
          throw new Error("Failed to merge render dump - wrong canvas size.");
        }
        scene.mergeDump(dumpFile, taskTracker);
      });
      scene.setResetReason(ResetReason.SCENE_LOADED);
      scene.pauseRender();
    }
  }

  /**
   * Apply pending scene changes from {@link #scene} to {@link #storedScene}.
   * <p>The changes will be loading with the scene reset {@link ResetReason#SCENE_LOADED}.
   */
  public void applySceneChanges() {
    // Lock order: scene -> storedScene.
    synchronized (scene) {
      synchronized (storedScene) {
        // Setting SCENE_LOADED will force the reset.
        scene.setResetReason(ResetReason.SCENE_LOADED);

        // Wake up the threads waiting in awaitSceneStateChange().
        scene.notifyAll();
      }
    }
  }

  /**
   * Discard pending scene changes in {@link #scene} and revert the state to {@link #storedScene}.
   */
  public void discardSceneChanges() {
    // Lock order: scene -> storedScene.
    synchronized (scene) {
      synchronized (storedScene) {
        scene.copyState(storedScene);
        scene.clearResetFlags();
      }
    }
  }

  /**
   * Find and resolve the directory for a given scene name. If the scene is saved in the /scenes/ folder, it will return
   * the scenes folder.
   *
   * If the scene is found in a folder inside the /scenes/ directory (eg. /scenes/some_scene/) that directory will be
   * returned.
   *
   * Otherwise, a new directory in the /scenes/ folder will be created for the given scene and that said directory will
   * be returned.
   *
   * @param sceneName The name of the scene to resolve the directory for.
   * @return The directory holding the given scene
   */
  @Deprecated /* Remove in 2.6 snapshots */
  public static File resolveSceneDirectory(String sceneName) {
    File defaultDirectory = new File(PersistentSettings.getSceneDirectory(), sceneName);

    if (!defaultDirectory.exists()) {

      File descFile = new File(PersistentSettings.getSceneDirectory(), sceneName + Scene.EXTENSION);
      if (descFile.exists()) {
        return PersistentSettings.getSceneDirectory();
      }

      descFile = new File(PersistentSettings.getSceneDirectory() + File.separator + sceneName, sceneName + Scene.EXTENSION);
      if (descFile.exists()) {
        return descFile.getParentFile();
      }
    }
    return defaultDirectory;
  }
}<|MERGE_RESOLUTION|>--- conflicted
+++ resolved
@@ -238,12 +238,7 @@
   @Override public void loadFreshChunks(World world, Map<RegionPosition, List<ChunkPosition>> chunksToLoadByRegion) {
     synchronized (scene) {
       scene.clear();
-<<<<<<< HEAD
-
-      scene.loadChunks(taskTracker, world, chunksToLoad);
-=======
       scene.loadChunks(taskTracker, world, chunksToLoadByRegion);
->>>>>>> e4645313
       scene.resetScene(null, context.getChunky().getSceneFactory());
       context.setSceneDirectory(new File(context.getChunky().options.sceneDir, scene.name));
       scene.refresh();
