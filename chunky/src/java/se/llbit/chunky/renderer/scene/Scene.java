--- conflicted
+++ resolved
@@ -791,33 +791,17 @@
       hit = true;
     }
     if (start.getCurrentMaterial().isWater()) {
-<<<<<<< HEAD
       r = new Ray(start);
       r.setCurrentMaterial(start.getPrevMaterial(), start.getPrevData());
       if(waterOctree.exitWater(this, r, palette) && r.distance < ray.t - Ray.EPSILON) {
         ray.t = r.distance;
-        ray.n.set(r.n);
+        ray.setN(r.getN());
         ray.color.set(r.color);
         ray.setPrevMaterial(r.getPrevMaterial(), r.getPrevData());
         ray.setCurrentMaterial(r.getCurrentMaterial(), r.getCurrentData());
         hit = true;
       } else if(ray.getPrevMaterial() == Air.INSTANCE) {
         ray.setPrevMaterial(Water.INSTANCE, 1 << Water.FULL_BLOCK);
-=======
-      if(start.getCurrentMaterial() != Water.OCEAN_WATER) {
-        r = new Ray(start);
-        r.setCurrentMaterial(start.getPrevMaterial(), start.getPrevData());
-        if(waterOctree.exitWater(this, r, palette) && r.distance < ray.t - Ray.EPSILON) {
-          ray.t = r.distance;
-          ray.setN(r.getN());
-          ray.color.set(r.color);
-          ray.setPrevMaterial(r.getPrevMaterial(), r.getPrevData());
-          ray.setCurrentMaterial(r.getCurrentMaterial(), r.getCurrentData());
-          hit = true;
-        } else if(ray.getPrevMaterial() == Air.INSTANCE) {
-          ray.setPrevMaterial(Water.INSTANCE, 1 << Water.FULL_BLOCK);
-        }
->>>>>>> cfceebc0
       }
     } else {
       r = new Ray(start);
