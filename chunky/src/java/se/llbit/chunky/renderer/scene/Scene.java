--- conflicted
+++ resolved
@@ -101,7 +101,6 @@
 import se.llbit.math.Ray;
 import se.llbit.math.Vector3;
 import se.llbit.math.Vector3i;
-import se.llbit.math.primitive.Primitive;
 import se.llbit.nbt.CompoundTag;
 import se.llbit.nbt.ListTag;
 import se.llbit.nbt.Tag;
@@ -1324,51 +1323,14 @@
     Log.info(String.format("Loaded %d chunks", numChunks));
   }
 
-<<<<<<< HEAD
-  private void buildBvh() {
+  private void buildBvh(TaskTracker.Task task) {
     Vector3 worldOffset = new Vector3(-origin.x, -origin.y, -origin.z);
-    bvh = new BVH(entities, worldOffset);
-  }
-
-  private void buildActorBvh() {
+    bvh = new BVH(entities, worldOffset, task);
+  }
+
+  private void buildActorBvh(TaskTracker.Task task) {
     Vector3 worldOffset = new Vector3(-origin.x, -origin.y, -origin.z);
-    actorBvh = new BVH(actors, worldOffset);
-=======
-  private void buildBvh(TaskTracker.Task task) {
-    double entityScaler = 500.0 / entities.size();
-    int done = 0;
-    task.update(1000, 0);
-
-    final List<Primitive> primitives = new LinkedList<>();
-    Vector3 worldOffset = new Vector3(-origin.x, -origin.y, -origin.z);
-    for (Entity entity : entities) {
-      primitives.addAll(entity.primitives(worldOffset));
-
-      done++;
-      task.updateInterval((int) (done * entityScaler), 1);
-    }
-
-    double primitiveScaler = 500.0 / primitives.size();
-    bvh = new BVH(primitives, i -> task.updateInterval((int) (i * primitiveScaler) + 500, 1));
-  }
-
-  private void buildActorBvh(TaskTracker.Task task) {
-    double entityScaler = 500.0 / entities.size();
-    int done = 0;
-    task.update(1000, 0);
-
-    final List<Primitive> actorPrimitives = new LinkedList<>();
-    Vector3 worldOffset = new Vector3(-origin.x, -origin.y, -origin.z);
-    for (Entity entity : actors) {
-      actorPrimitives.addAll(entity.primitives(worldOffset));
-
-      done++;
-      task.updateInterval((int) (done * entityScaler), 1);
-    }
-
-    double primitiveScaler = 500.0 / actorPrimitives.size();
-    actorBvh = new BVH(actorPrimitives, i -> task.updateInterval((int) (i * primitiveScaler) + 500, 1));
->>>>>>> 82a5ce90
+    actorBvh = new BVH(actors, worldOffset, task);
   }
 
   /**
