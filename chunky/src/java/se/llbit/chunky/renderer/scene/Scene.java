/* Copyright (c) 2012-2021 Jesper Öqvist <jesper@llbit.se>
 * Copyright (c) 2012-2021 Chunky contributors
 *
 * This file is part of Chunky.
 *
 * Chunky is free software: you can redistribute it and/or modify
 * it under the terms of the GNU General Public License as published by
 * the Free Software Foundation, either version 3 of the License, or
 * (at your option) any later version.
 *
 * Chunky is distributed in the hope that it will be useful,
 * but WITHOUT ANY WARRANTY; without even the implied warranty of
 * MERCHANTABILITY or FITNESS FOR A PARTICULAR PURPOSE.  See the
 * GNU General Public License for more details.
 * You should have received a copy of the GNU General Public License
 * along with Chunky.  If not, see <http://www.gnu.org/licenses/>.
 */
package se.llbit.chunky.renderer.scene;

import java.io.BufferedOutputStream;
import java.io.DataInputStream;
import java.io.DataOutputStream;
import java.io.File;
import java.io.FileInputStream;
import java.io.FileOutputStream;
import java.io.IOException;
import java.io.InputStream;
import java.io.OutputStream;
import java.io.PrintStream;
import java.text.SimpleDateFormat;
import java.util.ArrayList;
import java.util.Collection;
import java.util.Collections;
import java.util.Date;
import java.util.HashMap;
import java.util.HashSet;
import java.util.LinkedList;
import java.util.List;
import java.util.Map;
import java.util.Random;
import java.util.Set;
import java.util.concurrent.ExecutionException;
import java.util.concurrent.atomic.AtomicInteger;
import java.util.function.Consumer;
import java.util.stream.IntStream;
import java.util.zip.GZIPInputStream;
import java.util.zip.GZIPOutputStream;

import it.unimi.dsi.fastutil.io.FastBufferedInputStream;
import it.unimi.dsi.fastutil.io.FastBufferedOutputStream;
import org.apache.commons.math3.util.FastMath;
import se.llbit.chunky.PersistentSettings;
import se.llbit.chunky.block.*;
import se.llbit.chunky.chunk.BlockPalette;
import se.llbit.chunky.chunk.ChunkData;
import se.llbit.chunky.chunk.GenericChunkData;
import se.llbit.chunky.chunk.SimpleChunkData;
import se.llbit.chunky.entity.ArmorStand;
import se.llbit.chunky.entity.Entity;
import se.llbit.chunky.entity.Lectern;
import se.llbit.chunky.entity.PaintingEntity;
import se.llbit.chunky.entity.PlayerEntity;
import se.llbit.chunky.entity.Poseable;
import se.llbit.chunky.main.Chunky;
import se.llbit.chunky.plugin.PluginApi;
import se.llbit.chunky.renderer.EmitterSamplingStrategy;
import se.llbit.chunky.renderer.export.PictureExportFormats;
import se.llbit.chunky.renderer.Postprocess;
import se.llbit.chunky.renderer.Refreshable;
import se.llbit.chunky.renderer.RenderContext;
import se.llbit.chunky.renderer.RenderMode;
import se.llbit.chunky.renderer.ResetReason;
import se.llbit.chunky.renderer.WorkerState;
import se.llbit.chunky.renderer.export.PictureExportFormat;
import se.llbit.chunky.renderer.renderdump.RenderDump;
import se.llbit.chunky.resources.BitmapImage;
import se.llbit.chunky.resources.OctreeFileFormat;
import se.llbit.chunky.world.Biomes;
import se.llbit.chunky.world.Chunk;
import se.llbit.chunky.world.ChunkPosition;
import se.llbit.chunky.world.EmptyWorld;
import se.llbit.chunky.world.ExtraMaterials;
import se.llbit.chunky.world.Heightmap;
import se.llbit.chunky.world.Material;
import se.llbit.chunky.world.MaterialStore;
import se.llbit.chunky.world.World;
import se.llbit.chunky.world.WorldTexture;
import se.llbit.json.Json;
import se.llbit.json.JsonArray;
import se.llbit.json.JsonObject;
import se.llbit.json.JsonParser;
import se.llbit.json.JsonValue;
import se.llbit.json.PrettyPrinter;
import se.llbit.log.Log;
import se.llbit.math.BVH;
import se.llbit.math.ColorUtil;
import se.llbit.math.Grid;
import se.llbit.math.Octree;
import se.llbit.math.PackedOctree;
import se.llbit.math.QuickMath;
import se.llbit.math.Ray;
import se.llbit.math.Vector3;
import se.llbit.math.Vector3i;
import se.llbit.math.primitive.Primitive;
import se.llbit.nbt.CompoundTag;
import se.llbit.nbt.ListTag;
import se.llbit.nbt.Tag;
import se.llbit.pfm.PfmFileWriter;
import se.llbit.png.ITXT;
import se.llbit.png.PngFileWriter;
import se.llbit.tiff.TiffFileWriter;
import se.llbit.util.*;

import java.io.*;
import java.text.SimpleDateFormat;
import java.util.*;
import java.util.concurrent.*;
import java.util.concurrent.atomic.AtomicInteger;
import java.util.function.Consumer;
import java.util.stream.IntStream;
import java.util.zip.GZIPInputStream;
import java.util.zip.GZIPOutputStream;

/**
 * Encapsulates scene and render state.
 *
 * <p>Render state is stored in a sample buffer. Two frame buffers
 * are also kept for when a snapshot should be rendered.
 */
public class Scene implements JsonSerializable, Refreshable {

  public static final int DEFAULT_DUMP_FREQUENCY = 500;
  public static final String EXTENSION = ".json";

  /** The current Scene Description Format (SDF) version. */
  public static final int SDF_VERSION = 10;

  protected static final double fSubSurface = 0.3;

  /** Minimum canvas width. */
  public static final int MIN_CANVAS_WIDTH = 20;

  /** Minimum canvas height. */
  public static final int MIN_CANVAS_HEIGHT = 20;

  /**
   * Minimum exposure.
   */
  public static final double MIN_EXPOSURE = 0.001;

  /**
   * Maximum exposure.
   */
  public static final double MAX_EXPOSURE = 1000.0;

  /**
   * Default gamma for the gamma correction post process.
   */
  public static final float DEFAULT_GAMMA = 2.2f;

  public static final boolean DEFAULT_EMITTERS_ENABLED = false;

  /**
   * Default emitter intensity.
   */
  public static final double DEFAULT_EMITTER_INTENSITY = 13;

  /**
   * Minimum emitter intensity.
   */
  public static final double MIN_EMITTER_INTENSITY = 0.01;

  /**
   * Maximum emitter intensity.
   */
  public static final double MAX_EMITTER_INTENSITY = 1000;

  /**
   * Default exposure.
   */
  public static final double DEFAULT_EXPOSURE = 1.0;

  /**
   * Default fog density.
   */
  public static final double DEFAULT_FOG_DENSITY = 0.0;

  protected final Sky sky = new Sky(this);
  protected final Camera camera = new Camera(this);
  protected final Sun sun = new Sun(this);
  protected final Vector3 waterColor =
      new Vector3(PersistentSettings.getWaterColorRed(), PersistentSettings.getWaterColorGreen(),
          PersistentSettings.getWaterColorBlue());
  protected final Vector3 fogColor =
      new Vector3(PersistentSettings.getFogColorRed(), PersistentSettings.getFogColorGreen(),
          PersistentSettings.getFogColorBlue());
  public int sdfVersion = -1;
  public String name = "default_" + new SimpleDateFormat("yyyy-MM-dd_HH-mm-ss").format(new Date());

  /** Rendering canvas width. */
  public int subareaWidth;
  /** Full output image's width. */
  public int width;

  /** Canvas height. */
  public int subareaHeight;
  /** Full output image's height. */
  public int height;

  // From top left corner:
  public int crop_x;
  public int crop_y;

  public Postprocess postprocess = Postprocess.DEFAULT;
  public PictureExportFormat outputMode = PictureExportFormats.PNG;
  public long renderTime;
  /**
   * Current SPP for the scene.
   */
  public int spp = 0;
  protected double exposure = DEFAULT_EXPOSURE;
  /**
   * Target SPP for the scene.
   */
  protected int sppTarget = PersistentSettings.getSppTargetDefault();
  /**
   * Recursive ray depth limit (not including Russian Roulette).
   */
  protected int rayDepth = PersistentSettings.getRayDepthDefault();
  protected String worldPath = "";
  protected int worldDimension = 0;
  protected RenderMode mode = RenderMode.PREVIEW;
  protected int dumpFrequency = DEFAULT_DUMP_FREQUENCY;
  protected boolean saveSnapshots = false;
  protected boolean emittersEnabled = DEFAULT_EMITTERS_ENABLED;
  protected double emitterIntensity = DEFAULT_EMITTER_INTENSITY;
  protected EmitterSamplingStrategy emitterSamplingStrategy = EmitterSamplingStrategy.NONE;

  protected boolean sunEnabled = true;
  /**
   * Water opacity modifier.
   */
  protected double waterOpacity = PersistentSettings.getWaterOpacity();
  protected double waterVisibility = PersistentSettings.getWaterVisibility();
  protected boolean stillWater = PersistentSettings.getStillWater();
  protected boolean useCustomWaterColor = PersistentSettings.getUseCustomWaterColor();

  protected boolean waterPlaneEnabled = false;
  protected double waterPlaneHeight = World.SEA_LEVEL;
  protected boolean waterPlaneOffsetEnabled = true;

  /**
   * Enables fast fog algorithm
   */
  protected boolean fastFog = true;

  /** Fog thickness. */
  protected double fogDensity = DEFAULT_FOG_DENSITY;

  /** Controls how much the fog color is blended over the sky/skymap. */
  protected double skyFogDensity = 1;

  protected boolean biomeColors = true;
  protected boolean transparentSky = false;
  protected boolean renderActors = true;
  protected Collection<ChunkPosition> chunks = new ArrayList<>();
  protected JsonObject cameraPresets = new JsonObject();
  /**
   * Indicates if the render should be forced to reset.
   */
  protected ResetReason resetReason = ResetReason.NONE;

  /**
   * World reference.
   */
  @NotNull private World loadedWorld = EmptyWorld.INSTANCE;

  /**
   * Octree origin.
   */
  protected Vector3i origin = new Vector3i();

  /**
   * Actual upper y bound (might be lower than yClipMax).
   */
  protected int yMax = 256;
  /**
   * Actual lower y bound (might be higher than yClipMin).
   */
  protected int yMin = 0;

  private BlockPalette palette;
  private Octree worldOctree;
  private Octree waterOctree;

  /**
   * Entities in the scene.
   */
  private Collection<Entity> entities = new LinkedList<>();

  /**
   * Poseable entities in the scene.
   */
  private Collection<Entity> actors = new LinkedList<>();

  /** Poseable entities in the scene. */
  private Map<PlayerEntity, JsonObject> profiles = new HashMap<>();

  /** Material properties for this scene. */
  public Map<String, JsonValue> materials = new HashMap<>();

  /** Lower Y clip plane. */
  public int yClipMin = PersistentSettings.getYClipMin();

  /** Upper Y clip plane. */
  public int yClipMax = PersistentSettings.getYClipMax();

  private BVH bvh = new BVH(Collections.emptyList());
  private BVH actorBvh = new BVH(Collections.emptyList());

  /**
   * Preview frame interlacing counter.
   */
  public int previewCount;

  private WorldTexture grassTexture = new WorldTexture();
  private WorldTexture foliageTexture = new WorldTexture();
  private WorldTexture waterTexture = new WorldTexture();

  /** This is the 8-bit channel frame buffer. */
  protected BitmapImage frontBuffer;

  private BitmapImage backBuffer;

  /**
   * HDR sample buffer for the render output.
   *
   * <p>Note: the sample buffer is initially null, it is only
   * initialized if the scene will be used for rendering.
   * This avoids allocating new sample buffers each time
   * we want to copy the scene state to a temporary scene.
   *
   * <p>TODO: render buffers (sample buffer, alpha channel, etc.)
   * should really be moved somewhere else and not be so tightly
   * coupled to the scene settings.
   */
  protected SampleBuffer samples;

  private boolean finalized = false;

  private boolean finalizeBuffer = false;

  private boolean forceReset = false;

  private Grid emitterGrid;

  private int gridSize = PersistentSettings.getGridSizeDefault();

  private boolean preventNormalEmitterWithSampling = PersistentSettings.getPreventNormalEmitterWithSampling();

  /**
   * The octree implementation to use
   */
  private String octreeImplementation = PersistentSettings.getOctreeImplementation();

  /**
   * Creates a scene with all default settings.
   *
   * <p>Note: this does not initialize the render buffers for the scene!
   * Render buffers are initialized either by using loadDescription(),
   * fromJson(), or importFromJson(), or by calling initBuffers().
   */
  public Scene() {
    width = PersistentSettings.get3DCanvasWidth();
    height = PersistentSettings.get3DCanvasHeight();
    crop_x = crop_y = 0;
    subareaWidth = width;
    subareaHeight = height;
    sppTarget = PersistentSettings.getSppTargetDefault();

    palette = new BlockPalette();
    worldOctree = new Octree(octreeImplementation, 1);
    waterOctree = new Octree(octreeImplementation, 1);
    emitterGrid = null;
  }

  /**
   * Delete all scene files from the scene directory, leaving only
   * snapshots untouched.
   */
  public static void delete(String name, File sceneDir) {
    String[] extensions = {
        ".json", ".dump", ".octree2", ".emittergrid", ".foliage", ".grass", ".json.backup", ".dump.backup",
    };
    for (String extension : extensions) {
      File file = new File(sceneDir, name + extension);
      if (file.isFile()) {
        //noinspection ResultOfMethodCallIgnored
        file.delete();
      }
    }
  }

  /**
   * Export the scene to a zip file.
   */
  public static void exportToZip(String name, File targetFile) {
    String[] extensions = { ".json", ".dump", ".octree2", ".foliage", ".grass", ".emittergrid", };
    ZipExport.zip(targetFile, SynchronousSceneManager.resolveSceneDirectory(name), name, extensions);
  }

  /**
   * This initializes the render buffers when initializing the
   * scene and after scene canvas size changes.
   */
  public synchronized void initBuffers() {
    frontBuffer = new BitmapImage(subareaWidth, subareaHeight);
    backBuffer = new BitmapImage(subareaWidth, subareaHeight);
    samples = new SampleBuffer(subareaWidth, subareaHeight);
    spp = 0;
    if (transparentSky())
      samples.enableAlpha();
  }

  /**
   * Creates a copy of another scene.
   */
  public Scene(Scene other) {
    copyState(other);
    copyTransients(other);
  }

  /**
   * Import scene state from another scene.
   */
  public synchronized void copyState(Scene other, boolean copyChunks) {
    if (copyChunks) {
      loadedWorld = other.loadedWorld;
      worldPath = other.worldPath;
      worldDimension = other.worldDimension;

      // The octree reference is overwritten to save time.
      // When the other scene is changed it must create a new octree.
      palette = other.palette;
      worldOctree = other.worldOctree;
      waterOctree = other.waterOctree;
      entities = other.entities;
      actors = new LinkedList<>(other.actors); // Create a copy so that entity changes can be reset.
      profiles = other.profiles;
      bvh = other.bvh;
      actorBvh = other.actorBvh;
      renderActors = other.renderActors;
      grassTexture = other.grassTexture;
      foliageTexture = other.foliageTexture;
      waterTexture = other.waterTexture;
      origin.set(other.origin);
      yMin = other.yMin;
      yMax = other.yMax;

      chunks = other.chunks;

      emitterGrid = other.emitterGrid;
    }

    // Copy material properties.
    materials = other.materials;

    exposure = other.exposure;

    stillWater = other.stillWater;
    waterOpacity = other.waterOpacity;
    waterVisibility = other.waterVisibility;
    useCustomWaterColor = other.useCustomWaterColor;
    waterColor.set(other.waterColor);
    fogColor.set(other.fogColor);
    biomeColors = other.biomeColors;
    sunEnabled = other.sunEnabled;
    emittersEnabled = other.emittersEnabled;
    emitterIntensity = other.emitterIntensity;
    emitterSamplingStrategy = other.emitterSamplingStrategy;
    preventNormalEmitterWithSampling = other.preventNormalEmitterWithSampling;
    transparentSky = other.transparentSky;
    fogDensity = other.fogDensity;
    skyFogDensity = other.skyFogDensity;
    fastFog = other.fastFog;
    yClipMin = other.yClipMin;
    yClipMax = other.yClipMax;

    camera.set(other.camera);
    sun.set(other.sun);
    sky.set(other.sky);

    waterPlaneEnabled = other.waterPlaneEnabled;
    waterPlaneHeight = other.waterPlaneHeight;
    waterPlaneOffsetEnabled = other.waterPlaneOffsetEnabled;

    spp = other.spp;
    renderTime = other.renderTime;

    resetReason = other.resetReason;

    finalized = false;

    if (samples != other.samples) {
      width = other.width;
      height = other.height;
      crop_x = other.crop_x;
      crop_y = other.crop_y;
      subareaWidth = other.subareaWidth;
      subareaHeight = other.subareaHeight;
      backBuffer = other.backBuffer;
      frontBuffer = other.frontBuffer;
      samples = other.samples;
    }

    octreeImplementation = other.octreeImplementation;
  }

  /**
   * Import scene state from another scene.
   */
  public synchronized void copyState(Scene other) {
    copyState(other, true);
  }

  /**
   * Save the scene description, render dump, and foliage
   * and grass textures.
   *
   * @throws IOException
   * @throws InterruptedException
   */
  public synchronized void saveScene(RenderContext context, TaskTracker taskTracker)
      throws IOException {
    try (TaskTracker.Task task = taskTracker.task("Saving scene", 2)) {
      task.update(1);

      try (BufferedOutputStream out = new BufferedOutputStream(context.getSceneDescriptionOutputStream(name))) {
        saveDescription(out);
      }

      saveOctree(context, taskTracker);
      if (spp>0)
        saveDump(context, taskTracker);
//    else
//      delete existing dumps;
      saveEmitterGrid(context, taskTracker);
    }
  }

  /**
   * Load a stored scene by file name.
   *
   * @param sceneName file name of the scene to load
   */
  public synchronized void loadScene(RenderContext context, String sceneName, TaskTracker taskTracker)
      throws IOException {
    try {
      loadDescription(context.getSceneDescriptionInputStream(sceneName));
    } catch (FileNotFoundException e) {
      // scene.json not found, try loading the backup file
      Log.info("Scene description file not found, trying to load the backup file instead", e);
      loadDescription(context.getSceneFileInputStream(sceneName + Scene.EXTENSION + ".backup"));
    }

    if (sdfVersion < SDF_VERSION) {
      Log.warn("Old scene version detected! The scene may not have been loaded correctly.");
    } else if (sdfVersion > SDF_VERSION) {
      Log.warn("This scene was created with a newer version of Chunky! The scene may not have been loaded correctly.");
    }

    // Load the configured skymap file.
    sky.loadSkymap();

    if (!worldPath.isEmpty()) {
      File worldDirectory = new File(worldPath);
      if (World.isWorldDir(worldDirectory)) {
        loadedWorld = World.loadWorld(worldDirectory, worldDimension, World.LoggedWarnings.NORMAL);
      } else {
        Log.info("Could not load world: " + worldPath);
      }
    }

    loadDump(context, taskTracker);

    if (spp == 0) {
      mode = RenderMode.PREVIEW;
    } else if (mode == RenderMode.RENDERING) {
      mode = RenderMode.PAUSED;
    }

    boolean emitterGridNeedChunkReload = false;
    if (emitterSamplingStrategy != EmitterSamplingStrategy.NONE)
      emitterGridNeedChunkReload = !loadEmitterGrid(context, taskTracker);
    boolean octreeLoaded = loadOctree(context, taskTracker);
    if (emitterGridNeedChunkReload || !octreeLoaded) {
      // Could not load stored octree or emitter grid.
      // Load the chunks from the world.
      if (loadedWorld == EmptyWorld.INSTANCE) {
        Log.warn("Could not load chunks (no world found for scene)");
      } else {
        loadChunks(taskTracker, loadedWorld, chunks);
      }
    }

    notifyAll();
  }

  /**
   * Set the exposure value
   */
  public synchronized void setExposure(double value) {
    exposure = value;
    if (mode == RenderMode.PREVIEW) {
      // don't interrupt the render if we are currently rendering
      refresh();
    }
  }

  /**
   * @return Current exposure value
   */
  public double getExposure() {
    return exposure;
  }

  /**
   * Set still water mode.
   */
  public void setStillWater(boolean value) {
    if (value != stillWater) {
      stillWater = value;
      refresh();
    }
  }

  /**
   * @return <code>true</code> if sunlight is enabled
   */
  public boolean getDirectLight() {
    return sunEnabled;
  }

  /**
   * Set emitters enable flag.
   */
  public synchronized void setEmittersEnabled(boolean value) {
    if (value != emittersEnabled) {
      emittersEnabled = value;
      refresh();
    }
  }

  /**
   * Set sunlight enable flag.
   */
  public synchronized void setDirectLight(boolean value) {
    if (value != sunEnabled) {
      sunEnabled = value;
      refresh();
    }
  }

  /**
   * @return <code>true</code> if emitters are enabled
   */
  public boolean getEmittersEnabled() {
    return emittersEnabled;
  }

  /**
   * @return The <code>BlockPallete</code> for the scene
   */
  public BlockPalette getPalette() { return palette; }

  /**
   * Trace a ray in this scene. This offsets the ray origin to
   * move it into the scene coordinate space.
   */
  public void rayTrace(RayTracer rayTracer, WorkerState state) {
    state.ray.o.x -= origin.x;
    state.ray.o.y -= origin.y;
    state.ray.o.z -= origin.z;

    rayTracer.trace(this, state);
  }

  /**
   * Find closest intersection between ray and scene.
   * This advances the ray by updating the ray origin if an intersection is found.
   *
   * @param ray ray to test against scene
   * @return <code>true</code> if an intersection was found
   */
  public boolean intersect(Ray ray) {
    boolean hit = false;
    if (bvh.closestIntersection(ray)) {
      hit = true;
    }
    if (renderActors) {
      if (actorBvh.closestIntersection(ray)) {
        hit = true;
      }
    }
    if (worldIntersection(ray)) {
      hit = true;
    }
    if (hit) {
      ray.distance += ray.t;
      ray.o.scaleAdd(ray.t, ray.d);
      updateOpacity(ray);
      return true;
    }
    return false;
  }

  /**
   * Test whether the ray intersects any voxel before exiting the Octree.
   *
   * @param ray   the ray
   * @return {@code true} if the ray intersects a voxel
   */
  private boolean worldIntersection(Ray ray) {
    Ray start = new Ray(ray);
    start.setCurrentMaterial(ray.getPrevMaterial(), ray.getPrevData());
    boolean hit = false;
    Ray r = new Ray(start);
    r.setCurrentMaterial(start.getPrevMaterial(), start.getPrevData());
    if (worldOctree.enterBlock(this, r, palette) && r.distance < ray.t) {
      ray.t = r.distance;
      ray.n.set(r.n);
      ray.color.set(r.color);
      ray.setPrevMaterial(r.getPrevMaterial(), r.getPrevData());
      ray.setCurrentMaterial(r.getCurrentMaterial(), r.getCurrentData());
      hit = true;
    }
    if (start.getCurrentMaterial().isWater()) {
      if(start.getCurrentMaterial() != Water.OCEAN_WATER) {
        r = new Ray(start);
        r.setCurrentMaterial(start.getPrevMaterial(), start.getPrevData());
        if(waterOctree.exitWater(this, r, palette) && r.distance < ray.t - Ray.EPSILON) {
          ray.t = r.distance;
          ray.n.set(r.n);
          ray.color.set(r.color);
          ray.setPrevMaterial(r.getPrevMaterial(), r.getPrevData());
          ray.setCurrentMaterial(r.getCurrentMaterial(), r.getCurrentData());
          hit = true;
        } else if(ray.getPrevMaterial() == Air.INSTANCE) {
          ray.setPrevMaterial(Water.INSTANCE, 1 << Water.FULL_BLOCK);
        }
      }
    } else {
      r = new Ray(start);
      r.setCurrentMaterial(start.getPrevMaterial(), start.getPrevData());
      if (waterOctree.enterBlock(this, r, palette) && r.distance < ray.t) {
        ray.t = r.distance;
        ray.n.set(r.n);
        ray.color.set(r.color);
        ray.setPrevMaterial(r.getPrevMaterial(), r.getPrevData());
        ray.setCurrentMaterial(r.getCurrentMaterial(), r.getCurrentData());
        hit = true;
      }
    }
    return hit;
  }

  public void updateOpacity(Ray ray) {
    if (ray.getCurrentMaterial().isWater() || (ray.getCurrentMaterial() == Air.INSTANCE
        && ray.getPrevMaterial().isWater())) {
      if (useCustomWaterColor) {
        ray.color.x = waterColor.x;
        ray.color.y = waterColor.y;
        ray.color.z = waterColor.z;
      } else {
        float[] waterColor = ray.getBiomeWaterColor(this);
        ray.color.x *= waterColor[0];
        ray.color.y *= waterColor[1];
        ray.color.z *= waterColor[2];
      }
      ray.color.w = waterOpacity;
    }
  }

  /**
   * Test if the ray should be killed (using Russian Roulette).
   *
   * @return {@code true} if the ray needs to die now
   */
  public final boolean kill(int depth, Random random) {
    return depth >= rayDepth && random.nextDouble() < .5f;
  }

  /**
   * Reload all loaded chunks.
   */
  public synchronized void reloadChunks(TaskTracker taskTracker) {
    if (loadedWorld == EmptyWorld.INSTANCE) {
      Log.warn("Can not reload chunks for scene - world directory not found!");
      return;
    }
    loadedWorld = World.loadWorld(loadedWorld.getWorldDirectory(), worldDimension, World.LoggedWarnings.NORMAL);
    loadChunks(taskTracker, loadedWorld, chunks);
    refresh();
  }

  /**
   * Load chunks into the octree.
   *
   * <p>This is the main method loading all voxels into the octree.
   * The octree finalizer is then run to compute block properties like fence
   * connectedness.
   */
  public synchronized void loadChunks(TaskTracker taskTracker, World world, Collection<ChunkPosition> chunksToLoad) {
    if (world == null)
      return;

    boolean isTallWorld = world.getVersionId() >= World.VERSION_21W06A;
    if (isTallWorld) {
      // snapshot 21w06a or later, don't limit yMin/yMax to allow custom height worlds
      yMin = yClipMin;
      yMax = yClipMax;
    } else {
      // treat as 0 - 256 world
      yMin = Math.max(0, yClipMin);
      yMax = Math.min(256, yClipMax);
    }

    Set<ChunkPosition> loadedChunks = new HashSet<>();
    int numChunks = 0;

    try (TaskTracker.Task task = taskTracker.task("Loading regions")) {
      task.update(2, 1);

      loadedWorld = world;
      worldPath = loadedWorld.getWorldDirectory().getAbsolutePath();
      worldDimension = world.currentDimension();

      if (chunksToLoad.isEmpty()) {
        return;
      }

      int requiredDepth = calculateOctreeOrigin(chunksToLoad);

      // Create new octree to fit all chunks.
      palette = new BlockPalette();
      worldOctree = new Octree(octreeImplementation, requiredDepth);
      waterOctree = new Octree(octreeImplementation, requiredDepth);
      if(emitterSamplingStrategy != EmitterSamplingStrategy.NONE)
        emitterGrid = new Grid(gridSize);

      // Parse the regions first - force chunk lists to be populated!
      Set<ChunkPosition> regions = new HashSet<>();
      for (ChunkPosition cp : chunksToLoad) {
        regions.add(cp.getRegionPosition());
      }

      for (ChunkPosition region : regions) {
        world.getRegion(region).parse();
      }
    }

    try (TaskTracker.Task task = taskTracker.task("Loading entities")) {
      entities = new LinkedList<>();
      if (actors.isEmpty() && PersistentSettings.getLoadPlayers()) {
        // We don't load actor entities if some already exists. Loading actor entities
        // risks resetting posed actors when reloading chunks for an existing scene.
        actors = new LinkedList<>();
        profiles = new HashMap<>();
        Collection<PlayerEntity> players = world.playerEntities();
        int done = 1;
        int target = players.size();
        for (PlayerEntity entity : players) {
          entity.randomPose();
          task.update(target, done);
          done += 1;
          JsonObject profile;
          try {
            profile = MCDownloader.fetchProfile(entity.uuid);
          } catch (IOException e) {
            Log.error(e);
            profile = new JsonObject();
          }
          profiles.put(entity, profile);
          actors.add(entity);
        }
      }
    }

    Heightmap biomeIdMap = new Heightmap();

    ChunkData chunkData1;
    ChunkData chunkData2;
    if (isTallWorld) { //snapshot 21w06a, treat as -64 - 320
      chunkData1 = new GenericChunkData(); // chunk loading will switch between these two, using one asynchronously to load the data
      chunkData2 = new GenericChunkData(); // while the other is used to add to the octree
    } else { //Treat as 0 - 256 world
      chunkData1 = new SimpleChunkData();
      chunkData2 = new SimpleChunkData();
    }

    try (TaskTracker.Task task = taskTracker.task("Loading chunks")) {
      int done = 1;
      int target = chunksToLoad.size();

      boolean usingFirstChunkData = true;

      ChunkPosition[] chunkPositions = chunksToLoad.toArray(new ChunkPosition[0]);

      ExecutorService executor = Executors.newSingleThreadExecutor();
      Future<?> nextChunkDataTask = executor.submit(() -> { //Initialise first chunk data for the for loop
        world.getChunk(chunkPositions[0]).getChunkData(chunkData1, palette);
      });
      for (int i = 0; i < chunkPositions.length; i++) {
        ChunkPosition cp = chunkPositions[i];

        task.update(target, done);
        done += 1;

        if (loadedChunks.contains(cp)) {
          continue;
        }

        loadedChunks.add(cp);

        try {
          nextChunkDataTask.get(50, TimeUnit.MILLISECONDS);
        } catch(TimeoutException | InterruptedException logged) { // If except, load the chunk synchronously
          if (logged instanceof TimeoutException) {
            Log.info("Chunk loading timed out.");
          } else {
            Log.warn("Chunky loading interrupted.", logged);
          }

          if(usingFirstChunkData) {
            world.getChunk(chunkPositions[i]).getChunkData(chunkData1, palette);
          }
          else {
            world.getChunk(chunkPositions[i]).getChunkData(chunkData2, palette);
          }
        } catch(ExecutionException e) {
          throw new RuntimeException(e.getCause());
        }

        ChunkData chunkData; //the chunk data to be used for THIS iteration
        {
          ChunkData nextChunkData; //the chunk data to be used for the next iteration
          if (usingFirstChunkData) {
            chunkData = chunkData1;
            nextChunkData = chunkData2;
          } else {
            chunkData = chunkData2;
            nextChunkData = chunkData1;
          }
          usingFirstChunkData = !usingFirstChunkData;

          if (i + 1 < chunkPositions.length) { //if has next request next
            final int finalI = i;
            nextChunkDataTask = executor.submit(() -> { //Initialise first chunk data for the for loop
              world.getChunk(chunkPositions[finalI + 1]).getChunkData(nextChunkData, palette);
            });
          }
        }

        numChunks += 1;

        int wx0 = cp.x * 16; // Start of this chunk in world coordinates.
        int wz0 = cp.z * 16;
        for (int cz = 0; cz < 16; ++cz) {
          int wz = cz + wz0;
          for (int cx = 0; cx < 16; ++cx) {
            int wx = cx + wx0;
            int biomeId = 0xFF & chunkData.getBiomeAt(cx, 0, cz); // TODO add vertical biomes support (1.15+)
            biomeIdMap.set(biomeId, wx, wz);
          }
        }

        // Load entities from the chunk:
        for (CompoundTag tag : chunkData.getEntities()) {
          Tag posTag = tag.get("Pos");
          if (posTag.isList()) {
            ListTag pos = posTag.asList();
            double x = pos.get(0).doubleValue();
            double y = pos.get(1).doubleValue();
            double z = pos.get(2).doubleValue();

            if (y >= yClipMin && y <= yClipMax) {
              String id = tag.get("id").stringValue("");
              if (id.equals("minecraft:painting") || id.equals("Painting")) {
                // Before 1.12 paintings had id=Painting.
                // After 1.12 paintings had id=minecraft:painting.
                float yaw = tag.get("Rotation").get(0).floatValue();
                entities.add(
                    new PaintingEntity(new Vector3(x, y, z), tag.get("Motive").stringValue(), yaw));
              } else if (id.equals("minecraft:armor_stand")) {
                actors.add(new ArmorStand(new Vector3(x, y, z), tag));
              }
            }
          }
        }

        for (int cy = yMin; cy < yMax; ++cy) { //Uses chunk min and max, rather than global - minor optimisation for pre1.13 worlds
          for (int cz = 0; cz < 16; ++cz) {
            int z = cz + cp.z * 16 - origin.z;
            for (int cx = 0; cx < 16; ++cx) {
              int x = cx + cp.x * 16 - origin.x;

              // Change the type of hidden blocks to ANY_TYPE
              boolean notOnEdge = !chunkData.isBlockOnEdge(cx, cy, cz);
              boolean isHidden = notOnEdge
                  && palette.get(chunkData.getBlockAt(cx + 1, cy, cz)).opaque
                  && palette.get(chunkData.getBlockAt(cx - 1, cy, cz)).opaque
                  && palette.get(chunkData.getBlockAt(cx, cy + 1, cz)).opaque
                  && palette.get(chunkData.getBlockAt(cx, cy - 1, cz)).opaque
                  && palette.get(chunkData.getBlockAt(cx, cy, cz + 1)).opaque
                  && palette.get(chunkData.getBlockAt(cx, cy, cz - 1)).opaque;

              if (isHidden) {
                worldOctree.set(Octree.ANY_TYPE, x, cy - origin.y, z);
              } else {
                int currentBlock = chunkData.getBlockAt(cx, cy, cz);
                Octree.Node octNode = new Octree.Node(currentBlock);
                Block block = palette.get(currentBlock);

                if (block.isEntity()) {
                  Vector3 position = new Vector3(cx + cp.x * 16, cy, cz + cp.z * 16);
                  Entity entity = block.toEntity(position);

                  if (entity instanceof Poseable && !(entity instanceof Lectern && !((Lectern)entity).hasBook())) {
                    // don't add the actor again if it was already loaded from json
                    if (actors.stream().noneMatch(actor -> {
                      if (actor.getClass().equals(entity.getClass())) {
                        Vector3 distance = new Vector3(actor.position);
                        distance.sub(entity.position);
                        return distance.lengthSquared() < Ray.EPSILON;
                      }
                      return false;
                    })) {
                      actors.add(entity);
                    }
                  } else {
                    entities.add(entity);
                    if (emitterGrid != null) {
                      for (Grid.EmitterPosition emitterPos : entity.getEmitterPosition()) {
                        emitterPos.x -= origin.x;
                        emitterPos.y -= origin.y;
                        emitterPos.z -= origin.z;
                        emitterGrid.addEmitter(emitterPos);
                      }
                    }
                  }

                  if (!block.isBlockWithEntity()) {
                    if (block.waterlogged) {
                      block = palette.water;
                      octNode = new Octree.Node(palette.waterId);
                    } else {
                      block = Air.INSTANCE;
                      octNode = new Octree.Node(palette.airId);
                    }
                  }
                }

                if (block.isWaterFilled()) {
                  Octree.Node waterNode = new Octree.Node(palette.waterId);
                  if (cy + 1 < yMax) {
                    if (palette.get(chunkData.getBlockAt(cx, cy + 1, cz)).isWaterFilled()) {
                      waterNode = new Octree.Node(palette.getWaterId(0, 1 << Water.FULL_BLOCK));
                    }
                  }
                  if (block.isWater()) {
                    // Move plain water blocks to the water octree.
                    octNode = new Octree.Node(palette.airId);

                    if (notOnEdge) {
                      // Perform water computation now for water blocks that are not on th edge of the chunk
                      // Test if the block has not already be marked as full
                      if (((Water) palette.get(waterNode.type)).data == 0) {
                        int level0 = 8 - ((Water) block).level;
                        int corner0 = level0;
                        int corner1 = level0;
                        int corner2 = level0;
                        int corner3 = level0;

                        int level = Chunk.waterLevelAt(chunkData, palette, cx - 1, cy, cz, level0);
                        corner3 += level;
                        corner0 += level;

                        level = Chunk.waterLevelAt(chunkData, palette, cx - 1, cy, cz + 1, level0);
                        corner0 += level;

                        level = Chunk.waterLevelAt(chunkData, palette, cx, cy, cz + 1, level0);
                        corner0 += level;
                        corner1 += level;

                        level = Chunk.waterLevelAt(chunkData, palette, cx + 1, cy, cz + 1, level0);
                        corner1 += level;

                        level = Chunk.waterLevelAt(chunkData, palette, cx + 1, cy, cz, level0);
                        corner1 += level;
                        corner2 += level;

                        level = Chunk.waterLevelAt(chunkData, palette, cx + 1, cy, cz - 1, level0);
                        corner2 += level;

                        level = Chunk.waterLevelAt(chunkData, palette, cx, cy, cz - 1, level0);
                        corner2 += level;
                        corner3 += level;

                        level = Chunk.waterLevelAt(chunkData, palette, cx - 1, cy, cz - 1, level0);
                        corner3 += level;

                        corner0 = Math.min(7, 8 - (corner0 / 4));
                        corner1 = Math.min(7, 8 - (corner1 / 4));
                        corner2 = Math.min(7, 8 - (corner2 / 4));
                        corner3 = Math.min(7, 8 - (corner3 / 4));
                        waterNode = new Octree.Node(
                            palette.getWaterId(((Water) block).level, (corner0 << Water.CORNER_0)
                                | (corner1 << Water.CORNER_1)
                                | (corner2 << Water.CORNER_2)
                                | (corner3 << Water.CORNER_3)));
                      }
                    } else {
                      // Water computation for water blocks on the edge of a chunk is done by the OctreeFinalizer but we need the water level information
                      waterNode = new Octree.Node(
                          palette.getWaterId(((Water) block).level, 0));
                    }
                  }
                  waterOctree.set(waterNode, x, cy - origin.y, z);
                } else if (cy + 1 < yMax && block instanceof Lava) {
                  if (palette.get(chunkData.getBlockAt(cx, cy+1, cz)) instanceof Lava) {
                    octNode = new Octree.Node(palette.getLavaId(0, 1 << Water.FULL_BLOCK));
                  } else if (notOnEdge) {
                    // Compute lava level for blocks not on edge
                    Lava lava = (Lava) block;
                    int level0 = 8 - lava.level;
                    int corner0 = level0;
                    int corner1 = level0;
                    int corner2 = level0;
                    int corner3 = level0;

                    int level = Chunk.lavaLevelAt(chunkData, palette, cx - 1, cy, cz, level0);
                    corner3 += level;
                    corner0 += level;

                    level = Chunk.lavaLevelAt(chunkData, palette, cx - 1, cy, cz + 1, level0);
                    corner0 += level;

                    level = Chunk.lavaLevelAt(chunkData, palette, cx, cy, cz + 1, level0);
                    corner0 += level;
                    corner1 += level;

                    level = Chunk.lavaLevelAt(chunkData, palette, cx + 1, cy, cz + 1, level0);
                    corner1 += level;

                    level = Chunk.lavaLevelAt(chunkData, palette, cx + 1, cy, cz, level0);
                    corner1 += level;
                    corner2 += level;

                    level = Chunk.lavaLevelAt(chunkData, palette, cx + 1, cy, cz - 1, level0);
                    corner2 += level;

                    level = Chunk.lavaLevelAt(chunkData, palette, cx, cy, cz - 1, level0);
                    corner2 += level;
                    corner3 += level;

                    level = Chunk.lavaLevelAt(chunkData, palette, cx - 1, cy, cz - 1, level0);
                    corner3 += level;

                    corner0 = Math.min(7, 8 - (corner0 / 4));
                    corner1 = Math.min(7, 8 - (corner1 / 4));
                    corner2 = Math.min(7, 8 - (corner2 / 4));
                    corner3 = Math.min(7, 8 - (corner3 / 4));
                    octNode = new Octree.Node(palette.getLavaId(
                        lava.level,
                        (corner0 << Water.CORNER_0)
                            | (corner1 << Water.CORNER_1)
                            | (corner2 << Water.CORNER_2)
                            | (corner3 << Water.CORNER_3)
                    ));
                  }
                }
                worldOctree.set(octNode, x, cy - origin.y, z);

                if (emitterGrid != null && block.emittance > 1e-4) {
                  emitterGrid.addEmitter(new Grid.EmitterPosition(x + 0.5f, cy - origin.y + 0.5f, z + 0.5f));
                }

              }
            }
          }
        }

        // Block entities are also called "tile entities". These are extra bits of metadata
        // about certain blocks or entities.
        // Block entities are loaded after the base block data so that metadata can be updated.
        for (CompoundTag entityTag : chunkData.getTileEntities()) {
          int y = entityTag.get("y").intValue(0);
          if (y >= yClipMin && y <= yClipMax) {
            int x = entityTag.get("x").intValue(0) - wx0; // Chunk-local coordinates.
            int z = entityTag.get("z").intValue(0) - wz0;
            if (x < 0 || x > 15 || z < 0 || z > 15) {
              // Block entity is out of range (bad chunk data?), ignore it
              continue;
            }
            Block block = palette.get(chunkData.getBlockAt(x, y, z));
            // Metadata is the old block data (to be replaced in future Minecraft versions?).
            Vector3 position = new Vector3(x + wx0, y, z + wz0);
            if (block.isBlockEntity()) {
              Entity blockEntity = block.toBlockEntity(position, entityTag);
              if (blockEntity == null) {
                continue;
              }
              if (blockEntity instanceof Poseable) {
                // don't add the actor again if it was already loaded from json
                if (actors.stream().noneMatch(actor -> {
                  if (actor.getClass().equals(blockEntity.getClass())) {
                    Vector3 distance = new Vector3(actor.position);
                    distance.sub(blockEntity.position);
                    return distance.lengthSquared() < Ray.EPSILON;
                  }
                  return false;
                })) {
                  actors.add(blockEntity);
                }
              } else {
                entities.add(blockEntity);
                if(emitterGrid != null) {
                  for(Grid.EmitterPosition emitterPos : blockEntity.getEmitterPosition()) {
                    emitterPos.x -= origin.x;
                    emitterPos.y -= origin.y;
                    emitterPos.z -= origin.z;
                    emitterGrid.addEmitter(emitterPos);
                  }
                }
              }
            }
            /*
            switch (block) {
              case Block.HEAD_ID:
                entities.add(new SkullEntity(position, entityTag, metadata));
                break;
              case Block.WALL_BANNER_ID: {
                entities.add(new WallBanner(position, metadata, entityTag));
                break;
              }
            }
            */
          }
        }
      }
      executor.shutdown();
    }

    palette.unsynchronize();

    grassTexture = new WorldTexture();
    foliageTexture = new WorldTexture();
    waterTexture = new WorldTexture();

    Set<ChunkPosition> chunkSet = new HashSet<>(chunksToLoad);

    try (TaskTracker.Task task = taskTracker.task("Finalizing octree")) {

      worldOctree.startFinalization();
      waterOctree.startFinalization();

      int done = 0;
      int target = chunksToLoad.size();
      for (ChunkPosition cp : chunksToLoad) {

        // Finalize grass and foliage textures.
        // 3x3 box blur.
        for (int x = 0; x < 16; ++x) {
          for (int z = 0; z < 16; ++z) {

            int nsum = 0;
            float[] grassMix = {0, 0, 0};
            float[] foliageMix = {0, 0, 0};
            float[] waterMix = {0, 0, 0};
            for (int sx = x - 1; sx <= x + 1; ++sx) {
              int wx = cp.x * 16 + sx;
              for (int sz = z - 1; sz <= z + 1; ++sz) {
                int wz = cp.z * 16 + sz;

                ChunkPosition ccp = ChunkPosition.get(wx >> 4, wz >> 4);
                if (chunkSet.contains(ccp)) {
                  nsum += 1;
                  int biomeId = biomeIdMap.get(wx, wz);
                  float[] grassColor = Biomes.getGrassColorLinear(biomeId);
                  grassMix[0] += grassColor[0];
                  grassMix[1] += grassColor[1];
                  grassMix[2] += grassColor[2];
                  float[] foliageColor = Biomes.getFoliageColorLinear(biomeId);
                  foliageMix[0] += foliageColor[0];
                  foliageMix[1] += foliageColor[1];
                  foliageMix[2] += foliageColor[2];
                  float[] waterColor = Biomes.getWaterColorLinear(biomeId);
                  waterMix[0] += waterColor[0];
                  waterMix[1] += waterColor[1];
                  waterMix[2] += waterColor[2];
                }
              }
            }
            grassMix[0] /= nsum;
            grassMix[1] /= nsum;
            grassMix[2] /= nsum;
            grassTexture.set(cp.x * 16 + x - origin.x, cp.z * 16 + z - origin.z, grassMix);

            foliageMix[0] /= nsum;
            foliageMix[1] /= nsum;
            foliageMix[2] /= nsum;
            foliageTexture.set(cp.x * 16 + x - origin.x, cp.z * 16 + z - origin.z, foliageMix);

            waterMix[0] /= nsum;
            waterMix[1] /= nsum;
            waterMix[2] /= nsum;
            waterTexture.set(cp.x * 16 + x - origin.x, cp.z * 16 + z - origin.z, waterMix);
          }
        }
        task.update(target, done);
        done += 1;
        OctreeFinalizer.finalizeChunk(worldOctree, waterOctree, palette, origin, cp, yMin, yMax);
      }

      worldOctree.endFinalization();
      waterOctree.endFinalization();
    }

    for (Entity entity : actors) {
      entity.loadDataFromOctree(worldOctree, palette, origin);
    }

    for (Entity entity : entities) {
      entity.loadDataFromOctree(worldOctree, palette, origin);
    }

    if (emitterGrid != null)
      emitterGrid.prepare();

    chunks = loadedChunks;
    camera.setWorldSize(1 << worldOctree.getDepth());
    buildBvh();
    buildActorBvh();
    Log.info(String.format("Loaded %d chunks", numChunks));
  }

  private void buildBvh() {
    final List<Primitive> primitives = new LinkedList<>();

    Vector3 worldOffset = new Vector3(-origin.x, -origin.y, -origin.z);
    for (Entity entity : entities) {
      primitives.addAll(entity.primitives(worldOffset));
    }
    bvh = new BVH(primitives);
  }

  private void buildActorBvh() {
    final List<Primitive> actorPrimitives = new LinkedList<>();
    Vector3 worldOffset = new Vector3(-origin.x, -origin.y, -origin.z);
    for (Entity entity : actors) {
      actorPrimitives.addAll(entity.primitives(worldOffset));
    }
    actorBvh = new BVH(actorPrimitives);
  }

  /**
   * Rebuild the actors and the other blocks bounding volume hierarchy.
   */
  public void rebuildBvh() {
    buildBvh();
    buildActorBvh();
    refresh();
  }

  /**
   * Rebuild the actors bounding volume hierarchy.
   */
  public void rebuildActorBvh() {
    buildActorBvh();
    refresh();
  }

  private int calculateOctreeOrigin(Collection<ChunkPosition> chunksToLoad) {
    int xmin = Integer.MAX_VALUE;
    int xmax = Integer.MIN_VALUE;
    int zmin = Integer.MAX_VALUE;
    int zmax = Integer.MIN_VALUE;
    for (ChunkPosition cp : chunksToLoad) {
      if (cp.x < xmin) {
        xmin = cp.x;
      }
      if (cp.x > xmax) {
        xmax = cp.x;
      }
      if (cp.z < zmin) {
        zmin = cp.z;
      }
      if (cp.z > zmax) {
        zmax = cp.z;
      }
    }

    xmax += 1;
    zmax += 1;
    xmin *= 16;
    xmax *= 16;
    zmin *= 16;
    zmax *= 16;

    int maxDimension = Math.max(yMax - yMin, Math.max(xmax - xmin, zmax - zmin));
    int requiredDepth = QuickMath.log2(QuickMath.nextPow2(maxDimension));

    int xroom = (1 << requiredDepth) - (xmax - xmin);
    int yroom = (1 << requiredDepth) - (yMax - yMin);
    int zroom = (1 << requiredDepth) - (zmax - zmin);

    origin.set(xmin - xroom / 2, -yroom / 2, zmin - zroom / 2);
    return requiredDepth;
  }

  /**
   * @return <code>true</code> if the scene has loaded chunks
   */
  public synchronized boolean haveLoadedChunks() {
    return !chunks.isEmpty();
  }

  /**
   * Calculate a camera position centered above all loaded chunks.
   *
   * @return The calculated camera position
   */
  public Vector3 calcCenterCamera() {
    if (chunks.isEmpty()) {
      return new Vector3(0, 128, 0);
    }

    int xmin = Integer.MAX_VALUE;
    int xmax = Integer.MIN_VALUE;
    int zmin = Integer.MAX_VALUE;
    int zmax = Integer.MIN_VALUE;
    for (ChunkPosition cp : chunks) {
      if (cp.x < xmin) {
        xmin = cp.x;
      }
      if (cp.x > xmax) {
        xmax = cp.x;
      }
      if (cp.z < zmin) {
        zmin = cp.z;
      }
      if (cp.z > zmax) {
        zmax = cp.z;
      }
    }
    xmax += 1;
    zmax += 1;
    xmin *= 16;
    xmax *= 16;
    zmin *= 16;
    zmax *= 16;
    int xcenter = (xmax + xmin) / 2;
    int zcenter = (zmax + zmin) / 2;
    int ycenter = (yMax + yMin) / 2;
    for (int y = Math.min(ycenter+127, yMax); y >= Math.max(ycenter-128, yMin); --y) {
      Material block = worldOctree.getMaterial(xcenter - origin.x, y - origin.y, zcenter - origin.z,
          palette);
      if (!(block instanceof Air)) {
        return new Vector3(xcenter, y + 5, zcenter);
      }
    }
    return new Vector3(xcenter, 128, zcenter);
  }

  /**
   * Set the biome colors flag.
   */
  public void setBiomeColorsEnabled(boolean value) {
    if (value != biomeColors) {
      biomeColors = value;
      refresh();
    }
  }

  /**
   * Center the camera over the loaded chunks
   */
  public synchronized void moveCameraToCenter() {
    camera.setPosition(calcCenterCamera());
  }

  /**
   * @return The name of this scene
   */
  public String name() {
    return name;
  }

  /**
   * Start rendering. This wakes up threads waiting on a scene
   * state change, even if the scene state did not actually change.
   */
  public synchronized void startHeadlessRender() {
    mode = RenderMode.RENDERING;
    notifyAll();
  }

  /**
   * @return <code>true</code> if the rendering of this scene should be
   * restarted
   */
  public boolean shouldRefresh() {
    return resetReason != ResetReason.NONE;
  }

  /**
   * Start rendering the scene.
   */
  public synchronized void startRender() {
    if (mode == RenderMode.PAUSED) {
      mode = RenderMode.RENDERING;
      notifyAll();
    } else if (mode != RenderMode.RENDERING) {
      mode = RenderMode.RENDERING;
      refresh();
    }
  }

  /**
   * Pause the renderer.
   */
  public synchronized void pauseRender() {
    mode = RenderMode.PAUSED;

    // Wake up threads in awaitSceneStateChange().
    notifyAll();
  }

  /**
   * Halt the rendering process.
   * Puts the renderer back in preview mode.
   */
  public synchronized void haltRender() {
    if (mode != RenderMode.PREVIEW) {
      mode = RenderMode.PREVIEW;
      resetReason = ResetReason.MODE_CHANGE;
      forceReset = true;
      refresh();
    }
  }

  /**
   * Move the camera to the player position, if available.
   */
  public void moveCameraToPlayer() {
    for (Entity entity : actors) {
      if (entity instanceof PlayerEntity) {
        camera.moveToPlayer((PlayerEntity) entity);
      }
    }
  }

  /**
   * @return <code>true</code> if still water is enabled
   */
  public boolean stillWaterEnabled() {
    return stillWater;
  }

  /**
   * @return <code>true</code> if biome colors are enabled
   */
  public boolean biomeColorsEnabled() {
    return biomeColors;
  }

  /**
   * Set the recursive ray depth limit
   */
  public synchronized void setRayDepth(int value) {
    value = Math.max(1, value);
    if (rayDepth != value) {
      rayDepth = value;
      PersistentSettings.setRayDepth(rayDepth);
      refresh();
    }
  }

  /**
   * @return Recursive ray depth limit
   */
  public int getRayDepth() {
    return rayDepth;
  }

  /**
   * Clear the scene refresh flag
   */
  synchronized public void clearResetFlags() {
    resetReason = ResetReason.NONE;
    forceReset = false;
  }

  /**
   * Trace a ray in the Octree towards the current view target.
   * The ray is displaced to the target position if it hits something.
   *
   * <p>The view target is defined by the current camera state.
   *
   * @return {@code true} if the ray hit something
   */
  public boolean traceTarget(Ray ray) {
    WorkerState state = new WorkerState();
    state.ray = ray;
    if (isInWater(ray)) {
      ray.setCurrentMaterial(Water.INSTANCE);
    } else {
      ray.setCurrentMaterial(Air.INSTANCE);
    }
    camera.getTargetDirection(ray);
    ray.o.x -= origin.x;
    ray.o.y -= origin.y;
    ray.o.z -= origin.z;
    while (PreviewRayTracer.nextIntersection(this, ray)) {
      if (ray.getCurrentMaterial() != Air.INSTANCE) {
        return true;
      }
    }
    return false;
  }

  /**
   * Perform auto focus.
   */
  public void autoFocus() {
    Ray ray = new Ray();
    if (!traceTarget(ray)) {
      camera.setDof(Double.POSITIVE_INFINITY);
    } else {
      camera.setSubjectDistance(ray.distance);
      camera.setDof(ray.distance * ray.distance);
    }
  }

  /**
   * Find the current camera target position.
   *
   * @return {@code null} if the camera is not aiming at some intersectable object
   */
  public Vector3 getTargetPosition() {
    Ray ray = new Ray();
    if (!traceTarget(ray)) {
      return null;
    } else {
      Vector3 target = new Vector3(ray.o);
      target.add(origin.x, origin.y, origin.z);
      return target;
    }
  }

  /**
   * @return World origin in the Octree
   */
  public Vector3i getOrigin() {
    return origin;
  }

  /**
   * Set the scene name.
   */
  public void setName(String newName) {
    newName = AsynchronousSceneManager.sanitizedSceneName(newName);
    if (newName.length() > 0) {
      name = newName;
    }
  }

  /**
   * @return The current postprocessing mode
   */
  public Postprocess getPostprocess() {
    return postprocess;
  }

  /**
   * Change the postprocessing mode
   *
   * @param p The new postprocessing mode
   */
  public synchronized void setPostprocess(Postprocess p) {
    postprocess = p;
    if (mode == RenderMode.PREVIEW) {
      // Don't interrupt the render if we are currently rendering.
      refresh();
    }
  }

  /**
   * @return The current emitter intensity
   */
  public double getEmitterIntensity() {
    return emitterIntensity;
  }

  /**
   * Set the emitter intensity.
   */
  public void setEmitterIntensity(double value) {
    emitterIntensity = value;
    refresh();
  }

  /**
   * Set the transparent sky option.
   */
  public void setTransparentSky(boolean value) {
    if (value != transparentSky) {
      transparentSky = value;
      if (transparentSky) {
        getSampleBuffer().enableAlpha();
      }
      refresh();
    }
  }

  /**
   * @return {@code true} if transparent sky is enabled
   */
  public boolean transparentSky() {
    return transparentSky;
  }

  /**
   * Set the water world mode option.
   */
  public void setWaterPlaneEnabled(boolean enabled) {
    if (enabled != waterPlaneEnabled) {
      waterPlaneEnabled = enabled;
      refresh();
    }
  }

  /**
   * @return {@code true} if the water world mode is enabled
   */
  public boolean isWaterPlaneEnabled() {
    return waterPlaneEnabled;
  }

  /**
   * Set the water world mode ocean height.
   */
  public void setWaterPlaneHeight(double height) {
    if (height != waterPlaneHeight) {
      waterPlaneHeight = height;
      refresh();
    }
  }

  /**
   * @return The water world mode ocean height
   */
  public double getWaterPlaneHeight() {
    return waterPlaneHeight;
  }
  /**
   * @return The effective water world mode ocean height influenced by waterPlaneOffsetEnabled
   */
  public double getEffectiveWaterPlaneHeight() {
    if(waterPlaneOffsetEnabled) {
      return waterPlaneHeight - Water.TOP_BLOCK_GAP;
    } else {
      return waterPlaneHeight;
    }
  }

  /**
   * Set the water world mode height offset option.
   */
  public void setWaterPlaneOffsetEnabled(boolean enabled) {
    if (enabled != waterPlaneOffsetEnabled) {
      waterPlaneOffsetEnabled = enabled;
      refresh();
    }
  }

  /**
   * @return {@code true} if the water world mode height offset is enabled
   */
  public boolean isWaterPlaneOffsetEnabled() {
    return waterPlaneOffsetEnabled;
  }

  /**
   * @return the dumpFrequency
   */
  public int getDumpFrequency() {
    return dumpFrequency;
  }

  /**
   * @param value the dumpFrequency to set, if value is zero then render dumps
   *              are disabled
   */
  public void setDumpFrequency(int value) {
    value = Math.max(0, value);
    if (value != dumpFrequency) {
      dumpFrequency = value;
    }
  }

  /**
   * @return the saveDumps
   */
  public boolean shouldSaveDumps() {
    return dumpFrequency > 0;
  }

  /**
   * Copy scene state that does not require a render restart.
   *
   * @param other scene to copy transient state from.
   */
  public synchronized void copyTransients(Scene other) {
    name = other.name;
    postprocess = other.postprocess;
    exposure = other.exposure;
    dumpFrequency = other.dumpFrequency;
    saveSnapshots = other.saveSnapshots;
    sppTarget = other.sppTarget;
    rayDepth = other.rayDepth;
    mode = other.mode;
    outputMode = other.outputMode;
    cameraPresets = other.cameraPresets;
    camera.copyTransients(other.camera);
    finalizeBuffer = other.finalizeBuffer;
  }

  /**
   * @return The target SPP
   */
  public int getTargetSpp() {
    return sppTarget;
  }

  /**
   * @param value Target SPP value
   */
  public void setTargetSpp(int value) {
    sppTarget = value;
  }

  /**
   * Change the canvas size for this scene. This will refresh
   * the scene and reinitialize the sample buffers if the
   * new canvas size is not identical to the current canvas size.
   */
  public synchronized void setCanvasSize(int canvasWidth, int canvasHeight) {
    int newWidth = Math.max(MIN_CANVAS_WIDTH, canvasWidth);
    int newHeight = Math.max(MIN_CANVAS_HEIGHT, canvasHeight);
    if (newWidth != width || newHeight != height || crop_x != 0 || crop_y != 0 || subareaWidth != width || subareaHeight != height) {
      width = newWidth;
      height = newHeight;
      crop_x = crop_y = 0;
      subareaWidth = width;
      subareaHeight = height;
      initBuffers();
      refresh();
    }
  }

  /** @return Canvas width */
  public int renderWidth() {
    return width;
  }

  /** @return Canvas height */
  public int renderHeight() {
    return height;
  }

  /** @return Subarea width */
  public int subareaWidth() {
    return subareaWidth;
  }

  /** @return Subarea height */
  public int subareaHeight() {
    return subareaHeight;
  }

  /**
   * Save a snapshot
   */
  public void saveSnapshot(File directory, TaskTracker taskTracker, int threadCount) {
    if (directory == null) {
      Log.error("Can't save snapshot: bad output directory!");
      return;
    }
    String fileName = String.format("%s-%d%s", name, spp, getOutputMode().getExtension());
    File targetFile = new File(directory, fileName);
    if (!directory.exists()) {
      directory.mkdirs();
    }
    if (getOutputMode().isTransparencySupported()) {
      computeAlpha(taskTracker);
    }
    if (!finalized) {
      postProcessFrame(taskTracker);
    }
    writeImage(targetFile, getOutputMode(), taskTracker);
  }

  /**
   * Save the current frame as a PNG or TIFF image, depending on this scene's outputMode.
   */
  public synchronized void saveFrame(File targetFile, TaskTracker taskTracker, int threadCount) {
    this.saveFrame(targetFile, getOutputMode(), taskTracker, threadCount);
  }

  /**
   * Save the current frame as a PNG or TIFF image.
   */
  public synchronized void saveFrame(File targetFile, PictureExportFormat mode, TaskTracker taskTracker, int threadCount) {
    if (mode.isTransparencySupported()) {
      computeAlpha(taskTracker);
    }
    if (!finalized) {
      postProcessFrame(taskTracker);
    }
    writeImage(targetFile, mode, taskTracker);
  }

  /**
   * Save the current frame into the given output stream, using the given format.
   */
  public synchronized void writeFrame(OutputStream out, PictureExportFormat mode, TaskTracker taskTracker, int threadCount)
      throws IOException {
    if (mode.isTransparencySupported()) {
      computeAlpha(taskTracker);
    }
    if (!finalized) {
      postProcessFrame(taskTracker);
    }
    mode.write(out, this, taskTracker);
  }

  /**
   * Compute the alpha channel.
   */
  private void computeAlpha(TaskTracker taskTracker) {
    if (transparentSky) {
      if (!this.getOutputMode().isTransparencySupported()) {
        Log.warn("Can not use transparent sky with " + this.getOutputMode().getName() +  " output mode. Use PNG instead.");
      } else {
        try (TaskTracker.Task task = taskTracker.task("Computing alpha channel")) {
          AtomicInteger done = new AtomicInteger(0);

          Chunky.getCommonThreads().submit(() -> {
            IntStream.range(0, width).parallel().forEach(x -> {
              WorkerState state = new WorkerState();
              state.ray = new Ray();

              for (int y = 0; y < height; y++) {
                computeAlpha(x, y, state);
              }

              task.update(width, done.incrementAndGet());
            });
          }).get();

        } catch (InterruptedException e) {
          Log.warn("Failed to compute alpha channel", e);
        } catch (ExecutionException e) {
          Log.error("Failed to compute alpha channel", e);
        }
      }
    }
  }

  /**
   * Post-process all pixels in the current frame.
   *
   * <p>This is normally done by the render workers during rendering,
   * but in some cases an separate post processing pass is needed.
   */
  public void postProcessFrame(TaskTracker.Task task) {
    task.update("Finalizing frame", width, 0);
    AtomicInteger done = new AtomicInteger(0);
    Chunky.getCommonThreads().submit(() -> {
      IntStream.range(0, width).parallel().forEach(x -> {
        for (int y = 0; y < height; y++) {
          finalizePixel(x, y);
        }

        task.update(width, done.incrementAndGet());
      });
    }).join();
  }

  public void postProcessFrame(TaskTracker taskTracker) {
    try (TaskTracker.Task task = taskTracker.task("Finalizing frame")) {
<<<<<<< HEAD
      AtomicInteger done = new AtomicInteger(0);
      Chunky.getCommonThreads().submit(() -> {
        IntStream.range(0, subareaWidth).parallel().forEach(x -> {
          for (int y = 0; y < subareaHeight; y++) {
            finalizePixel(x, y);
          }

          task.update(subareaWidth, done.incrementAndGet());
        });
      }).get();
    } catch (InterruptedException | ExecutionException e) {
      Log.error("Finalizing frame failed", e);
=======
      postProcessFrame(task);
>>>>>>> 71acd61f
    }
  }

  private void writeImage(File targetFile, PictureExportFormat mode, TaskTracker taskTracker) {
    try (FileOutputStream out = new FileOutputStream(targetFile)) {
      mode.write(out, this, taskTracker);
    } catch (IOException e) {
      Log.warn("Failed to write file: " + targetFile.getAbsolutePath(), e);
    }
  }

  private synchronized void saveEmitterGrid(RenderContext context, TaskTracker taskTracker) {
    if (emitterGrid == null)
      return;

    String filename = name + ".emittergrid";
    // TODO Not save when unchanged?
    try (TaskTracker.Task task = taskTracker.task("Saving Grid")) {
      Log.info("Saving Grid " + filename);

      try (DataOutputStream out = new DataOutputStream(new GZIPOutputStream(context.getSceneFileOutputStream(filename)))) {
        emitterGrid.store(out);
      } catch (IOException e) {
        Log.warn("Couldn't save Grid", e);
      }
    }
  }

  private synchronized void saveOctree(RenderContext context, TaskTracker taskTracker) {
    String fileName = name + ".octree2";
    if (context.fileUnchangedSince(fileName, worldOctree.getTimestamp())) {
      Log.info("Skipping redundant Octree write");
      return;
    }
    try (TaskTracker.Task task = taskTracker.task("Saving octree", 2)) {
      task.update(1);
      Log.info("Saving octree " + fileName);

      boolean saved = false;
      try (DataOutputStream out = new DataOutputStream(new FastBufferedOutputStream(new GZIPOutputStream(context.getSceneFileOutputStream(fileName))))) {
        OctreeFileFormat.store(out, worldOctree, waterOctree, palette,
            grassTexture, foliageTexture, waterTexture);
        saved = true;

        task.update(2);
        Log.info("Octree saved");
      } catch (IOException e) {
        Log.warn("Failed to save the octree", e);
      }

      if (saved) {
        worldOctree.setTimestamp(context.fileTimestamp(fileName));
      }
    }
  }

  public synchronized void saveDump(RenderContext context, TaskTracker taskTracker) {
    File dumpFile = context.getSceneFile(name + ".dump");
    Log.info("Saving render dump: " + dumpFile);
    try (FileOutputStream outputStream = new FileOutputStream(dumpFile)) {
      RenderDump.save(outputStream, this, taskTracker);
    } catch (IOException e) {
      Log.warn("Failed to save the render dump", e);
    }
    Log.info("Render dump saved: " + dumpFile);
  }

  private synchronized boolean loadEmitterGrid(RenderContext context, TaskTracker taskTracker) {
    String filename = name + ".emittergrid";
    try (TaskTracker.Task task = taskTracker.task("Loading grid")) {
      Log.info("Load grid " + filename);
      try (DataInputStream in = new DataInputStream(new FastBufferedInputStream(new GZIPInputStream(context.getSceneFileInputStream(filename))))) {
        emitterGrid = Grid.load(in);
        return true;
      } catch (Exception e) {
        Log.info("Failed to load the grid", e);
        return false;
      }
    }
  }

  private synchronized boolean loadOctree(RenderContext context, TaskTracker taskTracker) {
    String fileName = name + ".octree2";
    try (TaskTracker.Task task = taskTracker.task("Loading octree", 2)) {
      task.update(1);
      Log.info("Loading octree " + fileName);
      try {
        long fileTimestamp = context.fileTimestamp(fileName);
        OctreeFileFormat.OctreeData data;
        try (DataInputStream in = new DataInputStream(new FastBufferedInputStream(new GZIPInputStream(context.getSceneFileInputStream(fileName))))) {
          data = OctreeFileFormat.load(in, octreeImplementation);
        } catch (PackedOctree.OctreeTooBigException e) {
          // Octree too big, reload file and force loading as NodeBasedOctree
          Log.warn("Octree was too big when loading dump, reloading with old (slower and bigger) implementation.");
          DataInputStream inRetry = new DataInputStream(new FastBufferedInputStream(new GZIPInputStream(context.getSceneFileInputStream(fileName))));
          data = OctreeFileFormat.load(inRetry, "NODE");
        }
        worldOctree = data.worldTree;
        worldOctree.setTimestamp(fileTimestamp);
        waterOctree = data.waterTree;
        grassTexture = data.grassColors;
        foliageTexture = data.foliageColors;
        waterTexture = data.waterColors;
        palette = data.palette;
        palette.applyMaterials();
        task.update(2);
        Log.info("Octree loaded");
        calculateOctreeOrigin(chunks);
        camera.setWorldSize(1 << worldOctree.getDepth());
        buildBvh();
        buildActorBvh();
        return true;
      } catch (IOException e) {
        Log.error("Failed to load chunk data!", e);
        return false;
      }
    }
  }

  public synchronized boolean loadDump(RenderContext context, TaskTracker taskTracker) {
    Runnable logWarning;
    if (null != (logWarning=tryLoadDump(context, name + ".dump", taskTracker))) {
      // Failed to load the default render dump - try the backup file.
      if (null != tryLoadDump(context, name + ".dump.backup", taskTracker)) {
        // we don't have the old render state, so reset spp and render time
        spp = 0;
        renderTime = 0;
        if (samples != null) {
          samples.reset();
        }
        logWarning.run();
        return false;
      }
    }
    return true;
  }

  /**
   * @return Returns null on successful dump load, and a Runnable that will log a warning on a failed load.
   */
  private Runnable tryLoadDump(RenderContext context, String fileName, TaskTracker taskTracker) {
    File dumpFile = context.getSceneFile(fileName);
    if (!dumpFile.isFile()) {
      if (spp != 0) {
        // The scene state says the render had some progress, so we should warn
        // that the render dump does not exist.
        return ()->Log.warn("Render dump not found: " + fileName);
      }
      return ()->{};
    }

    Log.info("Loading render dump: " + dumpFile);
    int crop_x = this.crop_x;
    int crop_y = this.crop_y;
    int subareaWidth = this.subareaWidth;
    int subareaHeight = this.subareaHeight;
    try (FileInputStream inputStream = new FileInputStream(dumpFile)) {
      RenderDump.load(inputStream, this, taskTracker);
    } catch (IOException | IllegalStateException e) {
      // reset crop size
      this.crop_x = crop_x;
      this.crop_y = crop_y;
      this.subareaWidth = subareaWidth;
      this.subareaHeight = subareaHeight;

      // The render dump was possibly corrupt, or empty
      return ()->Log.warn("Failed to load the render dump", e);
    }
    postProcessFrame(taskTracker);

    Log.info("Render dump loaded: " + fileName);
    return null;
  }

  /**
   * Finalize a pixel. Calculates the resulting RGB color values for
   * the pixel and sets these in the bitmap image.
   */
  public void finalizePixel(int x, int y) {
    finalized = true;
    double[] result = new double[3];
    postProcessPixel(x, y, result);
    backBuffer.setPixel(x, y, ColorUtil
        .getRGB(QuickMath.min(1, result[0]), QuickMath.min(1, result[1]), QuickMath.min(1, result[2])));
  }

  /**
   * Postprocess a pixel. This applies gamma correction and clamps the color value to [0,1].
   *
   * @param result the resulting color values are written to this array
   */
  public void postProcessPixel(int x, int y, double[] result) {
    double r = samples.get(x,y,0);
    double g = samples.get(x,y,1);
    double b = samples.get(x,y,2);

    r *= exposure;
    g *= exposure;
    b *= exposure;

    if (mode != RenderMode.PREVIEW) {
      switch (postprocess) {
        case NONE:
          break;
        case TONEMAP1:
          // http://filmicworlds.com/blog/filmic-tonemapping-operators/
          r = QuickMath.max(0, r - 0.004);
          r = (r * (6.2 * r + .5)) / (r * (6.2 * r + 1.7) + 0.06);
          g = QuickMath.max(0, g - 0.004);
          g = (g * (6.2 * g + .5)) / (g * (6.2 * g + 1.7) + 0.06);
          b = QuickMath.max(0, b - 0.004);
          b = (b * (6.2 * b + .5)) / (b * (6.2 * b + 1.7) + 0.06);
          break;
        case TONEMAP2:
          // https://knarkowicz.wordpress.com/2016/01/06/aces-filmic-tone-mapping-curve/
          float aces_a = 2.51f;
          float aces_b = 0.03f;
          float aces_c = 2.43f;
          float aces_d = 0.59f;
          float aces_e = 0.14f;
          r = QuickMath.max(QuickMath.min((r * (aces_a * r + aces_b)) / (r * (aces_c * r + aces_d) + aces_e), 1), 0);
          g = QuickMath.max(QuickMath.min((g * (aces_a * g + aces_b)) / (g * (aces_c * g + aces_d) + aces_e), 1), 0);
          b = QuickMath.max(QuickMath.min((b * (aces_a * b + aces_b)) / (b * (aces_c * b + aces_d) + aces_e), 1), 0);
          r = FastMath.pow(r, 1 / DEFAULT_GAMMA);
          g = FastMath.pow(g, 1 / DEFAULT_GAMMA);
          b = FastMath.pow(b, 1 / DEFAULT_GAMMA);
          break;
        case TONEMAP3:
          // http://filmicworlds.com/blog/filmic-tonemapping-operators/
          float hA = 0.15f;
          float hB = 0.50f;
          float hC = 0.10f;
          float hD = 0.20f;
          float hE = 0.02f;
          float hF = 0.30f;
          // This adjusts the exposure by a factor of 16 so that the resulting exposure approximately matches the other
          // post-processing methods. Without this, the image would be very dark.
          r *= 16;
          g *= 16;
          b *= 16;
          r = ((r * (hA * r + hC * hB) + hD * hE) / (r * (hA * r + hB) + hD * hF)) - hE / hF;
          g = ((g * (hA * g + hC * hB) + hD * hE) / (g * (hA * g + hB) + hD * hF)) - hE / hF;
          b = ((b * (hA * b + hC * hB) + hD * hE) / (b * (hA * b + hB) + hD * hF)) - hE / hF;
          float hW = 11.2f;
          float whiteScale = 1.0f / (((hW * (hA * hW + hC * hB) + hD * hE) / (hW * (hA * hW + hB) + hD * hF)) - hE / hF);
          r *= whiteScale;
          g *= whiteScale;
          b *= whiteScale;
          break;
        case GAMMA:
          r = FastMath.pow(r, 1 / DEFAULT_GAMMA);
          g = FastMath.pow(g, 1 / DEFAULT_GAMMA);
          b = FastMath.pow(b, 1 / DEFAULT_GAMMA);
          break;
      }
    } else {
      r = FastMath.sqrt(r);
      g = FastMath.sqrt(g);
      b = FastMath.sqrt(b);
    }

    result[0] = r;
    result[1] = g;
    result[2] = b;
  }

  /**
   * Compute the alpha channel based on sky visibility.
   */
  public void computeAlpha(int x, int y, WorkerState state) {
    Ray ray = state.ray;
    double halfWidth = width / (2.0 * height);
    double invHeight = 1.0 / height;

    // Rotated grid supersampling.

    camera
        .calcViewRay(ray, -halfWidth + (x - 3 / 8.0) * invHeight, -.5 + (y + 1 / 8.0) * invHeight);
    ray.o.x -= origin.x;
    ray.o.y -= origin.y;
    ray.o.z -= origin.z;

    double occlusion = PreviewRayTracer.skyOcclusion(this, state);

    camera
        .calcViewRay(ray, -halfWidth + (x + 1 / 8.0) * invHeight, -.5 + (y + 3 / 8.0) * invHeight);
    ray.o.x -= origin.x;
    ray.o.y -= origin.y;
    ray.o.z -= origin.z;

    occlusion += PreviewRayTracer.skyOcclusion(this, state);

    camera
        .calcViewRay(ray, -halfWidth + (x - 1 / 8.0) * invHeight, -.5 + (y - 3 / 8.0) * invHeight);
    ray.o.x -= origin.x;
    ray.o.y -= origin.y;
    ray.o.z -= origin.z;

    occlusion += PreviewRayTracer.skyOcclusion(this, state);

    camera
        .calcViewRay(ray, -halfWidth + (x + 3 / 8.0) * invHeight, -.5 + (y - 1 / 8.0) * invHeight);
    ray.o.x -= origin.x;
    ray.o.y -= origin.y;
    ray.o.z -= origin.z;

    occlusion += PreviewRayTracer.skyOcclusion(this, state);

    samples.setAlpha(x,y,(byte) (255 * occlusion * 0.25 + 0.5));
  }

  /**
   * Copies a pixel in-buffer.
   */
  public void copyPixel(int jobId_x, int jobId_y, int offset) {
    backBuffer.setPixel(jobId_x + offset, jobId_y, backBuffer.getPixel(jobId_x, jobId_y));
  }

  /**
   * @return scene status text.
   */
  public synchronized String sceneStatus() {
    try {
      if (!haveLoadedChunks()) {
        return "No chunks loaded!";
      } else {
        StringBuilder buf = new StringBuilder();
        Ray ray = new Ray();
        if (traceTarget(ray) && ray.getCurrentMaterial() instanceof Block) {
          Block block = (Block) ray.getCurrentMaterial();
          buf.append(String.format("target: %.2f m\n", ray.distance));
          buf.append(block.name);
          String description = block.description();
          if (!description.isEmpty()) {
            buf.append(" (").append(description).append(")");
          }
          buf.append("\n");
        }
        Vector3 pos = camera.getPosition();
        buf.append(String.format("pos: (%.1f, %.1f, %.1f)", pos.x, pos.y, pos.z));
        return buf.toString();
      }

    } catch (IllegalStateException e) {
      Log.error("Unexpected exception while rendering back buffer", e);
    }
    return "";
  }

  /**
   * Prepare the front buffer for rendering by flipping the back and front buffer.
   */
  public synchronized void swapBuffers() {
    finalized = false;
    BitmapImage tmp = frontBuffer;
    frontBuffer = backBuffer;
    backBuffer = tmp;
  }

  /**
   * Call the consumer with the current front frame buffer.
   */
  public synchronized void withBufferedImage(Consumer<BitmapImage> consumer) {
    if (frontBuffer != null) {
      consumer.accept(frontBuffer);
    }
  }

  /**
   * Get direct access to the sample buffer.
   *
   * @return The sample buffer for this scene
   */
  public SampleBuffer getSampleBuffer() {
    return samples;
  }

  /**
   * Get the back buffer of the current frame (in ARGB format).
   * @return Back buffer
   */
  public BitmapImage getBackBuffer() {
    return backBuffer;
  }

  /**
   * @return <code>true</code> if the rendered buffer should be finalized
   */
  public boolean shouldFinalizeBuffer() {
    return finalizeBuffer;
  }

  /**
   * Set the buffer update flag. The buffer update flag decides whether the
   * renderer should update the buffered image.
   */
  public void setBufferFinalization(boolean value) {
    finalizeBuffer = value;
  }

  /**
   * @param x X coordinate in octree space
   * @param z Z coordinate in octree space
   * @return Foliage color for the given coordinates
   */
  public float[] getFoliageColor(int x, int z) {
    if (biomeColors) {
      return foliageTexture.get(x, z);
    } else {
      return Biomes.getFoliageColorLinear(0);
    }
  }

  /**
   * @param x X coordinate in octree space
   * @param z Z coordinate in octree space
   * @return Grass color for the given coordinates
   */
  public float[] getGrassColor(int x, int z) {
    if (biomeColors) {
      return grassTexture.get(x, z);
    } else {
      return Biomes.getGrassColorLinear(0);
    }
  }

  /**
   * @param x X coordinate in octree space
   * @param z Z coordinate in octree space
   * @return Water color for the given coordinates
   */
  public float[] getWaterColor(int x, int z) {
    if (biomeColors && waterTexture != null && waterTexture.contains(x, z)) {
      float[] color = waterTexture.get(x, z);
      if (color[0] > 0 || color[1] > 0 || color[2] > 0) {
        return color;
      }
      return Biomes.getWaterColorLinear(0);
    } else {
      return Biomes.getWaterColorLinear(0);
    }
  }

  /**
   * Merge a render dump into this scene.
   */
  public void mergeDump(File dumpFile, TaskTracker taskTracker) {
    Log.info("Merging render dump: " + dumpFile);
    try(FileInputStream inputStream = new FileInputStream(dumpFile)) {
      RenderDump.merge(inputStream, this, taskTracker);
      postProcessFrame(taskTracker);
      Log.info("Render dump merged: " + dumpFile);
    } catch (IOException e) {
      Log.warn("Failed to merge the render dump", e);
    }
  }

  public void setSaveSnapshots(boolean value) {
    saveSnapshots = value;
  }

  public boolean shouldSaveSnapshots() {
    return saveSnapshots;
  }

  public boolean isInWater(Ray ray) {
    if (isWaterPlaneEnabled() && ray.o.y < getEffectiveWaterPlaneHeight()) {
      return true;
    }
    if (waterOctree.isInside(ray.o)) {
      int x = (int) QuickMath.floor(ray.o.x);
      int y = (int) QuickMath.floor(ray.o.y);
      int z = (int) QuickMath.floor(ray.o.z);
      Octree.Node node = waterOctree.get(x, y, z);
      Material block = palette.get(node.type);
      return block.isWater()
          && ((ray.o.y - y) < 0.875 || ((Water) block).isFullBlock());
    }
    return false;
  }

  public boolean isInsideOctree(Vector3 vec) {
    return worldOctree.isInside(vec);
  }

  public double getWaterOpacity() {
    return waterOpacity;
  }

  public void setWaterOpacity(double opacity) {
    if (opacity != waterOpacity) {
      this.waterOpacity = opacity;
      refresh();
    }
  }

  public double getWaterVisibility() {
    return waterVisibility;
  }

  public void setWaterVisibility(double visibility) {
    if (visibility != waterVisibility) {
      this.waterVisibility = visibility;
      refresh();
    }
  }

  public Vector3 getWaterColor() {
    return waterColor;
  }

  public void setWaterColor(Vector3 color) {
    waterColor.set(color);
    refresh();
  }

  public Vector3 getFogColor() {
    return fogColor;
  }

  public void setFogColor(Vector3 color) {
    fogColor.set(color);
    refresh();
  }

  public boolean getUseCustomWaterColor() {
    return useCustomWaterColor;
  }

  public void setUseCustomWaterColor(boolean value) {
    if (value != useCustomWaterColor) {
      useCustomWaterColor = value;
      refresh();
    }
  }

  @Override public synchronized JsonObject toJson() {
    JsonObject json = new JsonObject();
    json.add("sdfVersion", SDF_VERSION);
    json.add("name", name);
    json.add("width", width);
    json.add("height", height);
    JsonArray crop = new JsonArray(4);
    crop.add(crop_x);
    crop.add(crop_y);
    crop.add(subareaWidth);
    crop.add(subareaHeight);
    json.add("crop", crop);
    json.add("yClipMin", yClipMin);
    json.add("yClipMax", yClipMax);
    json.add("yMin", yMin);
    json.add("yMax", yMax);
    json.add("exposure", exposure);
    json.add("postprocess", postprocess.name());
    json.add("outputMode", outputMode.getName());
    json.add("renderTime", renderTime);
    json.add("spp", spp);
    json.add("sppTarget", sppTarget);
    json.add("rayDepth", rayDepth);
    json.add("pathTrace", mode != RenderMode.PREVIEW);
    json.add("dumpFrequency", dumpFrequency);
    json.add("saveSnapshots", saveSnapshots);
    json.add("emittersEnabled", emittersEnabled);
    json.add("emitterIntensity", emitterIntensity);
    json.add("sunEnabled", sunEnabled);
    json.add("stillWater", stillWater);
    json.add("waterOpacity", waterOpacity);
    json.add("waterVisibility", waterVisibility);
    json.add("useCustomWaterColor", useCustomWaterColor);
    if (useCustomWaterColor) {
      JsonObject colorObj = new JsonObject();
      colorObj.add("red", waterColor.x);
      colorObj.add("green", waterColor.y);
      colorObj.add("blue", waterColor.z);
      json.add("waterColor", colorObj);
    }
    JsonObject fogColorObj = new JsonObject();
    fogColorObj.add("red", fogColor.x);
    fogColorObj.add("green", fogColor.y);
    fogColorObj.add("blue", fogColor.z);
    json.add("fogColor", fogColorObj);
    json.add("fastFog", fastFog);
    json.add("biomeColorsEnabled", biomeColors);
    json.add("transparentSky", transparentSky);
    json.add("fogDensity", fogDensity);
    json.add("skyFogDensity", skyFogDensity);
    json.add("waterWorldEnabled", waterPlaneEnabled);
    json.add("waterWorldHeight", waterPlaneHeight);
    json.add("waterWorldHeightOffsetEnabled", waterPlaneOffsetEnabled);
    json.add("renderActors", renderActors);

    if (!worldPath.isEmpty()) {
      // Save world info.
      JsonObject world = new JsonObject();
      world.add("path", worldPath);
      world.add("dimension", worldDimension);
      json.add("world", world);
    }

    json.add("camera", camera.toJson());
    json.add("sun", sun.toJson());
    json.add("sky", sky.toJson());
    json.add("cameraPresets", cameraPresets.copy());
    JsonArray chunkList = new JsonArray();
    for (ChunkPosition pos : chunks) {
      JsonArray chunk = new JsonArray();
      chunk.add(pos.x);
      chunk.add(pos.z);
      chunkList.add(chunk);
    }

    // Save material settings.
    json.add("materials", mapToJson(materials));

    // TODO: add regionList to compress the scene description size.
    json.add("chunkList", chunkList);

    JsonArray entityArray = new JsonArray();
    for (Entity entity : entities) {
      entityArray.add(entity.toJson());
    }
    if (!entityArray.isEmpty()) {
      json.add("entities", entityArray);
    }
    JsonArray actorArray = new JsonArray();
    for (Entity entity : actors) {
      actorArray.add(entity.toJson());
    }
    if (!actorArray.isEmpty()) {
      json.add("actors", actorArray);
    }
    json.add("octreeImplementation", octreeImplementation);
    json.add("emitterSamplingStrategy", emitterSamplingStrategy.name());
    json.add("preventNormalEmitterWithSampling", preventNormalEmitterWithSampling);

    return json;
  }

  private JsonObject mapToJson(Map<String, JsonValue> map) {
    JsonObject object = new JsonObject(map.size());
    map.forEach(object::add);
    return object;
  }

  /**
   * Reset the scene settings and import from a JSON object.
   */
  public synchronized void fromJson(JsonObject json) {
    boolean finalizeBufferPrev = finalizeBuffer;  // Remember the finalize setting.
    Scene scene = new Scene();
    scene.importFromJson(json);
    copyState(scene);
    copyTransients(scene);
    finalizeBuffer = finalizeBufferPrev; // Restore the finalize setting.

    setResetReason(ResetReason.SCENE_LOADED);
    sdfVersion = json.get("sdfVersion").intValue(-1);
    name = json.get("name").stringValue("default");
  }

  public Collection<Entity> getEntities() {
    return entities;
  }

  public Collection<Entity> getActors() {
    return actors;
  }

  public JsonObject getPlayerProfile(PlayerEntity entity) {
    if (profiles.containsKey(entity)) {
      return profiles.get(entity);
    } else {
      return new JsonObject();
    }
  }

  public void removeEntity(Entity player) {
    if (player instanceof PlayerEntity) {
      profiles.remove(player);
    }
    actors.remove(player);
    rebuildActorBvh();
  }

  public void addPlayer(PlayerEntity player) {
    if (!actors.contains(player)) {
      profiles.put(player, new JsonObject());
      actors.add(player);
      rebuildActorBvh();
    } else {
      Log.warn("Failed to add player: entity already exists (" + player + ")");
    }
  }

  /**
   * Clears the scene, preparing to load fresh chunks.
   */
  public void clear() {
    cameraPresets = new JsonObject();
    entities.clear();
    actors.clear();
  }

  /** Create a backup of a scene file. */
  public void backupFile(RenderContext context, String fileName) {
    File renderDir = context.getSceneDirectory();
    File file = new File(renderDir, fileName);
    backupFile(context, file);
  }

  /** Create a backup of a scene file. */
  public void backupFile(RenderContext context, File file) {
    if (file.exists()) {
      // Try to create backup. It is not a problem if we fail this.
      String backupFileName = file.getName() + ".backup";
      File renderDir = context.getSceneDirectory();
      File backup = new File(renderDir, backupFileName);
      if (backup.exists()) {
        //noinspection ResultOfMethodCallIgnored
        backup.delete();
      }
      if (!file.renameTo(new File(renderDir, backupFileName))) {
        Log.info("Could not create backup " + backupFileName);
      }
    }
  }

  public boolean getForceReset() {
    return forceReset;
  }

  public synchronized void setRenderMode(RenderMode renderMode) {
    this.mode = renderMode;
  }

  public synchronized void forceReset() {
    setResetReason(ResetReason.MODE_CHANGE);
    forceReset = true;

    // Wake up waiting threads.
    notifyAll();
  }

  /**
   * Resets the scene state to the default state.
   *
   * @param name sets the name for the scene
   */
  public synchronized void resetScene(String name, SceneFactory sceneFactory) {
    boolean finalizeBufferPrev = finalizeBuffer;  // Remember the finalize setting.
    Scene newScene = sceneFactory.newScene();
    newScene.initBuffers();
    if (name != null) {
      newScene.setName(name);
    }
    copyState(newScene, false);
    copyTransients(newScene);
    moveCameraToCenter();
    forceReset = true;
    resetReason = ResetReason.SETTINGS_CHANGED;
    mode = RenderMode.PREVIEW;
    finalizeBuffer = finalizeBufferPrev;
  }

  /**
   * Parse the scene description from a JSON file.
   *
   * <p>This initializes the sample buffers.
   *
   * @param in Input stream to read the JSON data from. The stream will
   * be closed when done.
   */
  public void loadDescription(InputStream in) throws IOException {
    try (JsonParser parser = new JsonParser(in)) {
      JsonObject json = parser.parse().object();
      fromJson(json);
    } catch (JsonParser.SyntaxError e) {
      throw new IOException("JSON syntax error");
    }
  }

  /**
   * Write the scene description as JSON.
   *
   * @param out Output stream to write the JSON data to.
   * The stream will not be closed when done.
   */
  public void saveDescription(OutputStream out) throws IOException {
    PrettyPrinter pp = new PrettyPrinter("  ", new PrintStream(out));
    JsonObject json = toJson();
    json.prettyPrint(pp);
  }

  /**
   * Replace the current settings from exported JSON settings.
   *
   * <p>This (re)initializes the sample buffers for the scene.
   */
  public synchronized void importFromJson(JsonObject json) {
    // The scene is refreshed so that any ongoing renders will restart.
    // We do this in case some setting that requires restart changes.
    // TODO: check if we actually need to reset the scene based on changed settings.
    refresh();

    int newWidth = json.get("width").intValue(width);
    int newHeight = json.get("height").intValue(height);
    JsonArray crop = json.get("crop").array();
    int newCropX=0, newCropY=0, newCropWidth=newWidth, newCropHeight=newHeight;
    try {
      newCropX = crop.get(0).intValue(0);
      newCropY = crop.get(1).intValue(0);
      newCropWidth = crop.get(2).intValue(newWidth);
      newCropHeight = crop.get(3).intValue(newHeight);
    } catch (IndexOutOfBoundsException ignored) {
      Log.info("Crop area missing or unable to read from scene.");
    }
    if (samples == null || width != newWidth || height != newHeight
        || newCropX != crop_x || newCropWidth != subareaWidth
        || newCropY != crop_y || newCropHeight != subareaHeight) {
      width = newWidth;
      height = newHeight;
      crop_x = newCropX;
      crop_y = newCropY;
      subareaWidth = newCropWidth;
      subareaHeight = newCropHeight;
      initBuffers();
    }

    yClipMin = json.get("yClipMin").asInt(yClipMin);
    yClipMax = json.get("yClipMax").asInt(yClipMax);
    yMin = json.get("yMin").asInt(Math.max(yClipMin, yMin));
    yMax = json.get("yMax").asInt(Math.min(yClipMax, yMax));

    exposure = json.get("exposure").doubleValue(exposure);
    postprocess = Postprocess.get(json.get("postprocess").stringValue(postprocess.name()));
    outputMode = PictureExportFormats
      .getFormat(json.get("outputMode").stringValue(outputMode.getName()))
      .orElse(PictureExportFormats.PNG);
    sppTarget = json.get("sppTarget").intValue(sppTarget);
    rayDepth = json.get("rayDepth").intValue(rayDepth);
    if (!json.get("pathTrace").isUnknown()) {
      boolean pathTrace = json.get("pathTrace").boolValue(false);
      if (pathTrace) {
        mode = RenderMode.PAUSED;
      } else {
        mode = RenderMode.PREVIEW;
      }
    }
    dumpFrequency = json.get("dumpFrequency").intValue(dumpFrequency);
    saveSnapshots = json.get("saveSnapshots").boolValue(saveSnapshots);
    emittersEnabled = json.get("emittersEnabled").boolValue(emittersEnabled);
    emitterIntensity = json.get("emitterIntensity").doubleValue(emitterIntensity);
    sunEnabled = json.get("sunEnabled").boolValue(sunEnabled);
    stillWater = json.get("stillWater").boolValue(stillWater);
    waterOpacity = json.get("waterOpacity").doubleValue(waterOpacity);
    waterVisibility = json.get("waterVisibility").doubleValue(waterVisibility);
    useCustomWaterColor = json.get("useCustomWaterColor").boolValue(useCustomWaterColor);
    if (useCustomWaterColor) {
      JsonObject colorObj = json.get("waterColor").object();
      waterColor.x = colorObj.get("red").doubleValue(waterColor.x);
      waterColor.y = colorObj.get("green").doubleValue(waterColor.y);
      waterColor.z = colorObj.get("blue").doubleValue(waterColor.z);
    }
    JsonObject fogColorObj = json.get("fogColor").object();
    fogColor.x = fogColorObj.get("red").doubleValue(fogColor.x);
    fogColor.y = fogColorObj.get("green").doubleValue(fogColor.y);
    fogColor.z = fogColorObj.get("blue").doubleValue(fogColor.z);
    fastFog = json.get("fastFog").boolValue(fastFog);
    biomeColors = json.get("biomeColorsEnabled").boolValue(biomeColors);
    transparentSky = json.get("transparentSky").boolValue(transparentSky);
    fogDensity = json.get("fogDensity").doubleValue(fogDensity);
    skyFogDensity = json.get("skyFogDensity").doubleValue(skyFogDensity);

    if(!json.get("waterHeight").isUnknown()) {
      // fallback for older scene versions were waterPlane was enabled by using height = 0
      waterPlaneHeight = json.get("waterHeight").doubleValue(waterPlaneHeight);
      waterPlaneEnabled = waterPlaneHeight > 0;
      waterPlaneOffsetEnabled = true;
    } else {
      waterPlaneEnabled = json.get("waterWorldEnabled").boolValue(waterPlaneEnabled);
      waterPlaneHeight = json.get("waterWorldHeight").doubleValue(waterPlaneHeight);
      waterPlaneOffsetEnabled = json.get("waterWorldHeightOffsetEnabled")
        .boolValue(waterPlaneOffsetEnabled);
    }

    renderActors = json.get("renderActors").boolValue(renderActors);
    materials = json.get("materials").object().copy().toMap();

    // Load world info.
    if (json.get("world").isObject()) {
      JsonObject world = json.get("world").object();
      worldPath = world.get("path").stringValue(worldPath);
      worldDimension = world.get("dimension").intValue(worldDimension);
    }

    if (json.get("camera").isObject()) {
      camera.importFromJson(json.get("camera").object());
    }

    if (json.get("sun").isObject()) {
      sun.importFromJson(json.get("sun").object());
    }

    if (json.get("sky").isObject()) {
      sky.importFromJson(json.get("sky").object());
    }

    if (json.get("cameraPresets").isObject()) {
      cameraPresets = json.get("cameraPresets").object();
    }

    // Current SPP and render time are read after loading
    // other settings which can reset the render status.
    spp = json.get("spp").intValue(spp);
    renderTime = json.get("renderTime").longValue(renderTime);

    if (json.get("chunkList").isArray()) {
      JsonArray chunkList = json.get("chunkList").array();
      chunks.clear();
      for (JsonValue elem : chunkList) {
        JsonArray chunk = elem.array();
        int x = chunk.get(0).intValue(Integer.MAX_VALUE);
        int z = chunk.get(1).intValue(Integer.MAX_VALUE);
        if (x != Integer.MAX_VALUE && z != Integer.MAX_VALUE) {
          chunks.add(ChunkPosition.get(x, z));
        }
      }
    }

    if (json.get("entities").isArray() || json.get("actors").isArray()) {
      entities = new LinkedList<>();
      actors = new LinkedList<>();
      // Previously poseable entities were stored in the entities array
      // rather than the actors array. In future versions only the actors
      // array should contain poseable entities.
      for (JsonValue element : json.get("entities").array()) {
        Entity entity = Entity.fromJson(element.object());
        if (entity != null) {
          if (entity instanceof PlayerEntity) {
            actors.add(entity);
          } else {
            entities.add(entity);
          }
        }
      }
      for (JsonValue element : json.get("actors").array()) {
        Entity entity = Entity.fromJson(element.object());
        actors.add(entity);
      }
    }

    octreeImplementation = json.get("octreeImplementation").asString(PersistentSettings.getOctreeImplementation());

    emitterSamplingStrategy = EmitterSamplingStrategy.valueOf(json.get("emitterSamplingStrategy").asString("NONE"));
    preventNormalEmitterWithSampling = json.get("preventNormalEmitterWithSampling").asBoolean(PersistentSettings.getPreventNormalEmitterWithSampling());
  }

  /**
   * Called when the scene description has been altered in a way that
   * forces the rendering to restart.
   */
  @Override public synchronized void refresh() {
    refresh(ResetReason.SETTINGS_CHANGED);
  }

  private synchronized void refresh(ResetReason reason) {
    if (mode == RenderMode.PAUSED) {
      mode = RenderMode.RENDERING;
    }
    spp = 0;
    renderTime = 0;
    setResetReason(reason);
    notifyAll();
  }

  /**
   * @return The sun state object.
   */
  public Sun sun() {
    return sun;
  }

  /**
   * @return The sky state object.
   */
  public Sky sky() {
    return sky;
  }

  /**
   * @return The camera state object.
   */
  public Camera camera() {
    return camera;
  }

  public void saveCameraPreset(String name) {
    camera.name = name;
    cameraPresets.set(name, camera.toJson());
  }

  public void loadCameraPreset(String name) {
    JsonValue value = cameraPresets.get(name);
    if (value.isObject()) {
      camera.importFromJson(value.object());
      refresh();
    }
  }

  public void deleteCameraPreset(String name) {
    for (int i = 0; i < cameraPresets.size(); ++i) {
      if (cameraPresets.get(i).name.equals(name)) {
        cameraPresets.remove(i);
        return;
      }
    }
  }

  public JsonObject getCameraPresets() {
    return cameraPresets;
  }

  public RenderMode getMode() {
    return mode;
  }

  public void setFogDensity(double newValue) {
    if (newValue != fogDensity) {
      this.fogDensity = newValue;
      refresh();
    }
  }

  public double getFogDensity() {
    return fogDensity;
  }

  public void setSkyFogDensity(double newValue) {
    if (newValue != skyFogDensity) {
      this.skyFogDensity = newValue;
      refresh();
    }
  }

  public double getSkyFogDensity() {
    return skyFogDensity;
  }
  public void setFastFog(boolean value) {
    if (fastFog != value) {
      fastFog = value;
      refresh();
    }
  }

  public boolean fastFog() {
    return fastFog;
  }

  /**
   * @return {@code true} if volumetric fog is enabled
   */
  public boolean fogEnabled() {
    return fogDensity > 0.0;
  }

  public PictureExportFormat getOutputMode() {
    return outputMode;
  }

  public void setOutputMode(PictureExportFormat mode) {
    outputMode = mode;
  }

  public int numberOfChunks() {
    return chunks.size();
  }

  public Collection<ChunkPosition> getChunks() {
    return Collections.unmodifiableCollection(chunks);
  }

  /**
   * Clears the reset reason and returns the previous reason.
   * @return the current reset reason
   */
  public synchronized ResetReason getResetReason() {
    return resetReason;
  }

  public void setResetReason(ResetReason resetReason) {
    if (this.resetReason != ResetReason.SCENE_LOADED) {
      this.resetReason = resetReason;
    }
  }

  public void importMaterials() {
    ExtraMaterials.loadDefaultMaterialProperties();
    MaterialStore.collections.forEach((name, coll) -> importMaterial(materials, name, coll));
    MaterialStore.blockIds.forEach((name) -> {
      JsonValue properties = materials.get(name);
      if (properties != null) {
        palette.updateProperties(name, block -> {
          block.loadMaterialProperties(properties.asObject());
        });
      }
    });
    ExtraMaterials.idMap.forEach((name, material) -> {
      JsonValue properties = materials.get(name);
      if (properties != null) {
        material.loadMaterialProperties(properties.asObject());
      }});
  }

  private void importMaterial(Map<String, JsonValue> propertyMap, String name,
      Collection<? extends Material> materials) {
    JsonValue value = propertyMap.get(name);
    if (value != null) {
      JsonObject properties = value.object();
      for (Material material : materials) {
        material.loadMaterialProperties(properties);
      }
    }
  }

  /**
   * Modifies the emittance property for the given material.
   */
  public void setEmittance(String materialName, float value) {
    JsonObject material = materials.getOrDefault(materialName, new JsonObject()).object();
    material.set("emittance", Json.of(value));
    materials.put(materialName, material);
    refresh(ResetReason.MATERIALS_CHANGED);
  }

  /**
   * Modifies the specular coefficient property for the given material.
   */
  public void setSpecular(String materialName, float value) {
    JsonObject material = materials.getOrDefault(materialName, new JsonObject()).object();
    material.set("specular", Json.of(value));
    materials.put(materialName, material);
    refresh(ResetReason.MATERIALS_CHANGED);
  }

  /**
   * Modifies the index of refraction property for the given material.
   */
  public void setIor(String materialName, float value) {
    JsonObject material = materials.getOrDefault(materialName, new JsonObject()).object();
    material.set("ior", Json.of(value));
    materials.put(materialName, material);
    refresh(ResetReason.MATERIALS_CHANGED);
  }

  /**
   * Modifies the roughness property for the given material.
   */
  public void setPerceptualSmoothness(String materialName, float value) {
    JsonObject material = materials.getOrDefault(materialName, new JsonObject()).object();
    material.set("roughness", Json.of(Math.pow(1 - value, 2)));
    materials.put(materialName, material);
    refresh(ResetReason.MATERIALS_CHANGED);
  }

  /**
   * Modifies the metalness property for the given material.
   */
  public void setMetalness(String materialName, float value) {
    JsonObject material = materials.getOrDefault(materialName, new JsonObject()).object();
    material.set("metalness", Json.of(value));
    materials.put(materialName, material);
    refresh(ResetReason.MATERIALS_CHANGED);
  }

  /**
   * Renders a fog effect over the sky near the horizon.
   */
  public void addSkyFog(Ray ray) {
    if (fogEnabled()) {
      // This does not take fog density into account because the sky is
      // most consistently treated as being infinitely far away.
      double fog;
      if (ray.d.y > 0) {
        fog = 1 - ray.d.y;
        fog *= fog;
      } else {
        fog = 1;
      }
      fog *= skyFogDensity;
      ray.color.x = (1 - fog) * ray.color.x + fog * fogColor.x;
      ray.color.y = (1 - fog) * ray.color.y + fog * fogColor.y;
      ray.color.z = (1 - fog) * ray.color.z + fog * fogColor.z;
    }
  }

  public int getYClipMin() {
    return yClipMin;
  }

  public void setYClipMin(int yClipMin) {
    this.yClipMin = yClipMin;
  }

  public int getYClipMax() {
    return yClipMax;
  }

  public void setYClipMax(int yClipMax) {
    this.yClipMax = yClipMax;
  }

  public Grid getEmitterGrid() {
    return emitterGrid;
  }

  public String getOctreeImplementation() {
    return octreeImplementation;
  }

  public void setOctreeImplementation(String octreeImplementation) {
    this.octreeImplementation = octreeImplementation;
  }

  @PluginApi
  public Octree getWorldOctree() {
    return worldOctree;
  }

  @PluginApi
  public Octree getWaterOctree() {
    return waterOctree;
  }

  public EmitterSamplingStrategy getEmitterSamplingStrategy() {
    return emitterSamplingStrategy;
  }

  public void setEmitterSamplingStrategy(EmitterSamplingStrategy emitterSamplingStrategy) {
    if(this.emitterSamplingStrategy != emitterSamplingStrategy) {
      this.emitterSamplingStrategy = emitterSamplingStrategy;
      refresh();
    }
  }

  public int getGridSize() {
    return gridSize;
  }

  public void setGridSize(int gridSize) {
    this.gridSize = gridSize;
  }

  public boolean isPreventNormalEmitterWithSampling() {
    return preventNormalEmitterWithSampling;
  }

  public void setPreventNormalEmitterWithSampling(boolean preventNormalEmitterWithSampling) {
    this.preventNormalEmitterWithSampling = preventNormalEmitterWithSampling;
    refresh();
  }
}<|MERGE_RESOLUTION|>--- conflicted
+++ resolved
@@ -1985,37 +1985,28 @@
    * but in some cases an separate post processing pass is needed.
    */
   public void postProcessFrame(TaskTracker.Task task) {
-    task.update("Finalizing frame", width, 0);
+    task.update("Finalizing frame", subareaWidth, 0);
     AtomicInteger done = new AtomicInteger(0);
     Chunky.getCommonThreads().submit(() -> {
-      IntStream.range(0, width).parallel().forEach(x -> {
-        for (int y = 0; y < height; y++) {
+      IntStream.range(0, subareaWidth).parallel().forEach(x -> {
+        for (int y = 0; y < subareaHeight; y++) {
           finalizePixel(x, y);
         }
 
-        task.update(width, done.incrementAndGet());
+        task.update(subareaWidth, done.incrementAndGet());
       });
     }).join();
   }
 
+  /**
+   * Post-process all pixels in the current frame.
+   *
+   * <p>This is normally done by the render workers during rendering,
+   * but in some cases an separate post processing pass is needed.
+   */
   public void postProcessFrame(TaskTracker taskTracker) {
     try (TaskTracker.Task task = taskTracker.task("Finalizing frame")) {
-<<<<<<< HEAD
-      AtomicInteger done = new AtomicInteger(0);
-      Chunky.getCommonThreads().submit(() -> {
-        IntStream.range(0, subareaWidth).parallel().forEach(x -> {
-          for (int y = 0; y < subareaHeight; y++) {
-            finalizePixel(x, y);
-          }
-
-          task.update(subareaWidth, done.incrementAndGet());
-        });
-      }).get();
-    } catch (InterruptedException | ExecutionException e) {
-      Log.error("Finalizing frame failed", e);
-=======
       postProcessFrame(task);
->>>>>>> 71acd61f
     }
   }
 
