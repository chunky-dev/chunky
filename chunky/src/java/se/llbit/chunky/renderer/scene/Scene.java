--- conflicted
+++ resolved
@@ -366,15 +366,14 @@
   private String octreeImplementation = PersistentSettings.getOctreeImplementation();
 
   /**
-<<<<<<< HEAD
    * The BVH implementation to use
    */
   private String bvhImplementation = PersistentSettings.getBvhMethod();
-=======
+
+  /**
    * Additional data that is associated with a scene, this can be used by plugins
    */
   private JsonObject additionalData = new JsonObject();
->>>>>>> 926b9df2
 
   /**
    * Creates a scene with all default settings.
