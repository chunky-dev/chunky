/* Copyright (c) 2012-2022 Jesper Öqvist <jesper@llbit.se>
 * Copyright (c) 2012-2022 Chunky contributors
 *
 * This file is part of Chunky.
 *
 * Chunky is free software: you can redistribute it and/or modify
 * it under the terms of the GNU General Public License as published by
 * the Free Software Foundation, either version 3 of the License, or
 * (at your option) any later version.
 *
 * Chunky is distributed in the hope that it will be useful,
 * but WITHOUT ANY WARRANTY; without even the implied warranty of
 * MERCHANTABILITY or FITNESS FOR A PARTICULAR PURPOSE.  See the
 * GNU General Public License for more details.
 * You should have received a copy of the GNU General Public License
 * along with Chunky.  If not, see <http://www.gnu.org/licenses/>.
 */
package se.llbit.chunky.renderer.scene;

import it.unimi.dsi.fastutil.io.FastBufferedInputStream;
import it.unimi.dsi.fastutil.io.FastBufferedOutputStream;
import se.llbit.chunky.PersistentSettings;
import se.llbit.chunky.block.Air;
import se.llbit.chunky.block.Block;
import se.llbit.chunky.block.Lava;
import se.llbit.chunky.block.Water;
import se.llbit.chunky.block.legacy.LegacyBlocksFinalizer;
import se.llbit.chunky.chunk.BlockPalette;
import se.llbit.chunky.chunk.ChunkData;
import se.llbit.chunky.chunk.ChunkLoadingException;
import se.llbit.chunky.chunk.EmptyChunkData;
import se.llbit.chunky.chunk.biome.BiomeData;
import se.llbit.chunky.entity.*;
import se.llbit.chunky.main.Chunky;
import se.llbit.chunky.plugin.PluginApi;
import se.llbit.chunky.renderer.*;
import se.llbit.chunky.renderer.export.PictureExportFormat;
import se.llbit.chunky.renderer.export.PictureExportFormats;
import se.llbit.chunky.renderer.postprocessing.PostProcessingFilter;
import se.llbit.chunky.renderer.postprocessing.PostProcessingFilters;
import se.llbit.chunky.renderer.postprocessing.PreviewFilter;
<<<<<<< HEAD
import se.llbit.chunky.renderer.scene.camera.MutableCamera;
=======
import se.llbit.chunky.renderer.projection.ParallelProjector;
import se.llbit.chunky.renderer.projection.ProjectionMode;
>>>>>>> c5a013b4
import se.llbit.chunky.renderer.renderdump.RenderDump;
import se.llbit.chunky.renderer.scene.biome.BiomeStructure;
import se.llbit.chunky.renderer.scene.camera.projection.ProjectionPreset;
import se.llbit.chunky.resources.BitmapImage;
import se.llbit.chunky.resources.OctreeFileFormat;
import se.llbit.chunky.world.*;
import se.llbit.chunky.world.biome.ArrayBiomePalette;
import se.llbit.chunky.world.biome.Biome;
import se.llbit.chunky.world.biome.BiomePalette;
import se.llbit.chunky.world.biome.Biomes;
import se.llbit.json.*;
import se.llbit.log.Log;
import se.llbit.math.*;
import se.llbit.math.bvh.BVH;
import se.llbit.math.structures.Position2IntStructure;
import se.llbit.nbt.CompoundTag;
import se.llbit.nbt.ListTag;
import se.llbit.nbt.Tag;
import se.llbit.util.*;
import se.llbit.util.annotation.NotNull;
import se.llbit.util.mojangapi.MinecraftProfile;
import se.llbit.util.mojangapi.MinecraftSkin;
import se.llbit.util.mojangapi.MojangApi;

import java.io.*;
import java.text.SimpleDateFormat;
import java.util.*;
import java.util.concurrent.ExecutionException;
import java.util.concurrent.ExecutorService;
import java.util.concurrent.Executors;
import java.util.concurrent.Future;
import java.util.concurrent.atomic.AtomicInteger;
import java.util.function.Consumer;
import java.util.stream.IntStream;
import java.util.zip.GZIPInputStream;
import java.util.zip.GZIPOutputStream;

/**
 * Encapsulates scene and render state.
 *
 * <p>Render state is stored in a sample buffer. Two frame buffers
 * are also kept for when a snapshot should be rendered.
 */
public class Scene implements JsonSerializable, Refreshable {
  public static final int DEFAULT_DUMP_FREQUENCY = 500;
  public static final String EXTENSION = ".json";

  /** The current Scene Description Format (SDF) version. */
  public static final int SDF_VERSION = 9;

  protected static final double fSubSurface = 0.3;

  /** Minimum canvas width. */
  public static final int MIN_CANVAS_WIDTH = 20;

  /** Minimum canvas height. */
  public static final int MIN_CANVAS_HEIGHT = 20;

  /**
   * Minimum exposure.
   */
  public static final double MIN_EXPOSURE = 0.001;

  /**
   * Maximum exposure.
   */
  public static final double MAX_EXPOSURE = 1000.0;

  /**
   * Default gamma for the gamma correction post process.
   */
  public static final float DEFAULT_GAMMA = 2.2f;

  public static final boolean DEFAULT_EMITTERS_ENABLED = false;

  /**
   * Default emitter intensity.
   */
  public static final double DEFAULT_EMITTER_INTENSITY = 13;

  /**
   * Minimum emitter intensity.
   */
  public static final double MIN_EMITTER_INTENSITY = 0.01;

  /**
   * Maximum emitter intensity.
   */
  public static final double MAX_EMITTER_INTENSITY = 1000;

  /**
   * Default exposure.
   */
  public static final double DEFAULT_EXPOSURE = 1.0;

  /**
   * Default fog density.
   */
  public static final double DEFAULT_FOG_DENSITY = 0.0;

  /**
   * Default post processing filter.
   */
  public static final PostProcessingFilter DEFAULT_POSTPROCESSING_FILTER = PostProcessingFilters
      .getPostProcessingFilterFromId("GAMMA").orElse(PostProcessingFilters.NONE);

  private static boolean invalidWarn = false;

  protected final Sky sky = new Sky(this);
  protected final MutableCamera camera = new MutableCamera(this);
  protected final Sun sun = new Sun(this);
  protected final Vector3 waterColor =
      new Vector3(PersistentSettings.getWaterColorRed(), PersistentSettings.getWaterColorGreen(),
          PersistentSettings.getWaterColorBlue());
  protected final Vector3 fogColor =
      new Vector3(PersistentSettings.getFogColorRed(), PersistentSettings.getFogColorGreen(),
          PersistentSettings.getFogColorBlue());
  public int sdfVersion = -1;
  public String name = "default_" + new SimpleDateFormat("yyyy-MM-dd_HH-mm-ss").format(new Date());

  /**
   * Canvas width.
   */
  public int width;

  /**
   * Canvas height.
   */
  public int height;

  public PostProcessingFilter postProcessingFilter = DEFAULT_POSTPROCESSING_FILTER;
  public PictureExportFormat outputMode = PictureExportFormats.PNG;
  public long renderTime;
  /**
   * Current SPP for the scene.
   */
  public int spp = 0;
  protected double exposure = DEFAULT_EXPOSURE;
  /**
   * Target SPP for the scene.
   */
  protected int sppTarget = PersistentSettings.getSppTargetDefault();
  /**
   * Recursive ray depth limit (not including Russian Roulette).
   */
  protected int rayDepth = PersistentSettings.getRayDepthDefault();
  protected String worldPath = "";
  protected int worldDimension = 0;
  protected RenderMode mode = RenderMode.PREVIEW;
  protected int dumpFrequency = DEFAULT_DUMP_FREQUENCY;
  protected boolean saveSnapshots = false;
  protected boolean emittersEnabled = DEFAULT_EMITTERS_ENABLED;
  protected double emitterIntensity = DEFAULT_EMITTER_INTENSITY;
  protected EmitterSamplingStrategy emitterSamplingStrategy = EmitterSamplingStrategy.NONE;

  protected SunSamplingStrategy sunSamplingStrategy = SunSamplingStrategy.FAST;

  /**
   * Water opacity modifier.
   */
  protected double waterOpacity = PersistentSettings.getWaterOpacity();
  protected double waterVisibility = PersistentSettings.getWaterVisibility();
  protected boolean stillWater = PersistentSettings.getStillWater();
  protected boolean useCustomWaterColor = PersistentSettings.getUseCustomWaterColor();

  protected boolean waterPlaneEnabled = false;
  protected double waterPlaneHeight = World.SEA_LEVEL;
  protected boolean waterPlaneOffsetEnabled = true;
  protected boolean waterPlaneChunkClip = true;
  protected WaterShader waterShading = new LegacyWaterShader();

  /**
   * Enables fast fog algorithm
   */
  protected boolean fastFog = true;

  /** Fog thickness. */
  protected double fogDensity = DEFAULT_FOG_DENSITY;

  /** Controls how much the fog color is blended over the sky/skymap. */
  protected double skyFogDensity = 1;

  protected boolean biomeColors = true;
  protected boolean biomeBlending = true;
  protected boolean transparentSky = false;
  protected boolean renderActors = true;
  protected Collection<ChunkPosition> chunks = new ArrayList<>();
  protected JsonObject cameraPresets = new JsonObject();
  /**
   * Indicates if the render should be forced to reset.
   */
  protected ResetReason resetReason = ResetReason.NONE;

  /**
   * World reference.
   */
  @NotNull private World loadedWorld = EmptyWorld.INSTANCE;

  /**
   * Octree origin.
   */
  protected Vector3i origin = new Vector3i();

  /**
   * Actual upper y bound (might be lower than yClipMax).
   */
  protected int yMax = 256;
  /**
   * Actual lower y bound (might be higher than yClipMin).
   */
  protected int yMin = 0;

  private BlockPalette palette;
  private Octree worldOctree;
  private Octree waterOctree;

  private EntityLoadingPreferences entityLoadingPreferences = new EntityLoadingPreferences();

  /**
   * Entities in the scene.
   */
  private ArrayList<Entity> entities = new ArrayList<>();

  /**
   * Poseable entities in the scene.
   */
  private ArrayList<Entity> actors = new ArrayList<>();

  private Map<PlayerEntity, MinecraftProfile> profiles = new HashMap<>();

  /** Material properties for this scene. */
  public Map<String, JsonValue> materials = new HashMap<>();

  /** Lower Y clip plane. */
  public int yClipMin = PersistentSettings.getYClipMin();

  /** Upper Y clip plane. */
  public int yClipMax = PersistentSettings.getYClipMax();

  private BVH bvh = BVH.EMPTY;
  private BVH actorBvh = BVH.EMPTY;

  /**
   * Current time in seconds. Adjusts animated blocks like fire.
   */
  private double animationTime = 0;

  private BiomeStructure grassTexture;
  private BiomeStructure foliageTexture;
  private BiomeStructure waterTexture;

  /** This is the 8-bit channel frame buffer. */
  protected BitmapImage frontBuffer;

  private BitmapImage backBuffer;

  /**
   * HDR sample buffer for the render output.
   *
   * <p>Note: the sample buffer is initially null, it is only
   * initialized if the scene will be used for rendering.
   * This avoids allocating new sample buffers each time
   * we want to copy the scene state to a temporary scene.
   *
   * <p>TODO: render buffers (sample buffer, alpha channel, etc.)
   * should really be moved somewhere else and not be so tightly
   * coupled to the scene settings.
   */
  protected double[] samples;

  private byte[] alphaChannel;

  private boolean finalized = false;

  private boolean finalizeBuffer = false;

  private boolean forceReset = false;

  private Grid emitterGrid;

  private int gridSize = PersistentSettings.getGridSizeDefault();

  private boolean preventNormalEmitterWithSampling = PersistentSettings.getPreventNormalEmitterWithSampling();

  /**
   * Hide unknown blocks. This is done at intersection time, the unknown blocks are still in the octree.
   */
  private boolean hideUnknownBlocks = false;

  /**
   * The octree implementation to use
   */
  private String octreeImplementation = PersistentSettings.getOctreeImplementation();

  /**
   * The BVH implementation to use
   */
  private String bvhImplementation = PersistentSettings.getBvhMethod();

  /**
   * The BiomeStructure implementation to use
   */
  private String biomeStructureImplementation = PersistentSettings.getBiomeStructureImplementation();

  /**
   * Additional data that is associated with a scene, this can be used by plugins
   */
  private JsonObject additionalData = new JsonObject();

  private String renderer = DefaultRenderManager.ChunkyPathTracerID;
  private String previewRenderer = DefaultRenderManager.ChunkyPreviewID;

  protected volatile boolean isLoading = false;

  /**
   * Creates a scene with all default settings.
   *
   * <p>Note: this does not initialize the render buffers for the scene!
   * Render buffers are initialized either by using loadDescription(),
   * fromJson(), or importFromJson(), or by calling initBuffers().
   */
  public Scene() {
    width = PersistentSettings.get3DCanvasWidth();
    height = PersistentSettings.get3DCanvasHeight();
    sppTarget = PersistentSettings.getSppTargetDefault();

    palette = new BlockPalette();
    worldOctree = new Octree(octreeImplementation, 1);
    waterOctree = new Octree(octreeImplementation, 1);
    emitterGrid = null;
  }

  /**
   * Delete all scene files from the scene directory, leaving only
   * snapshots untouched.
   */
  public static void delete(String name, File sceneDir) {
    String[] extensions = {
        ".json", ".dump", ".octree2", ".emittergrid", ".foliage", ".grass", ".json.backup", ".dump.backup",
    };
    for (String extension : extensions) {
      File file = new File(sceneDir, name + extension);
      if (file.isFile()) {
        //noinspection ResultOfMethodCallIgnored
        file.delete();
      }
    }
  }

  /**
   * Export the scene to a zip file.
   */
  public static void exportToZip(File sceneDirectory, String name, File targetFile) {
    String[] extensions = { ".json", ".dump", ".octree2", ".foliage", ".grass", ".emittergrid", };
    ZipExport.zip(targetFile, sceneDirectory, name, extensions);
  }

  /**
   * This initializes the render buffers when initializing the
   * scene and after scene canvas size changes.
   */
  public synchronized void initBuffers() {
    frontBuffer = new BitmapImage(width, height);
    backBuffer = new BitmapImage(width, height);
    alphaChannel = new byte[width * height];
    samples = new double[width * height * 3];
  }

  /**
   * Creates a copy of another scene.
   */
  public Scene(Scene other) {
    copyState(other);
    copyTransients(other);
  }

  /**
   * Import scene state from another scene.
   */
  public synchronized void copyState(Scene other, boolean copyChunks) {
    if (copyChunks) {
      loadedWorld = other.loadedWorld;
      worldPath = other.worldPath;
      worldDimension = other.worldDimension;

      // The octree reference is overwritten to save time.
      // When the other scene is changed it must create a new octree.
      palette = other.palette;
      worldOctree = other.worldOctree;
      waterOctree = other.waterOctree;
      entities = other.entities;
      entityLoadingPreferences = other.entityLoadingPreferences;
      actors.clear();
      actors.addAll(other.actors); // Create a copy so that entity changes can be reset.
      actors.trimToSize();
      profiles = other.profiles;
      bvh = other.bvh;
      actorBvh = other.actorBvh;
      renderActors = other.renderActors;
      grassTexture = other.grassTexture;
      foliageTexture = other.foliageTexture;
      waterTexture = other.waterTexture;
      origin.set(other.origin);
      yMin = other.yMin;
      yMax = other.yMax;

      chunks = other.chunks;

      emitterGrid = other.emitterGrid;
    }

    // Copy material properties.
    materials = other.materials;

    exposure = other.exposure;

    stillWater = other.stillWater;
    waterOpacity = other.waterOpacity;
    waterVisibility = other.waterVisibility;
    useCustomWaterColor = other.useCustomWaterColor;
    waterColor.set(other.waterColor);
    fogColor.set(other.fogColor);
    biomeColors = other.biomeColors;
    sunSamplingStrategy = other.sunSamplingStrategy;
    emittersEnabled = other.emittersEnabled;
    emitterIntensity = other.emitterIntensity;
    emitterSamplingStrategy = other.emitterSamplingStrategy;
    preventNormalEmitterWithSampling = other.preventNormalEmitterWithSampling;
    transparentSky = other.transparentSky;
    fogDensity = other.fogDensity;
    skyFogDensity = other.skyFogDensity;
    fastFog = other.fastFog;
    yClipMin = other.yClipMin;
    yClipMax = other.yClipMax;

    camera.set(other.camera);
    sun.set(other.sun);
    sky.set(other.sky);

    waterPlaneEnabled = other.waterPlaneEnabled;
    waterPlaneHeight = other.waterPlaneHeight;
    waterPlaneOffsetEnabled = other.waterPlaneOffsetEnabled;
    waterPlaneChunkClip = other.waterPlaneChunkClip;
    waterShading = other.waterShading.clone();

    hideUnknownBlocks = other.hideUnknownBlocks;

    spp = other.spp;
    renderTime = other.renderTime;

    resetReason = other.resetReason;

    finalized = false;

    if (samples != other.samples) {
      width = other.width;
      height = other.height;
      backBuffer = other.backBuffer;
      frontBuffer = other.frontBuffer;
      alphaChannel = other.alphaChannel;
      samples = other.samples;
    }

    octreeImplementation = other.octreeImplementation;
    bvhImplementation = other.bvhImplementation;

    animationTime = other.animationTime;

    renderer = other.renderer;
    previewRenderer = other.previewRenderer;

    additionalData = other.additionalData;
  }

  /**
   * Import scene state from another scene.
   */
  public synchronized void copyState(Scene other) {
    copyState(other, true);
  }

  /**
   * Save the scene description, render dump, and foliage
   * and grass textures.
   *
   * @throws IOException
   * @throws InterruptedException
   */
  public synchronized void saveScene(SceneIOProvider context, TaskTracker taskTracker)
      throws IOException {
    try (TaskTracker.Task task = taskTracker.task("Saving scene", 2)) {
      task.update(1);

      try (BufferedOutputStream out = new BufferedOutputStream(context.getSceneDescriptionOutputStream(name))) {
        saveDescription(out);
      }

      saveOctree(context, taskTracker);
      saveDump(context, taskTracker);
      saveEmitterGrid(context, taskTracker);
    }
  }

  /**
   * Load a stored scene by file name.
   *
   * @param sceneName file name of the scene to load
   */
  public synchronized void loadScene(RenderContext context, String sceneName, TaskTracker taskTracker)
      throws IOException {
    isLoading = true;
    try {
      try {
        loadDescription(context.getSceneDescriptionInputStream(sceneName));
      } catch (FileNotFoundException e) {
        // scene.json not found, try loading the backup file
        Log.info("Scene description file not found, trying to load the backup file instead", e);
        loadDescription(context.getSceneFileInputStream(sceneName + Scene.EXTENSION + ".backup"));
      }

      if (sdfVersion < SDF_VERSION) {
        Log.warn("Old scene version detected! The scene may not have been loaded correctly.");
      } else if (sdfVersion > SDF_VERSION) {
        Log.warn("This scene was created with a newer version of Chunky! The scene may not have been loaded correctly.");
      }

      // Load the configured skymap file.
      sky.loadSkymap();

      loadedWorld = EmptyWorld.INSTANCE;
      if (!worldPath.isEmpty()) {
        File worldDirectory = new File(worldPath);
        if (World.isWorldDir(worldDirectory)) {
          loadedWorld = World.loadWorld(worldDirectory, worldDimension, World.LoggedWarnings.NORMAL);
        } else {
          Log.info("Could not load world: " + worldPath);
        }
      }

      loadDump(context, taskTracker);

      if (spp == 0) {
        mode = RenderMode.PREVIEW;
      } else if (mode == RenderMode.RENDERING) {
        mode = RenderMode.PAUSED;
      }

      boolean emitterGridNeedChunkReload = false;
      boolean octreeLoaded = loadOctree(context, taskTracker);
      if (emitterSamplingStrategy != EmitterSamplingStrategy.NONE)
        emitterGridNeedChunkReload = !loadEmitterGrid(context, taskTracker);
      if (emitterGridNeedChunkReload || !octreeLoaded) {
        // Could not load stored octree or emitter grid.
        // Load the chunks from the world.
        if (loadedWorld == EmptyWorld.INSTANCE) {
          Log.warn("Could not load chunks (no world found for scene)");
        } else {
          loadChunks(taskTracker, loadedWorld, chunks);
        }
      }

      notifyAll();
    } finally {
      isLoading = false;
    }
  }

  /**
   * Set the exposure value
   */
  public synchronized void setExposure(double value) {
    exposure = value;
    if (mode == RenderMode.PREVIEW) {
      // don't interrupt the render if we are currently rendering
      refresh();
    }
  }

  /**
   * @return Current exposure value
   */
  public double getExposure() {
    return exposure;
  }

  /**
   * Set still water mode.
   */
  public void setStillWater(boolean value) {
    if (value != stillWater) {
      stillWater = value;
      refresh();
    }
  }

  /**
   * Set emitters enable flag.
   */
  public synchronized void setEmittersEnabled(boolean value) {
    if (value != emittersEnabled) {
      emittersEnabled = value;
      refresh();
    }
  }

  /**
   * Set sun sampling strategy.
   */
  public synchronized void setSunSamplingStrategy(SunSamplingStrategy strategy) {
    if (strategy != this.sunSamplingStrategy) {
      this.sunSamplingStrategy = strategy;
      refresh();
    }
  }

  /**
   * Get sun sampling strategy.
   */
  public SunSamplingStrategy getSunSamplingStrategy() {
    return this.sunSamplingStrategy;
  }

  /**
   * @return <code>true</code> if emitters are enabled
   */
  public boolean getEmittersEnabled() {
    return emittersEnabled;
  }

  /**
   * @return The <code>BlockPallete</code> for the scene
   */
  public BlockPalette getPalette() { return palette; }

  /**
   * Trace a ray in this scene. This offsets the ray origin to
   * move it into the scene coordinate space.
   */
  public void rayTrace(RayTracer rayTracer, WorkerState state) {
    state.ray.o.x -= origin.x;
    state.ray.o.y -= origin.y;
    state.ray.o.z -= origin.z;

<<<<<<< HEAD
    if(camera.getProjectionPreset() == ProjectionPreset.PARALLEL) {
      // When in parallel projection, push the ray origin back so the
      // ray start outside the octree to prevent ray spawning inside some blocks
      int limit = (1 << worldOctree.getDepth());
      Vector3 o = state.ray.o;
      Vector3 d = state.ray.d;
      double t = 0;
      // simplified intersection test with the 6 planes that form the bounding box of the octree
      if(Math.abs(d.x) > Ray.EPSILON) {
        t = Math.min(t, -o.x / d.x);
        t = Math.min(t, (limit - o.x) / d.x);
      }
      if(Math.abs(d.y) > Ray.EPSILON) {
        t = Math.min(t, -o.y / d.y);
        t = Math.min(t, (limit - o.y) / d.y);
      }
      if(Math.abs(d.z) > Ray.EPSILON) {
        t = Math.min(t, -o.z / d.z);
        t = Math.min(t, (limit - o.z) / d.z);
      }
      // set the origin to the farthest intersection point behind
      // In theory, we only would need to set it to the closest intersection point behind
      // but this doesn't matter because the Octree.enterOctree function
      // will do the same amount of math for the same result no matter what the exact point is
      o.scaleAdd(t, d);
=======
    if(camera.getProjectionMode() == ProjectionMode.PARALLEL) {
      ParallelProjector.fixRay(state.ray, this);
>>>>>>> c5a013b4
    }

    rayTracer.trace(this, state);
  }

  /**
   * Find closest intersection between ray and scene.
   * This advances the ray by updating the ray origin if an intersection is found.
   *
   * @param ray ray to test against scene
   * @return <code>true</code> if an intersection was found
   */
  public boolean intersect(Ray ray) {
    boolean hit = false;

    if (Double.isNaN(ray.d.x) || Double.isNaN(ray.d.y) || Double.isNaN(ray.d.z) ||
        (ray.d.x == 0 && ray.d.y == 0 && ray.d.z == 0)) {
      if (!invalidWarn) {
        Log.warnf("Invalid ray with direction (%f, %f, %f).\n" +
            "This is a bug! Please report it at:\n" +
            "    https://github.com/chunky-dev/chunky/issues/",
            ray.d.x, ray.d.y, ray.d.z);
        invalidWarn = true;
      }
      ray.d.set(0, 1, 0);
    }

    if (bvh.closestIntersection(ray)) {
      hit = true;
    }
    if (renderActors) {
      if (actorBvh.closestIntersection(ray)) {
        hit = true;
      }
    }
    if (worldIntersection(ray)) {
      hit = true;
    }
    if (hit) {
      ray.distance += ray.t;
      ray.o.scaleAdd(ray.t, ray.d);
      updateOpacity(ray);
      return true;
    }
    return false;
  }

  /**
   * Test whether the ray intersects any voxel before exiting the Octree.
   *
   * @param ray   the ray
   * @return {@code true} if the ray intersects a voxel
   */
  private boolean worldIntersection(Ray ray) {
    Ray start = new Ray(ray);
    start.setCurrentMaterial(ray.getPrevMaterial(), ray.getPrevData());
    boolean hit = false;
    Ray r = new Ray(start);
    r.setCurrentMaterial(start.getPrevMaterial(), start.getPrevData());
    if (worldOctree.enterBlock(this, r, palette) && r.distance < ray.t) {
      ray.t = r.distance;
      ray.setNormal(r.getNormal());
      ray.color.set(r.color);
      ray.setPrevMaterial(r.getPrevMaterial(), r.getPrevData());
      ray.setCurrentMaterial(r.getCurrentMaterial(), r.getCurrentData());
      hit = true;
    }
    if (start.getCurrentMaterial().isWater()) {
      r = new Ray(start);
      r.setCurrentMaterial(start.getPrevMaterial(), start.getPrevData());
      if(waterOctree.exitWater(this, r, palette) && r.distance < ray.t - Ray.EPSILON) {
        ray.t = r.distance;
        ray.setNormal(r.getNormal());
        ray.color.set(r.color);
        ray.setPrevMaterial(r.getPrevMaterial(), r.getPrevData());
        ray.setCurrentMaterial(r.getCurrentMaterial(), r.getCurrentData());
        hit = true;
      } else if(ray.getPrevMaterial() == Air.INSTANCE) {
        ray.setPrevMaterial(Water.INSTANCE, 1 << Water.FULL_BLOCK);
      }
    } else {
      r = new Ray(start);
      r.setCurrentMaterial(start.getPrevMaterial(), start.getPrevData());
      if (waterOctree.enterBlock(this, r, palette) && r.distance < ray.t) {
        ray.t = r.distance;
        ray.setNormal(r.getNormal());
        ray.color.set(r.color);
        ray.setPrevMaterial(r.getPrevMaterial(), r.getPrevData());
        ray.setCurrentMaterial(r.getCurrentMaterial(), r.getCurrentData());
        hit = true;
      }
    }
    return hit;
  }

  public void updateOpacity(Ray ray) {
    if (ray.getCurrentMaterial().isWater() || (ray.getCurrentMaterial() == Air.INSTANCE
        && ray.getPrevMaterial().isWater())) {
      if (useCustomWaterColor) {
        ray.color.x = waterColor.x;
        ray.color.y = waterColor.y;
        ray.color.z = waterColor.z;
      } else {
        float[] waterColor = ray.getBiomeWaterColor(this);
        ray.color.x *= waterColor[0];
        ray.color.y *= waterColor[1];
        ray.color.z *= waterColor[2];
      }
      ray.color.w = waterOpacity;
    }
  }

  /**
   * Test if the ray should be killed <strike>(using Russian Roulette)</strike>.
   *
   * @return {@code true} if the ray needs to die now
   */
  public final boolean kill(int depth, Random random) {
    return depth >= rayDepth;
  }

  /**
   * Reload all loaded chunks.
   */
  public synchronized void reloadChunks(TaskTracker taskTracker) {
    if (loadedWorld == EmptyWorld.INSTANCE) {
      Log.warn("Can not reload chunks for scene - world directory not found!");
      return;
    }
    loadedWorld = World.loadWorld(loadedWorld.getWorldDirectory(), worldDimension, World.LoggedWarnings.NORMAL);
    loadChunks(taskTracker, loadedWorld, chunks);
    refresh();
  }

  /**
   * Load chunks into the octree.
   *
   * <p>This is the main method loading all voxels into the octree.
   * The octree finalizer is then run to compute block properties like fence
   * connectedness.
   */
  public synchronized void loadChunks(TaskTracker taskTracker, World world, Collection<ChunkPosition> chunksToLoad) {
    if (world == null)
      return;

    isLoading = true;

    yMin = yClipMin;
    yMax = yClipMax;

    Set<ChunkPosition> loadedChunks = new HashSet<>();
    int numChunks = 0;

    BiomeStructure.Factory biomeStructureFactory = BiomeStructure.get(this.biomeStructureImplementation);

    try (TaskTracker.Task task = taskTracker.task("(1/6) Loading regions")) {
      task.update(2, 1);

      loadedWorld = world;
      worldPath = loadedWorld.getWorldDirectory().getAbsolutePath();
      worldDimension = world.currentDimension();

      if (chunksToLoad.isEmpty()) {
        return;
      }

      int requiredDepth = calculateOctreeOrigin(chunksToLoad, false);

      // Create new octree to fit all chunks.
      palette = new BlockPalette();
      worldOctree = new Octree(octreeImplementation, requiredDepth);
      waterOctree = new Octree(octreeImplementation, requiredDepth);

      grassTexture = biomeStructureFactory.create();
      foliageTexture = biomeStructureFactory.create();
      waterTexture = biomeStructureFactory.create();

      if(emitterSamplingStrategy != EmitterSamplingStrategy.NONE)
        emitterGrid = new Grid(gridSize);

      // Parse the regions first - force chunk lists to be populated!
      Set<ChunkPosition> regions = new HashSet<>();
      for (ChunkPosition cp : chunksToLoad) {
        regions.add(cp.getRegionPosition());
      }

      for (ChunkPosition region : regions) {
        world.getRegion(region).parse(yMin, yMax);
      }
    }

    try (TaskTracker.Task task = taskTracker.task("(2/6) Loading entities")) {
      entities.clear();
      if (actors.isEmpty() && PersistentSettings.getLoadPlayers()) {
        // We don't load actor entities if some already exists. Loading actor entities
        // risks resetting posed actors when reloading chunks for an existing scene.
        actors.clear();
        profiles = new HashMap<>();
        Collection<PlayerEntity> players = world.playerEntities();
        int done = 1;
        int target = players.size();
        for (PlayerEntity entity : players) {
          entity.randomPose();
          task.update(target, done);
          done += 1;
          MinecraftProfile profile;
          try {
            profile = MojangApi.fetchProfile(entity.uuid);
            Optional<MinecraftSkin> skin = profile.getSkin();
            if (skin.isPresent()) {
              String skinUrl = skin.get().getSkinUrl();
              if (skinUrl != null) {
                entity.skin = MojangApi.downloadSkin(skinUrl).getAbsolutePath();
              }
              entity.model = skin.get().getPlayerModel();
            }
          } catch (IOException e) {
            Log.error(e);
            profile = new MinecraftProfile();
          }
          profiles.put(entity, profile);
          actors.add(entity);
        }
      }

      entities.trimToSize();
      actors.trimToSize();
    }

    BiomePalette biomePalette = new ArrayBiomePalette();

    Set<ChunkPosition> nonEmptyChunks = new HashSet<>();
    Set<ChunkPosition> legacyChunks = new HashSet<>();

    Position2IntStructure biomePaletteIdxStructure = biomeStructureFactory.createIndexStructure();
    boolean use3dBiomes = biomeStructureFactory.is3d();

    final Mutable<ChunkData> loadingChunkData = new Mutable<>(null); // chunkData currently being used for loading from save
    final Mutable<ChunkData> activeChunkData = new Mutable<>(null); // chunkData for loading into the octree

    try (TaskTracker.Task task = taskTracker.task("(3/6) Loading chunks")) {
      int done = 1;
      int target = chunksToLoad.size();

      ChunkPosition[] chunkPositions = chunksToLoad.toArray(new ChunkPosition[0]);

      int[] cubeWorldBlocks = new int[16*16*16];
      int[] cubeWaterBlocks = new int[16*16*16];

      ExecutorService executor = Executors.newSingleThreadExecutor();
      Future<?> nextChunkDataTask = executor.submit(() -> { //Initialise first chunk data for the for loop
        world.getChunk(chunkPositions[0]).getChunkData(loadingChunkData, palette, biomePalette, yMin, yMax);
        return null; // runnable can't throw non-RuntimeExceptions, so we use a callable instead and have to return something
      });
      for (int i = 0; i < chunkPositions.length; i++) {
        ChunkPosition cp = chunkPositions[i];

        task.updateEta(target, done);
        done += 1;

        ChunkData chunkData;
        try {
          //ensure task is complete
          nextChunkDataTask.get();
          //swap the chunkData mutables
          ChunkData loadedChunkData = loadingChunkData.get();
          loadingChunkData.set(activeChunkData.get());
          activeChunkData.set(loadedChunkData);
          chunkData = loadedChunkData;
        } catch(InterruptedException logged) { // If interrupted, stop loading
          Log.warn("Chunky loading interrupted.", logged);
          return;
        } catch(ExecutionException e) {
          if (e.getCause() instanceof ChunkLoadingException) {
            Log.warn(String.format("Failed to load chunk %s", cp), e.getCause());
            continue;
          } else {
            throw new RuntimeException(e.getCause());
          }
        } finally { // we always want to schedule the next task even if the current one throws an exception
          if (i + 1 < chunkPositions.length) { // schedule next task if possible
            final int finalI = i;
            nextChunkDataTask = executor.submit(() -> { //request chunk data for the next iteration of the loop
              world.getChunk(chunkPositions[finalI + 1]).getChunkData(loadingChunkData, palette, biomePalette, yMin, yMax);
              return null; // runnable can't throw non-RuntimeExceptions, so we use a callable instead and have to return something
            });
          }
        }

        if (loadedChunks.contains(cp)) {
          continue;
        }

        loadedChunks.add(cp);

        if (chunkData == null) {
          chunkData = EmptyChunkData.INSTANCE;
        }

        numChunks += 1;

        int wx0 = cp.x * 16; // Start of this chunk in world coordinates.
        int wz0 = cp.z * 16;
        BiomeData biomeData = chunkData.getBiomeData();

        if (use3dBiomes) {
          for (int y = chunkData.minY(); y < chunkData.maxY(); y++) {
            for (int cz = 0; cz < 16; ++cz) {
              int wz = cz + wz0;
              for (int cx = 0; cx < 16; ++cx) {
                int wx = cx + wx0;
                int biomePaletteIdx = biomeData.getBiome(cx, y, cz);
                biomePaletteIdxStructure.set(wx, y, wz, biomePaletteIdx);
              }
            }
          }
        } else {
          for (int cz = 0; cz < 16; ++cz) {
            int wz = cz + wz0;
            for (int cx = 0; cx < 16; ++cx) {
              int wx = cx + wx0;
              int biomePaletteIdx = biomeData.getBiome(cx, chunkData.minY(), cz); // TODO: add an option to set the biome sample height?
              biomePaletteIdxStructure.set(wx, chunkData.minY(), wz, biomePaletteIdx);
            }
          }
        }

        // Load entities from the chunk:
        for (CompoundTag tag : chunkData.getEntities()) {
          Tag posTag = tag.get("Pos");
          if (posTag.isList()) {
            ListTag pos = posTag.asList();
            double x = pos.get(0).doubleValue();
            double y = pos.get(1).doubleValue();
            double z = pos.get(2).doubleValue();

            if (y >= yClipMin && y < yClipMax) {
              String id = tag.get("id").stringValue("");
              if ((id.equals("minecraft:painting") || id.equals("Painting")) && entityLoadingPreferences.shouldLoadClass(PaintingEntity.class)) {
                // Before 1.12 paintings had id=Painting.
                // After 1.12 paintings had id=minecraft:painting.
                float yaw = tag.get("Rotation").get(0).floatValue();
                entities.add(
                        new PaintingEntity(new Vector3(x, y, z), tag.get("Motive").stringValue(), yaw));
              } else if (id.equals("minecraft:armor_stand") && entityLoadingPreferences.shouldLoadClass(ArmorStand.class)) {
                actors.add(new ArmorStand(new Vector3(x, y, z), tag));
              }
            }
          }
        }

        int yCubeMin = yMin / 16;
        int yCubeMax = (yMax+15) / 16;
        for(int yCube = yCubeMin; yCube < yCubeMax; ++yCube) {
          // Reset the cubes
          Arrays.fill(cubeWorldBlocks, 0);
          Arrays.fill(cubeWaterBlocks, 0);
          for(int cy = 0; cy < 16; ++cy) { //Uses chunk min and max, rather than global - minor optimisation for pre1.13 worlds
            int y = yCube * 16 + cy;
            if(y < yMin || y >= yMax)
              continue;
            for(int cz = 0; cz < 16; ++cz) {
              int z = cz + cp.z * 16 - origin.z;
              for(int cx = 0; cx < 16; ++cx) {
                int x = cx + cp.x * 16 - origin.x;

                int cubeIndex = (cz * 16 + cy) * 16 + cx;

                // Change the type of hidden blocks to ANY_TYPE
                boolean onEdge = y <= yMin || y >= yMax - 1 || chunkData.isBlockOnEdge(cx, y, cz);
                boolean isHidden = !onEdge
                        && palette.get(chunkData.getBlockAt(cx + 1, y, cz)).opaque
                        && palette.get(chunkData.getBlockAt(cx - 1, y, cz)).opaque
                        && palette.get(chunkData.getBlockAt(cx, y + 1, cz)).opaque
                        && palette.get(chunkData.getBlockAt(cx, y - 1, cz)).opaque
                        && palette.get(chunkData.getBlockAt(cx, y, cz + 1)).opaque
                        && palette.get(chunkData.getBlockAt(cx, y, cz - 1)).opaque;

                if(isHidden) {
                  cubeWorldBlocks[cubeIndex] = Octree.ANY_TYPE;
                } else {
                  int currentBlock = chunkData.getBlockAt(cx, y, cz);
                  int octNode = currentBlock;
                  Block block = palette.get(currentBlock);

                  if(block.isEntity()) {
                    Vector3 position = new Vector3(cx + cp.x * 16, y, cz + cp.z * 16);
                    Entity entity = block.toEntity(position);

                    if (entityLoadingPreferences.shouldLoad(entity)) {
                      if(entity instanceof Poseable && !(entity instanceof Lectern && !((Lectern) entity).hasBook())) {
                        // don't add the actor again if it was already loaded from json
                        if(actors.stream().noneMatch(actor -> {
                          if(actor.getClass().equals(entity.getClass())) {
                            Vector3 distance = new Vector3(actor.position);
                            distance.sub(entity.position);
                            return distance.lengthSquared() < Ray.EPSILON;
                          }
                          return false;
                        })) {
                          actors.add(entity);
                        }
                      } else {
                        entities.add(entity);
                        if (emitterGrid != null) {
                          for (Grid.EmitterPosition emitterPos : entity.getEmitterPosition()) {
                            emitterPos.x -= origin.x;
                            emitterPos.y -= origin.y;
                            emitterPos.z -= origin.z;
                            emitterGrid.addEmitter(emitterPos);
                          }
                        }
                      }

                      if(!block.isBlockWithEntity()) {
                        if(block.waterlogged) {
                          block = palette.water;
                          octNode = palette.waterId;
                        } else {
                          block = Air.INSTANCE;
                          octNode = palette.airId;
                        }
                      }
                    }
                  }

                  if(block.isWaterFilled()) {
                    int waterNode = palette.waterId;
                    if(y + 1 < yMax) {
                      if(palette.get(chunkData.getBlockAt(cx, y + 1, cz)).isWaterFilled()) {
                        waterNode = palette.getWaterId(0, 1 << Water.FULL_BLOCK);
                      }
                    }
                    if(block.isWater()) {
                      // Move plain water blocks to the water octree.
                      octNode = palette.airId;

                      if(!onEdge) {
                        // Perform water computation now for water blocks that are not on th edge of the chunk
                        // Test if the block has not already be marked as full
                        if(((Water) palette.get(waterNode)).data == 0) {
                          int level0 = 8 - ((Water) block).level;
                          int corner0 = level0;
                          int corner1 = level0;
                          int corner2 = level0;
                          int corner3 = level0;

                          int level = Chunk.waterLevelAt(chunkData, palette, cx - 1, y, cz, level0);
                          corner3 += level;
                          corner0 += level;

                          level = Chunk.waterLevelAt(chunkData, palette, cx - 1, y, cz + 1, level0);
                          corner0 += level;

                          level = Chunk.waterLevelAt(chunkData, palette, cx, y, cz + 1, level0);
                          corner0 += level;
                          corner1 += level;

                          level = Chunk.waterLevelAt(chunkData, palette, cx + 1, y, cz + 1, level0);
                          corner1 += level;

                          level = Chunk.waterLevelAt(chunkData, palette, cx + 1, y, cz, level0);
                          corner1 += level;
                          corner2 += level;

                          level = Chunk.waterLevelAt(chunkData, palette, cx + 1, y, cz - 1, level0);
                          corner2 += level;

                          level = Chunk.waterLevelAt(chunkData, palette, cx, y, cz - 1, level0);
                          corner2 += level;
                          corner3 += level;

                          level = Chunk.waterLevelAt(chunkData, palette, cx - 1, y, cz - 1, level0);
                          corner3 += level;

                          corner0 = Math.min(7, 8 - (corner0 / 4));
                          corner1 = Math.min(7, 8 - (corner1 / 4));
                          corner2 = Math.min(7, 8 - (corner2 / 4));
                          corner3 = Math.min(7, 8 - (corner3 / 4));
                          waterNode = palette.getWaterId(((Water) block).level, (corner0 << Water.CORNER_0)
                                          | (corner1 << Water.CORNER_1)
                                          | (corner2 << Water.CORNER_2)
                                          | (corner3 << Water.CORNER_3));
                        }
                      } else {
                        // Water computation for water blocks on the edge of a chunk is done by the OctreeFinalizer but we need the water level information
                        waterNode = palette.getWaterId(((Water) block).level, 0);
                      }
                    }
                    cubeWaterBlocks[cubeIndex] = waterNode;
                  } else if(y + 1 < yMax && block instanceof Lava) {
                    if(palette.get(chunkData.getBlockAt(cx, y + 1, cz)) instanceof Lava) {
                      octNode = palette.getLavaId(0, 1 << Water.FULL_BLOCK);
                    } else if(!onEdge) {
                      // Compute lava level for blocks not on edge
                      Lava lava = (Lava) block;
                      int level0 = 8 - lava.level;
                      int corner0 = level0;
                      int corner1 = level0;
                      int corner2 = level0;
                      int corner3 = level0;

                      int level = Chunk.lavaLevelAt(chunkData, palette, cx - 1, y, cz, level0);
                      corner3 += level;
                      corner0 += level;

                      level = Chunk.lavaLevelAt(chunkData, palette, cx - 1, y, cz + 1, level0);
                      corner0 += level;

                      level = Chunk.lavaLevelAt(chunkData, palette, cx, y, cz + 1, level0);
                      corner0 += level;
                      corner1 += level;

                      level = Chunk.lavaLevelAt(chunkData, palette, cx + 1, y, cz + 1, level0);
                      corner1 += level;

                      level = Chunk.lavaLevelAt(chunkData, palette, cx + 1, y, cz, level0);
                      corner1 += level;
                      corner2 += level;

                      level = Chunk.lavaLevelAt(chunkData, palette, cx + 1, y, cz - 1, level0);
                      corner2 += level;

                      level = Chunk.lavaLevelAt(chunkData, palette, cx, y, cz - 1, level0);
                      corner2 += level;
                      corner3 += level;

                      level = Chunk.lavaLevelAt(chunkData, palette, cx - 1, y, cz - 1, level0);
                      corner3 += level;

                      corner0 = Math.min(7, 8 - (corner0 / 4));
                      corner1 = Math.min(7, 8 - (corner1 / 4));
                      corner2 = Math.min(7, 8 - (corner2 / 4));
                      corner3 = Math.min(7, 8 - (corner3 / 4));
                      octNode = palette.getLavaId(
                              lava.level,
                              (corner0 << Water.CORNER_0)
                                      | (corner1 << Water.CORNER_1)
                                      | (corner2 << Water.CORNER_2)
                                      | (corner3 << Water.CORNER_3)
                      );
                    }
                  }
                  cubeWorldBlocks[cubeIndex] = octNode;

                  if(emitterGrid != null && block.emittance > 1e-4) {
                    // X and Z are Chunky position but Y is world position
                    emitterGrid.addEmitter(new Grid.EmitterPosition(x, y - origin.y, z, block));
                  }
                }
              }
            }
          }
          worldOctree.setCube(4, cubeWorldBlocks, cp.x*16 - origin.x, yCube*16 - origin.y, cp.z*16 - origin.z);
          waterOctree.setCube(4, cubeWaterBlocks, cp.x*16 - origin.x, yCube*16 - origin.y, cp.z*16 - origin.z);
        }

        // Block entities are also called "tile entities". These are extra bits of metadata
        // about certain blocks or entities.
        // Block entities are loaded after the base block data so that metadata can be updated.
        for (CompoundTag entityTag : chunkData.getTileEntities()) {
          int y = entityTag.get("y").intValue(0);
          if (y >= yMin && y < yMax) {
            int x = entityTag.get("x").intValue(0) - wx0; // Chunk-local coordinates.
            int z = entityTag.get("z").intValue(0) - wz0;
            if (x < 0 || x > 15 || z < 0 || z > 15) {
              // Block entity is out of range (bad chunk data?), ignore it
              continue;
            }
            Block block = palette.get(chunkData.getBlockAt(x, y, z));
            // Metadata is the old block data (to be replaced in future Minecraft versions?).
            Vector3 position = new Vector3(x + wx0, y, z + wz0);
            if (block.isModifiedByBlockEntity()) {
              Tag newTag = block.getNewTagWithBlockEntity(palette.getBlockSpec(chunkData.getBlockAt(x, y, z)).getTag(), entityTag);
              if (newTag != null) {
                int id = palette.put(newTag);
                block = palette.get(id);
                chunkData.setBlockAt(x, y, z, id);
                worldOctree.set(id, cp.x * 16 + x - origin.x, y - origin.y, cp.z * 16 + z - origin.z);
              }
            }
            if (block.isBlockEntity()) {
              Entity blockEntity = block.toBlockEntity(position, entityTag);
              if (blockEntity == null) {
                continue;
              }

              if (entityLoadingPreferences.shouldLoad(blockEntity)) {
                if (blockEntity instanceof Poseable) {
                  // don't add the actor again if it was already loaded from json
                  if (actors.stream().noneMatch(actor -> {
                    if (actor.getClass().equals(blockEntity.getClass())) {
                      Vector3 distance = new Vector3(actor.position);
                      distance.sub(blockEntity.position);
                      return distance.lengthSquared() < Ray.EPSILON;
                    }
                    return false;
                  })) {
                    actors.add(blockEntity);
                  }
                } else {
                  entities.add(blockEntity);
                  if (emitterGrid != null) {
                    for (Grid.EmitterPosition emitterPos : blockEntity.getEmitterPosition()) {
                      emitterPos.x -= origin.x;
                      emitterPos.y -= origin.y;
                      emitterPos.z -= origin.z;
                      emitterGrid.addEmitter(emitterPos);
                    }
                  }
                }
              }
            }
            /*
            switch (block) {
              case Block.HEAD_ID:
                entities.add(new SkullEntity(position, entityTag, metadata));
                break;
              case Block.WALL_BANNER_ID: {
                entities.add(new WallBanner(position, metadata, entityTag));
                break;
              }
            }
            */
          }
        }

        if (!chunkData.isEmpty()){
          nonEmptyChunks.add(cp);
          if (world.getChunk(cp).getVersion() == ChunkVersion.PRE_FLATTENING) {
            legacyChunks.add(cp);
          }
        }
      }
      executor.shutdown();
    }

    entities.trimToSize();
    actors.trimToSize();
    palette.unsynchronize();

    try (TaskTracker.Task task = taskTracker.task("(4/6) Finalizing octree")) {

      worldOctree.startFinalization();
      waterOctree.startFinalization();

      int done = 0;
      int target = nonEmptyChunks.size();
      for (ChunkPosition cp : nonEmptyChunks) {
//        TODO: make this less special cased in some way, having 2 ifs for biomeBlending and use3dBiomes is quite awful to read and maintain

//        Finalize grass and foliage textures.
//        3x3 box blur.
        if (biomeBlending) {
          if (use3dBiomes) {
            for (int sectionY = yMin >> 4; sectionY < (yMax - 1 >> 4) + 1; sectionY++) {
              for (int x = 0; x < 16; ++x) {
                for (int z = 0; z < 16; ++z) {
                  for (int y = 0; y < 16; y++) {
                    int nsum = 0;

                    float[] grassMix = {0, 0, 0};
                    float[] foliageMix = {0, 0, 0};
                    float[] waterMix = {0, 0, 0};
                    for (int sx = x - 1; sx <= x + 1; ++sx) {
                      int wx = cp.x * 16 + sx;
                      for (int sz = z - 1; sz <= z + 1; ++sz) {
                        int wz = cp.z * 16 + sz;
                        for (int sy = y - 1; sy < y + 1; sy++) {
                          int wy = sectionY * 16 + sy;
                          ChunkPosition ccp = new ChunkPosition(wx >> 4, wz >> 4);
                          if (nonEmptyChunks.contains(ccp)) {
                            nsum += 1;
                            Integer id = biomePaletteIdxStructure.get(wx, wy, wz);
                            if (id == null) {
                              continue;
                            }
                            Biome biome = biomePalette.get(id);
                            float[] grassColor = biome.grassColorLinear;
                            grassMix[0] += grassColor[0];
                            grassMix[1] += grassColor[1];
                            grassMix[2] += grassColor[2];
                            float[] foliageColor = biome.foliageColorLinear;
                            foliageMix[0] += foliageColor[0];
                            foliageMix[1] += foliageColor[1];
                            foliageMix[2] += foliageColor[2];
                            float[] waterColor = biome.waterColorLinear;
                            waterMix[0] += waterColor[0];
                            waterMix[1] += waterColor[1];
                            waterMix[2] += waterColor[2];
                          }
                        }
                      }
                    }
                    grassMix[0] /= nsum;
                    grassMix[1] /= nsum;
                    grassMix[2] /= nsum;
                    grassTexture.set(cp.x * 16 + x - origin.x, sectionY * 16 + y - origin.y, cp.z * 16 + z - origin.z, grassMix);

                    foliageMix[0] /= nsum;
                    foliageMix[1] /= nsum;
                    foliageMix[2] /= nsum;
                    foliageTexture.set(cp.x * 16 + x - origin.x, sectionY * 16 + y - origin.y, cp.z * 16 + z - origin.z, foliageMix);

                    waterMix[0] /= nsum;
                    waterMix[1] /= nsum;
                    waterMix[2] /= nsum;
                    waterTexture.set(cp.x * 16 + x - origin.x, sectionY * 16 + y - origin.y, cp.z * 16 + z - origin.z, waterMix);
                  }
                }
              }
            }
          } else {
            for (int x = 0; x < 16; ++x) {
              for (int z = 0; z < 16; ++z) {

                int nsum = 0;
                float[] grassMix = {0, 0, 0};
                float[] foliageMix = {0, 0, 0};
                float[] waterMix = {0, 0, 0};
                for (int sx = x - 1; sx <= x + 1; ++sx) {
                  int wx = cp.x * 16 + sx;
                  for (int sz = z - 1; sz <= z + 1; ++sz) {
                    int wz = cp.z * 16 + sz;

                    ChunkPosition ccp = new ChunkPosition(wx >> 4, wz >> 4);
                    if (nonEmptyChunks.contains(ccp)) {
                      nsum += 1;
                      Biome biome = biomePalette.get(biomePaletteIdxStructure.get(wx, 0, wz));
                      float[] grassColor = biome.grassColorLinear;
                      grassMix[0] += grassColor[0];
                      grassMix[1] += grassColor[1];
                      grassMix[2] += grassColor[2];
                      float[] foliageColor = biome.foliageColorLinear;
                      foliageMix[0] += foliageColor[0];
                      foliageMix[1] += foliageColor[1];
                      foliageMix[2] += foliageColor[2];
                      float[] waterColor = biome.waterColorLinear;
                      waterMix[0] += waterColor[0];
                      waterMix[1] += waterColor[1];
                      waterMix[2] += waterColor[2];
                    }
                  }
                }
                grassMix[0] /= nsum;
                grassMix[1] /= nsum;
                grassMix[2] /= nsum;
                grassTexture.set(cp.x * 16 + x - origin.x, 0, cp.z * 16 + z - origin.z, grassMix);

                foliageMix[0] /= nsum;
                foliageMix[1] /= nsum;
                foliageMix[2] /= nsum;
                foliageTexture.set(cp.x * 16 + x - origin.x, 0, cp.z * 16 + z - origin.z, foliageMix);

                waterMix[0] /= nsum;
                waterMix[1] /= nsum;
                waterMix[2] /= nsum;
                waterTexture.set(cp.x * 16 + x - origin.x, 0, cp.z * 16 + z - origin.z, waterMix);
              }
            }
          }
        } else {
          if (use3dBiomes) {
            for (int sectionY = yMin >> 4; sectionY < (yMax - 1 >> 4) + 1; sectionY++) {
              for (int y = 0; y < 16; y++) {
                int wy = sectionY * 16 + y;
                for (int x = 0; x < 16; ++x) {
                  int wx = cp.x * Chunk.X_MAX + x;
                  for (int z = 0; z < 16; ++z) {
                    int wz = cp.z * Chunk.Z_MAX + z;
                    int nsum = 0;

                    Integer id = biomePaletteIdxStructure.get(wx, wy, wz);
                    if (id == null) {
                      continue;
                    }
                    if(id != 0) {
                      int asd = 0;
                    }

                    Biome biome = biomePalette.get(id);
                    grassTexture.set(cp.x * 16 + x - origin.x, sectionY * 16 + y - origin.y, cp.z * 16 + z - origin.z, biome.grassColorLinear);
                    foliageTexture.set(cp.x * 16 + x - origin.x, sectionY * 16 + y - origin.y, cp.z * 16 + z - origin.z, biome.foliageColorLinear);
                    waterTexture.set(cp.x * 16 + x - origin.x, sectionY * 16 + y - origin.y, cp.z * 16 + z - origin.z, biome.waterColorLinear);
                  }
                }
              }
            }
          } else {
            for (int x = 0; x < 16; ++x) {
              int wx = cp.x * 16 + x;
              for (int z = 0; z < 16; ++z) {
                int wz = cp.z * 16 + z;

                int id = biomePaletteIdxStructure.get(wx, 0, wz);
                Biome biome = biomePalette.get(id);

                grassTexture.set(cp.x * 16 + x - origin.x, 0, cp.z * 16 + z - origin.z, biome.grassColorLinear);
                foliageTexture.set(cp.x * 16 + x - origin.x, 0, cp.z * 16 + z - origin.z, biome.foliageColorLinear);
                waterTexture.set(cp.x * 16 + x - origin.x, 0, cp.z * 16 + z - origin.z, biome.waterColorLinear);
              }
            }
          }
        }
        task.updateEta(target, done);
        done += 1;
        OctreeFinalizer.finalizeChunk(worldOctree, waterOctree, palette, origin, cp, yMin, yMax);
        if (legacyChunks.contains(cp)) {
          LegacyBlocksFinalizer
              .finalizeChunk(worldOctree, waterOctree, palette, origin, cp, yMin, yMax);
        }
      }

      worldOctree.endFinalization();
      waterOctree.endFinalization();

      grassTexture.compact();
      foliageTexture.compact();
      waterTexture.compact();
    }

    for (Entity entity : actors) {
      entity.loadDataFromOctree(worldOctree, palette, origin);
    }

    for (Entity entity : entities) {
      entity.loadDataFromOctree(worldOctree, palette, origin);
    }

    if (emitterGrid != null)
      emitterGrid.prepare();

    chunks = loadedChunks;
    camera.setWorldSize(1 << worldOctree.getDepth());
    try (TaskTracker.Task task = taskTracker.task("(5/6) Building world BVH")) {
      buildBvh(task);
    }
    try (TaskTracker.Task task = taskTracker.task("(6/6) Building actor BVH")) {
      buildActorBvh(task);
    }
    Log.info(String.format("Loaded %d chunks", numChunks));

    isLoading = false;
  }

  private void buildBvh(TaskTracker.Task task) {
    Vector3 worldOffset = new Vector3(-origin.x, -origin.y, -origin.z);
    bvh = BVH.Factory.create(bvhImplementation, entities, worldOffset, task);
  }

  private void buildActorBvh(TaskTracker.Task task) {
    Vector3 worldOffset = new Vector3(-origin.x, -origin.y, -origin.z);
    actorBvh = BVH.Factory.create(bvhImplementation, actors, worldOffset, task);
  }

  /**
   * Rebuild the actors and the other blocks bounding volume hierarchy.
   */
  public void rebuildBvh() {
    buildBvh(TaskTracker.Task.NONE);
    buildActorBvh(TaskTracker.Task.NONE);
    refresh();
  }

  /**
   * Rebuild the actors bounding volume hierarchy.
   */
  public void rebuildActorBvh() {
    buildActorBvh(TaskTracker.Task.NONE);
    refresh();
  }

  private int calculateOctreeOrigin(Collection<ChunkPosition> chunksToLoad, boolean centerOctree) {
    int xmin = Integer.MAX_VALUE;
    int xmax = Integer.MIN_VALUE;
    int zmin = Integer.MAX_VALUE;
    int zmax = Integer.MIN_VALUE;
    for (ChunkPosition cp : chunksToLoad) {
      if (cp.x < xmin) {
        xmin = cp.x;
      }
      if (cp.x > xmax) {
        xmax = cp.x;
      }
      if (cp.z < zmin) {
        zmin = cp.z;
      }
      if (cp.z > zmax) {
        zmax = cp.z;
      }
    }

    xmax += 1;
    zmax += 1;
    xmin *= 16;
    xmax *= 16;
    zmin *= 16;
    zmax *= 16;

    int maxDimension = Math.max(yMax - yMin, Math.max(xmax - xmin, zmax - zmin));
    int requiredDepth = QuickMath.log2(QuickMath.nextPow2(maxDimension));

    if(centerOctree) {
      int xroom = (1 << requiredDepth) - (xmax - xmin);
      int yroom = (1 << requiredDepth) - (yMax - yMin);
      int zroom = (1 << requiredDepth) - (zmax - zmin);

      origin.set(xmin - xroom / 2, -yroom / 2, zmin - zroom / 2);
    } else {
      // Note: Math.floorDiv rather than integer division for round toward -infinity
      origin.set(xmin, Math.floorDiv(yMin, 16) * 16, zmin);
    }
    return requiredDepth;
  }

  /**
   * @return <code>true</code> if the scene has loaded chunks
   */
  public synchronized boolean haveLoadedChunks() {
    return !chunks.isEmpty();
  }

  /**
   * Calculate a camera position centered above all loaded chunks.
   *
   * @return The calculated camera position
   */
  public Vector3 calcCenterCamera() {
    if (chunks.isEmpty()) {
      return new Vector3(0, 128, 0);
    }

    int xmin = Integer.MAX_VALUE;
    int xmax = Integer.MIN_VALUE;
    int zmin = Integer.MAX_VALUE;
    int zmax = Integer.MIN_VALUE;
    for (ChunkPosition cp : chunks) {
      if (cp.x < xmin) {
        xmin = cp.x;
      }
      if (cp.x > xmax) {
        xmax = cp.x;
      }
      if (cp.z < zmin) {
        zmin = cp.z;
      }
      if (cp.z > zmax) {
        zmax = cp.z;
      }
    }
    xmax += 1;
    zmax += 1;
    xmin *= 16;
    xmax *= 16;
    zmin *= 16;
    zmax *= 16;
    int xcenter = (xmax + xmin) / 2;
    int zcenter = (zmax + zmin) / 2;
    int ycenter = (yMax + yMin) / 2;
    for (int y = Math.min(ycenter+127, yMax); y >= Math.max(ycenter-128, yMin); --y) {
      Material block = worldOctree.getMaterial(xcenter - origin.x, y - origin.y, zcenter - origin.z,
          palette);
      if (!(block instanceof Air)) {
        return new Vector3(xcenter, y + 5, zcenter);
      }
    }
    return new Vector3(xcenter, 128, zcenter);
  }

  /**
   * Set the biome colors flag.
   */
  public void setBiomeColorsEnabled(boolean value) {
    if (value != biomeColors) {
      biomeColors = value;
      refresh();
    }
  }

  public void setBiomeBlendingEnabled(boolean value) {
    if (value != biomeBlending) {
      biomeBlending = value;
      refresh();
    }
  }

  /**
   * Center the camera over the loaded chunks
   */
  public synchronized void moveCameraToCenter() {
    camera.setPosition(calcCenterCamera());
  }

  /**
   * @return The name of this scene
   */
  public String name() {
    return name;
  }

  /**
   * Start rendering. This wakes up threads waiting on a scene
   * state change, even if the scene state did not actually change.
   */
  public synchronized void startHeadlessRender() {
    mode = RenderMode.RENDERING;
    notifyAll();
  }

  /**
   * @return <code>true</code> if the rendering of this scene should be
   * restarted
   */
  public boolean shouldRefresh() {
    return resetReason != ResetReason.NONE;
  }

  /**
   * Start rendering the scene.
   */
  public synchronized void startRender() {
    if (mode == RenderMode.PAUSED) {
      mode = RenderMode.RENDERING;
      notifyAll();
    } else if (mode != RenderMode.RENDERING) {
      mode = RenderMode.RENDERING;
      refresh();
    }
  }

  /**
   * Pause the renderer.
   */
  public synchronized void pauseRender() {
    mode = RenderMode.PAUSED;

    // Wake up threads in awaitSceneStateChange().
    notifyAll();
  }

  /**
   * Halt the rendering process.
   * Puts the renderer back in preview mode.
   */
  public synchronized void haltRender() {
    if (mode != RenderMode.PREVIEW) {
      mode = RenderMode.PREVIEW;
      resetReason = ResetReason.MODE_CHANGE;
      forceReset = true;
      refresh();
    }
  }

  /**
   * @return <code>true</code> if still water is enabled
   */
  public boolean stillWaterEnabled() {
    return stillWater;
  }

  /**
   * @return <code>true</code> if biome colors are enabled
   */
  public boolean biomeColorsEnabled() {
    return biomeColors;
  }

  public boolean biomeBlendingEnabled() {
    return biomeBlending;
  }

  /**
   * Set the recursive ray depth limit
   */
  public synchronized void setRayDepth(int value) {
    value = Math.max(1, value);
    if (rayDepth != value) {
      rayDepth = value;
      PersistentSettings.setRayDepth(rayDepth);
      refresh();
    }
  }

  /**
   * @return Recursive ray depth limit
   */
  public int getRayDepth() {
    return rayDepth;
  }

  /**
   * Clear the scene refresh flag
   */
  synchronized public void clearResetFlags() {
    resetReason = ResetReason.NONE;
    forceReset = false;
  }

  /**
   * Trace a ray in the Octree towards the current view target.
   * The ray is displaced to the target position if it hits something.
   *
   * <p>The view target is defined by the current camera state.
   *
   * @return {@code true} if the ray hit something
   */
  public boolean traceTarget(Ray ray) {
    WorkerState state = new WorkerState();
    state.ray = ray;
    if (isInWater(ray)) {
      ray.setCurrentMaterial(Water.INSTANCE);
    } else {
      ray.setCurrentMaterial(Air.INSTANCE);
    }
    camera.getTargetDirection(ray);
    ray.o.x -= origin.x;
    ray.o.y -= origin.y;
    ray.o.z -= origin.z;
    while (PreviewRayTracer.nextIntersection(this, ray)) {
      if (ray.getCurrentMaterial() != Air.INSTANCE) {
        return true;
      }
    }
    return false;
  }

  /**
   * Perform auto focus.
   */
  public void autoFocus() {
    camera.autoFocus(this::traceTarget);
  }

  /**
   * Find the current camera target position.
   *
   * @return {@code null} if the camera is not aiming at some intersectable object
   */
  public Vector3 getTargetPosition() {
    Ray ray = new Ray();
    if (!traceTarget(ray)) {
      return null;
    } else {
      Vector3 target = new Vector3(ray.o);
      target.add(origin.x, origin.y, origin.z);
      return target;
    }
  }

  /**
   * @return World origin in the Octree
   */
  public Vector3i getOrigin() {
    return origin;
  }

  /**
   * Set the scene name.
   */
  public void setName(String newName) {
    newName = AsynchronousSceneManager.sanitizedSceneName(newName);
    if (newName.length() > 0) {
      name = newName;
    }
  }

  /**
   * @return The current postprocessing filter
   */
  public PostProcessingFilter getPostProcessingFilter() {
    return postProcessingFilter;
  }

  /**
   * Change the postprocessing filter
   *
   * @param p The new postprocessing filter
   */
  public synchronized void setPostprocess(PostProcessingFilter p) {
    postProcessingFilter = p;
    if (mode == RenderMode.PREVIEW) {
      // Don't interrupt the render if we are currently rendering.
      refresh();
    }
  }

  /**
   * @return The current emitter intensity
   */
  public double getEmitterIntensity() {
    return emitterIntensity;
  }

  /**
   * Set the emitter intensity.
   */
  public void setEmitterIntensity(double value) {
    emitterIntensity = value;
    refresh();
  }

  /**
   * Set the transparent sky option.
   */
  public void setTransparentSky(boolean value) {
    if (value != transparentSky) {
      transparentSky = value;
      refresh();
    }
  }

  /**
   * @return {@code true} if transparent sky is enabled
   */
  public boolean transparentSky() {
    return transparentSky;
  }

  /**
   * Set the water world mode option.
   */
  public void setWaterPlaneEnabled(boolean enabled) {
    if (enabled != waterPlaneEnabled) {
      waterPlaneEnabled = enabled;
      refresh();
    }
  }

  /**
   * @return {@code true} if the water world mode is enabled
   */
  public boolean isWaterPlaneEnabled() {
    return waterPlaneEnabled;
  }

  /**
   * Set the water world mode ocean height.
   */
  public void setWaterPlaneHeight(double height) {
    if (height != waterPlaneHeight) {
      waterPlaneHeight = height;
      refresh();
    }
  }

  /**
   * @return The water world mode ocean height
   */
  public double getWaterPlaneHeight() {
    return waterPlaneHeight;
  }
  /**
   * @return The effective water world mode ocean height influenced by waterPlaneOffsetEnabled
   */
  public double getEffectiveWaterPlaneHeight() {
    if(waterPlaneOffsetEnabled) {
      return waterPlaneHeight - Water.TOP_BLOCK_GAP;
    } else {
      return waterPlaneHeight;
    }
  }

  /**
   * Set the water world mode height offset option.
   */
  public void setWaterPlaneOffsetEnabled(boolean enabled) {
    if (enabled != waterPlaneOffsetEnabled) {
      waterPlaneOffsetEnabled = enabled;
      refresh();
    }
  }

  /**
   * @return {@code true} if the water world mode height offset is enabled
   */
  public boolean isWaterPlaneOffsetEnabled() {
    return waterPlaneOffsetEnabled;
  }

  public void setWaterPlaneChunkClip(boolean enabled) {
    if (enabled != waterPlaneChunkClip) {
      waterPlaneChunkClip = enabled;
      refresh();
    }
  }

  /**
   * Check if water plane chunk clipping is enabled. If so, the water plane is hidden in loaded
   * chunks (i.e. it is ignored inside of loaded chunks).
   * @return {@code true} if the water plane chunk clipping is enabled
   */
  public boolean getWaterPlaneChunkClip() {
    return waterPlaneChunkClip;
  }

  /**
   * @return the dumpFrequency
   */
  public int getDumpFrequency() {
    return dumpFrequency;
  }

  /**
   * @param value the dumpFrequency to set, if value is zero then render dumps
   *              are disabled
   */
  public void setDumpFrequency(int value) {
    value = Math.max(0, value);
    if (value != dumpFrequency) {
      dumpFrequency = value;
    }
  }

  /**
   * @return the saveDumps
   */
  public boolean shouldSaveDumps() {
    return dumpFrequency > 0;
  }

  /**
   * Copy scene state that does not require a render restart.
   *
   * @param other scene to copy transient state from.
   */
  public synchronized void copyTransients(Scene other) {
    name = other.name;
    postProcessingFilter = other.postProcessingFilter;
    exposure = other.exposure;
    dumpFrequency = other.dumpFrequency;
    saveSnapshots = other.saveSnapshots;
    sppTarget = other.sppTarget;
    rayDepth = other.rayDepth;
    mode = other.mode;
    outputMode = other.outputMode;
    cameraPresets = other.cameraPresets;
    camera.copyTransients(other.camera);
    finalizeBuffer = other.finalizeBuffer;
    animationTime = other.animationTime;
    additionalData = other.additionalData;
  }

  /**
   * @return The target SPP
   */
  public int getTargetSpp() {
    return sppTarget;
  }

  /**
   * @param value Target SPP value
   */
  public void setTargetSpp(int value) {
    sppTarget = value;
  }

  /**
   * Change the canvas size for this scene. This will refresh
   * the scene and reinitialize the sample buffers if the
   * new canvas size is not identical to the current canvas size.
   */
  public synchronized void setCanvasSize(int canvasWidth, int canvasHeight) {
    int newWidth = Math.max(MIN_CANVAS_WIDTH, canvasWidth);
    int newHeight = Math.max(MIN_CANVAS_HEIGHT, canvasHeight);
    if (newWidth != width || newHeight != height) {
      width = newWidth;
      height = newHeight;
      initBuffers();
      refresh();
    }
  }

  /**
   * @return Canvas width
   */
  public int canvasWidth() {
    return width;
  }

  /**
   * @return Canvas height
   */
  public int canvasHeight() {
    return height;
  }

  /**
   * Save a snapshot
   */
  public void saveSnapshot(File directory, TaskTracker taskTracker) {
    if (directory == null) {
      Log.error("Can't save snapshot: bad output directory!");
      return;
    }
    String fileName = String.format("%s-%d%s", name, spp, getOutputMode().getExtension());
    File targetFile = new File(directory, fileName);
    if (!directory.exists()) {
      directory.mkdirs();
    }
    saveFrame(targetFile, taskTracker);
  }

  /**
   * Saves the current frame (e.g. as a PNG, TIFF, or PFM image), depending on this scene's outputMode.
   * Also see {@link #writeFrame(OutputStream, PictureExportFormat, TaskTracker)}
   */
  public synchronized void saveFrame(File targetFile, TaskTracker taskTracker) {
    saveFrame(targetFile, getOutputMode(), taskTracker);
  }

  /**
   * Saves the current frame into a file.
   * Also see {@link #writeFrame(OutputStream, PictureExportFormat, TaskTracker)}
   */
  public synchronized void saveFrame(File targetFile, PictureExportFormat mode, TaskTracker taskTracker) {
    try (FileOutputStream out = new FileOutputStream(targetFile)) {
      writeFrame(out, mode, taskTracker);
    } catch (IOException e) {
      Log.warn("Failed to write file: " + targetFile.getAbsolutePath(), e);
    }
  }

  /**
   * Saves the current frame into the given output stream, using the given PictureExportFormat.
   * Side effects: This will compute the alpha channel if supported by the export format
   * and may apply post-processing if the scene has not been finalized yet.
   */
  public synchronized void writeFrame(OutputStream out, PictureExportFormat mode, TaskTracker taskTracker) throws IOException {
    if (mode.isTransparencySupported()) {
      computeAlpha(taskTracker);
    }
    if (!finalized) {
      postProcessFrame(taskTracker);
    }
    mode.write(out, this, taskTracker);
  }

  /**
   * Compute the alpha channel.
   */
  private void computeAlpha(TaskTracker taskTracker) {
    if (transparentSky) {
      if (!this.getOutputMode().isTransparencySupported()) {
        Log.warn("Can not use transparent sky with " + this.getOutputMode().getName() +  " output mode. Use PNG instead.");
      } else {
        try (TaskTracker.Task task = taskTracker.task("Computing alpha channel")) {
          AtomicInteger done = new AtomicInteger(0);

          Chunky.getCommonThreads().submit(() -> {
            IntStream.range(0, width).parallel().forEach(x -> {
              WorkerState state = new WorkerState();
              state.ray = new Ray();

              for (int y = 0; y < height; y++) {
                computeAlpha(x, y, state);
              }

              task.update(width, done.incrementAndGet());
            });
          }).get();

        } catch (InterruptedException e) {
          Log.warn("Failed to compute alpha channel", e);
        } catch (ExecutionException e) {
          Log.error("Failed to compute alpha channel", e);
        }
      }
    }
  }

  /**
   * Post-process all pixels in the current frame.
   *
   * <p>This is normally done by the render workers during rendering,
   * but in some cases a separate post-processing pass is needed.
   */
  public void postProcessFrame(TaskTracker.Task task) {
    PostProcessingFilter filter = postProcessingFilter;
    if(mode == RenderMode.PREVIEW) {
      filter = PreviewFilter.INSTANCE;
    }
    filter.processFrame(
      width, height,
      samples, backBuffer,
      exposure,
      task
    );
    finalized = true;
  }

  public void postProcessFrame(TaskTracker taskTracker) {
    try (TaskTracker.Task task = taskTracker.task("Finalizing frame")) {
      postProcessFrame(task);
    }
  }

  private synchronized void saveEmitterGrid(SceneIOProvider context, TaskTracker taskTracker) {
    if (emitterGrid == null)
      return;

    String filename = name + ".emittergrid";
    // TODO Not save when unchanged?
    try (TaskTracker.Task task = taskTracker.task("Saving Grid")) {
      Log.info("Saving Grid " + filename);

      try (DataOutputStream out = new DataOutputStream(new GZIPOutputStream(context.getSceneFileOutputStream(filename)))) {
        emitterGrid.store(out, this);
      } catch (IOException e) {
        Log.warn("Couldn't save Grid", e);
      }
    }
  }

  private synchronized void saveOctree(SceneIOProvider context, TaskTracker taskTracker) {
    String fileName = name + ".octree2";
    if (context.fileUnchangedSince(fileName, worldOctree.getTimestamp())) {
      Log.info("Skipping redundant Octree write");
      return;
    }
    try (TaskTracker.Task task = taskTracker.task("Saving octree", 2)) {
      task.update(1);
      Log.info("Saving octree " + fileName);

      boolean saved = false;
      try (DataOutputStream out = new DataOutputStream(new FastBufferedOutputStream(new GZIPOutputStream(context.getSceneFileOutputStream(fileName))))) {
        OctreeFileFormat.store(out, worldOctree, waterOctree, palette,
            grassTexture, foliageTexture, waterTexture);
        saved = true;

        task.update(2);
        Log.info("Octree saved");
      } catch (IOException e) {
        Log.warn("Failed to save the octree", e);
      }

      if (saved) {
        worldOctree.setTimestamp(context.fileTimestamp(fileName));
      }
    }
  }

  public synchronized void saveDump(SceneIOProvider context, TaskTracker taskTracker) {
    File dumpFile = context.getSceneFile(name + ".dump");
    Log.info("Saving render dump: " + dumpFile);
    try (FileOutputStream outputStream = new FileOutputStream(dumpFile)) {
      RenderDump.save(outputStream, this, taskTracker);
    } catch (IOException e) {
      Log.warn("Failed to save the render dump", e);
    }
    Log.info("Render dump saved: " + dumpFile);
  }

  private synchronized boolean loadEmitterGrid(SceneIOProvider context, TaskTracker taskTracker) {
    String filename = name + ".emittergrid";
    try (TaskTracker.Task task = taskTracker.task("Loading grid")) {
      Log.info("Load grid " + filename);
      try (DataInputStream in = new DataInputStream(new FastBufferedInputStream(new GZIPInputStream(context.getSceneFileInputStream(filename))))) {
        emitterGrid = Grid.load(in, this);
        return true;
      } catch (Exception e) {
        Log.info("Failed to load the grid", e);
        return false;
      }
    }
  }

  private synchronized boolean loadOctree(SceneIOProvider context, TaskTracker taskTracker) {
    String fileName = name + ".octree2";
    try (TaskTracker.Task task = taskTracker.task("(1/3) Loading octree", 2)) {
      task.update(1);
      Log.info("Loading octree " + fileName);

      long length = context.getSceneFile(fileName).length();
      double progressScale = 1000.0 / length;
      task.update(1000, 0);

      try {
        long fileTimestamp = context.fileTimestamp(fileName);
        OctreeFileFormat.OctreeData data;
        try (DataInputStream in = new DataInputStream(new FastBufferedInputStream(new GZIPInputStream(new PositionalInputStream(context.getSceneFileInputStream(fileName), pos -> {
          task.updateInterval((int) (pos * progressScale), 1);
        }))))) {
          data = OctreeFileFormat.load(in, octreeImplementation, this.biomeStructureImplementation);
        } catch (PackedOctree.OctreeTooBigException e) {
          // Octree too big, reload file and force loading as NodeBasedOctree
          Log.warn("Octree was too big when loading dump, reloading with old (slower and bigger) implementation.");
          DataInputStream inRetry = new DataInputStream(new FastBufferedInputStream(new GZIPInputStream(new PositionalInputStream(context.getSceneFileInputStream(fileName), pos -> {
            task.updateInterval((int) (pos * progressScale), 1);
          }))));
          data = OctreeFileFormat.load(inRetry, "NODE", this.biomeStructureImplementation);
        }

        worldOctree = data.worldTree;
        worldOctree.setTimestamp(fileTimestamp);
        waterOctree = data.waterTree;
        grassTexture = data.grassColors;
        foliageTexture = data.foliageColors;
        waterTexture = data.waterColors;
        if (waterTexture == null) {
          // this dump is so old that it doesn't contain a water texture (Chunky 2.3.0, #691)
          waterTexture = BiomeStructure.get(this.biomeStructureImplementation).create();
        }
        palette = data.palette;
        palette.applyMaterials();
        Log.info("Octree loaded");
        calculateOctreeOrigin(chunks, data.version < 6);
        camera.setWorldSize(1 << worldOctree.getDepth());

        try (TaskTracker.Task bvhTask = taskTracker.task("(2/3) Building world BVH")) {
          buildBvh(bvhTask);
        }
        try (TaskTracker.Task bvhTask = taskTracker.task("(3/3) Building actor BVH")) {
          buildActorBvh(bvhTask);
        }

        return true;
      } catch (IOException e) {
        Log.error("Failed to load chunk data!", e);
        return false;
      }
    }
  }

  public synchronized boolean loadDump(SceneIOProvider context, TaskTracker taskTracker) {
    if (!tryLoadDump(context, name + ".dump", taskTracker)) {
      // Failed to load the default render dump - try the backup file.
      if (!tryLoadDump(context, name + ".dump.backup", taskTracker)) {
        // we don't have the old render state, so reset spp and render time
        spp = 0;
        renderTime = 0;
        return false;
      }
    }
    return true;
  }

  /**
   * @return {@code true} if the render dump was successfully loaded
   */
  private boolean tryLoadDump(SceneIOProvider context, String fileName, TaskTracker taskTracker) {
    File dumpFile = context.getSceneFile(fileName);
    if (!dumpFile.isFile()) {
      if (spp != 0) {
        // The scene state says the render had some progress, so we should warn
        // that the render dump does not exist.
        Log.warn("Render dump not found: " + fileName);
      }
      return false;
    }

    Log.info("Loading render dump: " + dumpFile);
    try (FileInputStream inputStream = new FileInputStream(dumpFile)) {
      RenderDump.load(inputStream, this, taskTracker);
    } catch (IOException | IllegalStateException e) {
      // The render dump was possibly corrupt.
      Log.warn("Failed to load the render dump", e);
      return false;
    }
    postProcessFrame(taskTracker);

    Log.info("Render dump loaded: " + fileName);
    return true;
  }

  /**
   * Compute the alpha channel based on sky visibility.
   */
  public void computeAlpha(int x, int y, WorkerState state) {
    Ray ray = state.ray;
    double halfWidth = width / (2.0 * height);
    double invHeight = 1.0 / height;

    // Rotated grid supersampling.
    double[][] offsets = new double[][] {
      { -3.0 / 8.0,  1.0 / 8.0 },
      {  1.0 / 8.0,  3.0 / 8.0 },
      { -1.0 / 8.0, -3.0 / 8.0 },
      {  3.0 / 8.0, -1.0 / 8.0 },
    };

    double occlusion = 0.0;
    for (double[] offset : offsets) {
      camera.calcViewRay(ray,
        -halfWidth + (x + offset[0]) * invHeight,
        -0.5 + (y + offset[1]) * invHeight);
      ray.o.x -= origin.x;
      ray.o.y -= origin.y;
      ray.o.z -= origin.z;

      if (camera.getProjectionMode() == ProjectionMode.PARALLEL) {
        ParallelProjector.fixRay(state.ray, this);
      }
      occlusion += PreviewRayTracer.skyOcclusion(this, state);
    }

    alphaChannel[y * width + x] = (byte) (255 * occlusion * 0.25 + 0.5);
  }

  /**
   * Copies a pixel in-buffer.
   */
  public void copyPixel(int jobId, int offset) {
    System.arraycopy(samples, jobId * 3, samples, (jobId + offset) * 3, 3);
  }

  /**
   * @return scene status text.
   */
  public synchronized String sceneStatus() {
    try {
      if (!haveLoadedChunks()) {
        return "No chunks loaded!";
      } else {
        StringBuilder buf = new StringBuilder();
        Ray ray = new Ray();
        if (traceTarget(ray) && ray.getCurrentMaterial() instanceof Block) {
          Block block = (Block) ray.getCurrentMaterial();
          buf.append(String.format("target: %.2f m\n", ray.distance));
          buf.append(block.name);
          String description = block.description();
          if (!description.isEmpty()) {
            buf.append(" (").append(description).append(")");
          }
          buf.append("\n");
        }
        Vector3 pos = camera.getPosition();
        buf.append(String.format("pos: (%.1f, %.1f, %.1f)\n", pos.x, pos.y, pos.z));

        buf.append("facing: ");
        double yaw = camera.getYaw();
        yaw = (yaw + Math.PI*2) % (Math.PI*2);
        int index = (int)Math.floor((yaw + Math.PI/8) / (Math.PI/4)) % 8;
        buf.append(new String[]{"west", "southwest", "south", "southeast", "east", "northeast", "north", "northwest"}[index]);
        index = (int)Math.floor((yaw + Math.PI/4) / (Math.PI/2)) % 4;
        buf.append(" (towards ");
        buf.append(new String[]{"negative X", "positive Z", "positive X", "negative Z"}[index]);
        buf.append(")");

        return buf.toString();
      }

    } catch (IllegalStateException e) {
      Log.error("Unexpected exception while rendering back buffer", e);
    }
    return "";
  }

  /**
   * Prepare the front buffer for rendering by flipping the back and front buffer.
   */
  public synchronized void swapBuffers() {
    finalized = false;
    BitmapImage tmp = frontBuffer;
    frontBuffer = backBuffer;
    backBuffer = tmp;
  }

  /**
   * Call the consumer with the current front frame buffer.
   */
  public synchronized void withBufferedImage(Consumer<BitmapImage> consumer) {
    if (frontBuffer != null) {
      consumer.accept(frontBuffer);
    }
  }

  /**
   * Get direct access to the sample buffer.
   *
   * @return The sample buffer for this scene
   */
  public double[] getSampleBuffer() {
    return samples;
  }

  /**
   * Get the back buffer of the current frame (in ARGB format).
   * @return Back buffer
   */
  public BitmapImage getBackBuffer() {
    return backBuffer;
  }

  /**
   * Get the alpha channel of the current frame.
   * @return Alpha channel of the current frame
   */
  public byte[] getAlphaChannel() {
    return alphaChannel;
  }

  /**
   * @return <code>true</code> if the rendered buffer should be finalized
   */
  public boolean shouldFinalizeBuffer() {
    return finalizeBuffer;
  }

  /**
   * Set the buffer update flag. The buffer update flag decides whether the
   * renderer should update the buffered image.
   */
  public void setBufferFinalization(boolean value) {
    finalizeBuffer = value;
  }

  /**
   * @param x X coordinate in octree space
   * @param z Z coordinate in octree space
   * @return Foliage color for the given coordinates
   */
  public float[] getFoliageColor(int x, int y, int z) {
    if (biomeColors) {
      float[] color = foliageTexture.get(x, y, z);
      if (color != null) {
        return color;
      }
    }
    return Biomes.biomesPrePalette[0].foliageColorLinear;
  }

  /**
   * @param x X coordinate in octree space
   * @param z Z coordinate in octree space
   * @return Grass color for the given coordinates
   */
  public float[] getGrassColor(int x, int y, int z) {
    if (biomeColors) {
      float[] color = grassTexture.get(x, y, z);
      if (color != null) {
        return color;
      }
    }
    return Biomes.biomesPrePalette[0].grassColorLinear;
  }

  /**
   * @param x X coordinate in octree space
   * @param z Z coordinate in octree space
   * @return Water color for the given coordinates
   */
  public float[] getWaterColor(int x, int y, int z) {
    if (biomeColors && waterTexture != null) {
      float[] color = waterTexture.get(x, y, z);

      if (color != null) {
        if (color[0] > 0 || color[1] > 0 || color[2] > 0) {
          return color;
        }
      }
    }
    return Biomes.biomesPrePalette[0].waterColorLinear;
  }

  /**
   * Query if a position is loaded.
   */
  public boolean isChunkLoaded(int x, int y, int z) {
    return waterTexture != null && waterTexture.get(x, y, z) != null;
  }

  /**
   * Merge a render dump into this scene.
   */
  public void mergeDump(File dumpFile, TaskTracker taskTracker) {
    Log.info("Merging render dump: " + dumpFile);
    try(FileInputStream inputStream = new FileInputStream(dumpFile)) {
      RenderDump.merge(inputStream, this, taskTracker);
      postProcessFrame(taskTracker);
      Log.info("Render dump merged: " + dumpFile);
    } catch (IOException e) {
      Log.warn("Failed to merge the render dump", e);
    }
  }

  public void setSaveSnapshots(boolean value) {
    saveSnapshots = value;
  }

  public boolean shouldSaveSnapshots() {
    return saveSnapshots;
  }

  public boolean isInWater(Ray ray) {
    if (isWaterPlaneEnabled() && ray.o.y + origin.y < getEffectiveWaterPlaneHeight()) {
      if (getWaterPlaneChunkClip()) {
        if (!isChunkLoaded((int)Math.floor(ray.o.x), (int)Math.floor(ray.o.y), (int)Math.floor(ray.o.z))) {
          return true;
        }
      } else {
        return true;
      }
    }
    if (waterOctree.isInside(ray.o)) {
      int x = (int) QuickMath.floor(ray.o.x);
      int y = (int) QuickMath.floor(ray.o.y);
      int z = (int) QuickMath.floor(ray.o.z);
      Material block = waterOctree.getMaterial(x, y, z, palette);
      return block.isWater()
          && ((ray.o.y - y) < 0.875 || ((Water) block).isFullBlock());
    }
    return false;
  }

  public boolean isInsideOctree(Vector3 vec) {
    return worldOctree.isInside(vec);
  }

  public double getWaterOpacity() {
    return waterOpacity;
  }

  public void setWaterOpacity(double opacity) {
    if (opacity != waterOpacity) {
      this.waterOpacity = opacity;
      refresh();
    }
  }

  public double getWaterVisibility() {
    return waterVisibility;
  }

  public void setWaterVisibility(double visibility) {
    if (visibility != waterVisibility) {
      this.waterVisibility = visibility;
      refresh();
    }
  }

  public Vector3 getWaterColor() {
    return waterColor;
  }

  public void setWaterColor(Vector3 color) {
    waterColor.set(color);
    refresh();
  }

  public Vector3 getFogColor() {
    return fogColor;
  }

  public void setFogColor(Vector3 color) {
    fogColor.set(color);
    refresh();
  }

  public boolean getUseCustomWaterColor() {
    return useCustomWaterColor;
  }

  public void setUseCustomWaterColor(boolean value) {
    if (value != useCustomWaterColor) {
      useCustomWaterColor = value;
      refresh();
    }
  }

  @Override public synchronized JsonObject toJson() {
    JsonObject json = new JsonObject();
    json.add("sdfVersion", SDF_VERSION);
    json.add("name", name);
    json.add("width", width);
    json.add("height", height);
    json.add("yClipMin", yClipMin);
    json.add("yClipMax", yClipMax);
    json.add("yMin", yMin);
    json.add("yMax", yMax);
    json.add("exposure", exposure);
    json.add("postprocess", postProcessingFilter.getId());
    json.add("outputMode", outputMode.getName());
    json.add("renderTime", renderTime);
    json.add("spp", spp);
    json.add("sppTarget", sppTarget);
    json.add("rayDepth", rayDepth);
    json.add("pathTrace", mode != RenderMode.PREVIEW);
    json.add("dumpFrequency", dumpFrequency);
    json.add("saveSnapshots", saveSnapshots);
    json.add("emittersEnabled", emittersEnabled);
    json.add("emitterIntensity", emitterIntensity);
    json.add("sunSamplingStrategy", sunSamplingStrategy.getId());
    json.add("stillWater", stillWater);
    json.add("waterOpacity", waterOpacity);
    json.add("waterVisibility", waterVisibility);
    json.add("useCustomWaterColor", useCustomWaterColor);
    if (useCustomWaterColor) {
      JsonObject colorObj = new JsonObject();
      colorObj.add("red", waterColor.x);
      colorObj.add("green", waterColor.y);
      colorObj.add("blue", waterColor.z);
      json.add("waterColor", colorObj);
    }
    waterShading.save(json);
    JsonObject fogColorObj = new JsonObject();
    fogColorObj.add("red", fogColor.x);
    fogColorObj.add("green", fogColor.y);
    fogColorObj.add("blue", fogColor.z);
    json.add("fogColor", fogColorObj);
    json.add("fastFog", fastFog);
    json.add("biomeColorsEnabled", biomeColors);
    json.add("transparentSky", transparentSky);
    json.add("fogDensity", fogDensity);
    json.add("skyFogDensity", skyFogDensity);
    json.add("waterWorldEnabled", waterPlaneEnabled);
    json.add("waterWorldHeight", waterPlaneHeight);
    json.add("waterWorldHeightOffsetEnabled", waterPlaneOffsetEnabled);
    json.add("waterWorldClipEnabled", waterPlaneChunkClip);
    json.add("renderActors", renderActors);
    json.add("hideUnknownBlocks", hideUnknownBlocks);

    if (!worldPath.isEmpty()) {
      // Save world info.
      JsonObject world = new JsonObject();
      world.add("path", worldPath);
      world.add("dimension", worldDimension);
      json.add("world", world);
    }

    json.add("camera", camera.toJson());
    json.add("sun", sun.toJson());
    json.add("sky", sky.toJson());
    json.add("cameraPresets", cameraPresets.copy());
    JsonArray chunkList = new JsonArray();
    for (ChunkPosition pos : chunks) {
      JsonArray chunk = new JsonArray();
      chunk.add(pos.x);
      chunk.add(pos.z);
      chunkList.add(chunk);
    }

    // Save material settings.
    json.add("materials", mapToJson(materials));

    // TODO: add regionList to compress the scene description size.
    json.add("chunkList", chunkList);

    JsonArray entityArray = new JsonArray();
    for (Entity entity : entities) {
      entityArray.add(entity.toJson());
    }
    if (!entityArray.isEmpty()) {
      json.add("entities", entityArray);
    }
    JsonArray actorArray = new JsonArray();
    for (Entity entity : actors) {
      actorArray.add(entity.toJson());
    }
    if (!actorArray.isEmpty()) {
      json.add("actors", actorArray);
    }
    json.add("entityLoadingPreferences", entityLoadingPreferences.toJson());
    json.add("octreeImplementation", octreeImplementation);
    json.add("bvhImplementation", bvhImplementation);
    json.add("emitterSamplingStrategy", emitterSamplingStrategy.name());
    json.add("preventNormalEmitterWithSampling", preventNormalEmitterWithSampling);

    json.add("animationTime", animationTime);

    json.add("renderer", renderer);
    json.add("previewRenderer", previewRenderer);

    json.add("additionalData", additionalData);

    return json;
  }

  private JsonObject mapToJson(Map<String, JsonValue> map) {
    JsonObject object = new JsonObject(map.size());
    map.forEach(object::add);
    return object;
  }

  /**
   * Reset the scene settings and import from a JSON object.
   */
  public synchronized void fromJson(JsonObject json) {
    boolean finalizeBufferPrev = finalizeBuffer;  // Remember the finalize setting.
    Scene scene = new Scene();
    scene.importFromJson(json);
    copyState(scene);
    copyTransients(scene);
    finalizeBuffer = finalizeBufferPrev; // Restore the finalize setting.

    setResetReason(ResetReason.SCENE_LOADED);
    sdfVersion = json.get("sdfVersion").intValue(-1);
    name = json.get("name").stringValue("default");
  }

  public EntityLoadingPreferences getEntityLoadingPreferences() {
    return entityLoadingPreferences;
  }

  public Collection<Entity> getEntities() {
    return entities;
  }

  public Collection<Entity> getActors() {
    return actors;
  }

  public MinecraftProfile getPlayerProfile(PlayerEntity entity) {
    return profiles.get(entity);
  }

  public void removeEntity(Entity player) {
    if (player instanceof PlayerEntity) {
      profiles.remove(player);
    }
    actors.remove(player);
    rebuildActorBvh();
  }

  public void addPlayer(PlayerEntity player) {
    if (!actors.contains(player)) {
      profiles.put(player, new MinecraftProfile());
      actors.add(player);
      rebuildActorBvh();
    } else {
      Log.warn("Failed to add player: entity already exists (" + player + ")");
    }
    actors.trimToSize();
  }

  /**
   * Clears the scene, preparing to load fresh chunks.
   */
  public void clear() {
    cameraPresets = new JsonObject();
    entities.clear();
    actors.clear();
  }

  /** Create a backup of a scene file. */
  public void backupFile(File sceneDirectory, File file) {
    if (file.exists()) {
      // Try to create backup. It is not a problem if we fail this.
      String backupFileName = file.getName() + ".backup";
      File backup = new File(sceneDirectory, backupFileName);
      if (backup.exists()) {
        //noinspection ResultOfMethodCallIgnored
        backup.delete();
      }
      if (!file.renameTo(new File(sceneDirectory, backupFileName))) {
        Log.info("Could not create backup " + backupFileName);
      }
    }
  }

  public boolean getForceReset() {
    return forceReset;
  }

  public synchronized void setRenderMode(RenderMode renderMode) {
    this.mode = renderMode;
  }

  public synchronized void forceReset() {
    setResetReason(ResetReason.MODE_CHANGE);
    forceReset = true;

    // Wake up waiting threads.
    notifyAll();
  }

  /**
   * Resets the scene state to the default state.
   *
   * @param name sets the name for the scene
   */
  public synchronized void resetScene(String name, SceneFactory sceneFactory) {
    boolean finalizeBufferPrev = finalizeBuffer;  // Remember the finalize setting.
    Scene newScene = sceneFactory.newScene();
    newScene.initBuffers();
    if (name != null) {
      newScene.setName(name);
    }
    copyState(newScene, false);
    copyTransients(newScene);
    moveCameraToCenter();
    forceReset = true;
    resetReason = ResetReason.SETTINGS_CHANGED;
    mode = RenderMode.PREVIEW;
    finalizeBuffer = finalizeBufferPrev;
  }

  /**
   * Parse the scene description from a JSON file.
   *
   * <p>This initializes the sample buffers.
   *
   * @param in Input stream to read the JSON data from. The stream will
   * be closed when done.
   */
  public void loadDescription(InputStream in) throws IOException {
    try (JsonParser parser = new JsonParser(in)) {
      JsonObject json = parser.parse().object();
      fromJson(json);
    } catch (JsonParser.SyntaxError e) {
      throw new IOException("JSON syntax error");
    }
  }

  /**
   * Write the scene description as JSON.
   *
   * @param out Output stream to write the JSON data to.
   * The stream will not be closed when done.
   */
  public void saveDescription(OutputStream out) throws IOException {
    PrettyPrinter pp = new PrettyPrinter("  ", new PrintStream(out));
    JsonObject json = toJson();
    json.prettyPrint(pp);
  }

  /**
   * Replace the current settings from exported JSON settings.
   *
   * <p>This (re)initializes the sample buffers for the scene.
   */
  public synchronized void importFromJson(JsonObject json) {
    // The scene is refreshed so that any ongoing renders will restart.
    // We do this in case some setting that requires restart changes.
    // TODO: check if we actually need to reset the scene based on changed settings.
    refresh();

    int newWidth = json.get("width").intValue(width);
    int newHeight = json.get("height").intValue(height);
    if (width != newWidth || height != newHeight || samples == null) {
      width = newWidth;
      height = newHeight;
      initBuffers();
    }

    yClipMin = json.get("yClipMin").asInt(yClipMin);
    yClipMax = json.get("yClipMax").asInt(yClipMax);
    yMin = json.get("yMin").asInt(Math.max(yClipMin, yMin));
    yMax = json.get("yMax").asInt(Math.min(yClipMax, yMax));

    exposure = json.get("exposure").doubleValue(exposure);
    postProcessingFilter = PostProcessingFilters
            .getPostProcessingFilterFromId(json.get("postprocess").stringValue(postProcessingFilter.getId()))
            .orElseGet(() -> {
              if (json.get("postprocess").stringValue(null) != null) {
                Log.warn("The post processing filter " + json +
                        " is unknown. Maybe you're missing a plugin that was used to create this scene?");
              }
              return DEFAULT_POSTPROCESSING_FILTER;
            });
    outputMode = PictureExportFormats
      .getFormat(json.get("outputMode").stringValue(outputMode.getName()))
      .orElse(PictureExportFormats.PNG);
    sppTarget = json.get("sppTarget").intValue(sppTarget);
    rayDepth = json.get("rayDepth").intValue(rayDepth);
    if (!json.get("pathTrace").isUnknown()) {
      boolean pathTrace = json.get("pathTrace").boolValue(false);
      if (pathTrace) {
        mode = RenderMode.PAUSED;
      } else {
        mode = RenderMode.PREVIEW;
      }
    }
    dumpFrequency = json.get("dumpFrequency").intValue(dumpFrequency);
    saveSnapshots = json.get("saveSnapshots").boolValue(saveSnapshots);
    emittersEnabled = json.get("emittersEnabled").boolValue(emittersEnabled);
    emitterIntensity = json.get("emitterIntensity").doubleValue(emitterIntensity);

    if (json.get("sunSamplingStrategy").isUnknown()) {
      boolean sunSampling = json.get("sunEnabled").boolValue(false);
      boolean drawSun = json.get("sun").asObject().get("drawTexture").boolValue(false);
      if (drawSun) {
        if (sunSampling) {
          sunSamplingStrategy = SunSamplingStrategy.FAST;
        } else {
          sunSamplingStrategy = SunSamplingStrategy.NON_LUMINOUS;
        }
      } else {
        sunSamplingStrategy = SunSamplingStrategy.FAST;
      }
    } else {
      sunSamplingStrategy = SunSamplingStrategy.valueOf(json.get("sunSamplingStrategy").asString(SunSamplingStrategy.FAST.getId()));
    }

    if (json.get("sunEnabled").boolValue(false)) {
      sunSamplingStrategy = SunSamplingStrategy.FAST;
    } else {
      sunSamplingStrategy = SunSamplingStrategy.valueOf(json.get("sunSamplingStrategy").asString(SunSamplingStrategy.FAST.getId()));
    }

    stillWater = json.get("stillWater").boolValue(stillWater);
    waterOpacity = json.get("waterOpacity").doubleValue(waterOpacity);
    waterVisibility = json.get("waterVisibility").doubleValue(waterVisibility);
    useCustomWaterColor = json.get("useCustomWaterColor").boolValue(useCustomWaterColor);
    if (useCustomWaterColor) {
      JsonObject colorObj = json.get("waterColor").object();
      waterColor.x = colorObj.get("red").doubleValue(waterColor.x);
      waterColor.y = colorObj.get("green").doubleValue(waterColor.y);
      waterColor.z = colorObj.get("blue").doubleValue(waterColor.z);
    }
    String waterShader = json.get("waterShader").stringValue("LEGACY");
    if(waterShader.equals("LEGACY"))
      waterShading = new LegacyWaterShader();
    else if(waterShader.equals("SIMPLEX"))
      waterShading = new SimplexWaterShader();
    else {
      Log.infof("Unknown water shader %s, using LEGACY", waterShader);
      waterShading = new LegacyWaterShader();
    }
    waterShading.load(json);
    JsonObject fogColorObj = json.get("fogColor").object();
    fogColor.x = fogColorObj.get("red").doubleValue(fogColor.x);
    fogColor.y = fogColorObj.get("green").doubleValue(fogColor.y);
    fogColor.z = fogColorObj.get("blue").doubleValue(fogColor.z);
    fastFog = json.get("fastFog").boolValue(fastFog);
    biomeColors = json.get("biomeColorsEnabled").boolValue(biomeColors);
    transparentSky = json.get("transparentSky").boolValue(transparentSky);
    fogDensity = json.get("fogDensity").doubleValue(fogDensity);
    skyFogDensity = json.get("skyFogDensity").doubleValue(skyFogDensity);

    if(!json.get("waterHeight").isUnknown()) {
      // fallback for older scene versions were waterPlane was enabled by using height = 0
      waterPlaneHeight = json.get("waterHeight").doubleValue(waterPlaneHeight);
      waterPlaneEnabled = waterPlaneHeight > 0;
      waterPlaneOffsetEnabled = true;
    } else {
      waterPlaneEnabled = json.get("waterWorldEnabled").boolValue(waterPlaneEnabled);
      waterPlaneHeight = json.get("waterWorldHeight").doubleValue(waterPlaneHeight);
      waterPlaneOffsetEnabled = json.get("waterWorldHeightOffsetEnabled")
        .boolValue(waterPlaneOffsetEnabled);
      waterPlaneChunkClip = json.get("waterWorldClipEnabled").boolValue(waterPlaneChunkClip);
    }

    renderActors = json.get("renderActors").boolValue(renderActors);
    hideUnknownBlocks = json.get("hideUnknownBlocks").boolValue(hideUnknownBlocks);
    materials = json.get("materials").object().copy().toMap();

    // Load world info.
    if (json.get("world").isObject()) {
      JsonObject world = json.get("world").object();
      worldPath = world.get("path").stringValue(worldPath);
      worldDimension = world.get("dimension").intValue(worldDimension);
    }

    if (json.get("camera").isObject()) {
      camera.importFromJson(json.get("camera").object());
    }

    if (json.get("sun").isObject()) {
      sun.importFromJson(json.get("sun").object());
    }

    if (json.get("sky").isObject()) {
      sky.importFromJson(json.get("sky").object());
    }

    if (json.get("cameraPresets").isObject()) {
      cameraPresets = json.get("cameraPresets").object();
    }

    // Current SPP and render time are read after loading
    // other settings which can reset the render status.
    spp = json.get("spp").intValue(spp);
    renderTime = json.get("renderTime").longValue(renderTime);

    if (json.get("chunkList").isArray()) {
      JsonArray chunkList = json.get("chunkList").array();
      chunks.clear();
      for (JsonValue elem : chunkList) {
        JsonArray chunk = elem.array();
        int x = chunk.get(0).intValue(Integer.MAX_VALUE);
        int z = chunk.get(1).intValue(Integer.MAX_VALUE);
        if (x != Integer.MAX_VALUE && z != Integer.MAX_VALUE) {
          chunks.add(new ChunkPosition(x, z));
        }
      }
    }

    if (json.get("entities").isArray() || json.get("actors").isArray()) {
      entities.clear();
      actors.clear();
      // Previously poseable entities were stored in the entities array
      // rather than the actors array. In future versions only the actors
      // array should contain poseable entities.
      for (JsonValue element : json.get("entities").array()) {
        Entity entity = Entity.fromJson(element.object());
        if (entity != null) {
          if (entity instanceof PlayerEntity) {
            actors.add(entity);
          } else {
            entities.add(entity);
          }
        }
      }
      for (JsonValue element : json.get("actors").array()) {
        Entity entity = Entity.fromJson(element.object());
        actors.add(entity);
      }
    }
    entityLoadingPreferences.fromJson(json.get("entityLoadingPreferences"));

    actors.trimToSize();
    entities.trimToSize();

    octreeImplementation = json.get("octreeImplementation").asString(PersistentSettings.getOctreeImplementation());
    bvhImplementation = json.get("bvhImplementation").asString(PersistentSettings.getBvhMethod());

    emitterSamplingStrategy = EmitterSamplingStrategy.valueOf(json.get("emitterSamplingStrategy").asString("NONE"));
    preventNormalEmitterWithSampling = json.get("preventNormalEmitterWithSampling").asBoolean(PersistentSettings.getPreventNormalEmitterWithSampling());

    animationTime = json.get("animationTime").doubleValue(animationTime);

    renderer = json.get("renderer").asString(renderer);
    previewRenderer = json.get("previewRenderer").asString(previewRenderer);

    additionalData = json.get("additionalData").object();
  }

  /**
   * Called when the scene description has been altered in a way that
   * forces the rendering to restart.
   */
  @Override public synchronized void refresh() {
    refresh(ResetReason.SETTINGS_CHANGED);
  }

  private synchronized void refresh(ResetReason reason) {
    if (mode == RenderMode.PAUSED) {
      mode = RenderMode.RENDERING;
    }
    spp = 0;
    renderTime = 0;
    setResetReason(reason);
    notifyAll();
  }

  /**
   * @return The sun state object.
   */
  public Sun sun() {
    return sun;
  }

  /**
   * @return The sky state object.
   */
  public Sky sky() {
    return sky;
  }

  /**
   * @return The camera state object.
   */
  public MutableCamera camera() {
    return camera;
  }

  public void saveCameraPreset(String name) {
    camera.name = name;
    cameraPresets.set(name, camera.toJson());
  }

  public void loadCameraPreset(String name) {
    JsonValue value = cameraPresets.get(name);
    if (value.isObject()) {
      camera.importFromJson(value.object());
      refresh();
    }
  }

  public void deleteCameraPreset(String name) {
    for (int i = 0; i < cameraPresets.size(); ++i) {
      if (cameraPresets.get(i).name.equals(name)) {
        cameraPresets.remove(i);
        return;
      }
    }
  }

  public JsonObject getCameraPresets() {
    return cameraPresets;
  }

  public RenderMode getMode() {
    return mode;
  }

  public void setFogDensity(double newValue) {
    if (newValue != fogDensity) {
      this.fogDensity = newValue;
      refresh();
    }
  }

  public double getFogDensity() {
    return fogDensity;
  }

  public void setSkyFogDensity(double newValue) {
    if (newValue != skyFogDensity) {
      this.skyFogDensity = newValue;
      refresh();
    }
  }

  public double getSkyFogDensity() {
    return skyFogDensity;
  }
  public void setFastFog(boolean value) {
    if (fastFog != value) {
      fastFog = value;
      refresh();
    }
  }

  public boolean fastFog() {
    return fastFog;
  }

  /**
   * @return {@code true} if volumetric fog is enabled
   */
  public boolean fogEnabled() {
    return fogDensity > 0.0;
  }

  public PictureExportFormat getOutputMode() {
    return outputMode;
  }

  public void setOutputMode(PictureExportFormat mode) {
    outputMode = mode;
  }

  public int numberOfChunks() {
    return chunks.size();
  }

  public Collection<ChunkPosition> getChunks() {
    return Collections.unmodifiableCollection(chunks);
  }

  /**
   * Clears the reset reason and returns the previous reason.
   * @return the current reset reason
   */
  public synchronized ResetReason getResetReason() {
    return resetReason;
  }

  public void setResetReason(ResetReason resetReason) {
    if (this.resetReason != ResetReason.SCENE_LOADED) {
      this.resetReason = resetReason;
    }
  }

  public void importMaterials() {
    ExtraMaterials.loadDefaultMaterialProperties();
    MaterialStore.collections.forEach((name, coll) -> importMaterial(materials, name, coll));
    MaterialStore.blockIds.forEach((name) -> {
      JsonValue properties = materials.get(name);
      if (properties != null) {
        palette.updateProperties(name, block -> {
          block.loadMaterialProperties(properties.asObject());
        });
      }
    });
    ExtraMaterials.idMap.forEach((name, material) -> {
      JsonValue properties = materials.get(name);
      if (properties != null) {
        material.loadMaterialProperties(properties.asObject());
      }});
  }

  private void importMaterial(Map<String, JsonValue> propertyMap, String name,
      Collection<? extends Material> materials) {
    JsonValue value = propertyMap.get(name);
    if (value != null) {
      JsonObject properties = value.object();
      for (Material material : materials) {
        material.loadMaterialProperties(properties);
      }
    }
  }

  /**
   * Modifies the emittance property for the given material.
   */
  public void setEmittance(String materialName, float value) {
    JsonObject material = materials.getOrDefault(materialName, new JsonObject()).object();
    material.set("emittance", Json.of(value));
    materials.put(materialName, material);
    refresh(ResetReason.MATERIALS_CHANGED);
  }

  /**
   * Modifies the specular coefficient property for the given material.
   */
  public void setSpecular(String materialName, float value) {
    JsonObject material = materials.getOrDefault(materialName, new JsonObject()).object();
    material.set("specular", Json.of(value));
    materials.put(materialName, material);
    refresh(ResetReason.MATERIALS_CHANGED);
  }

  /**
   * Modifies the index of refraction property for the given material.
   */
  public void setIor(String materialName, float value) {
    JsonObject material = materials.getOrDefault(materialName, new JsonObject()).object();
    material.set("ior", Json.of(value));
    materials.put(materialName, material);
    refresh(ResetReason.MATERIALS_CHANGED);
  }

  /**
   * Modifies the roughness property for the given material.
   */
  public void setPerceptualSmoothness(String materialName, float value) {
    JsonObject material = materials.getOrDefault(materialName, new JsonObject()).object();
    material.set("roughness", Json.of(Math.pow(1 - value, 2)));
    materials.put(materialName, material);
    refresh(ResetReason.MATERIALS_CHANGED);
  }

  /**
   * Modifies the metalness property for the given material.
   */
  public void setMetalness(String materialName, float value) {
    JsonObject material = materials.getOrDefault(materialName, new JsonObject()).object();
    material.set("metalness", Json.of(value));
    materials.put(materialName, material);
    refresh(ResetReason.MATERIALS_CHANGED);
  }

  /**
   * Renders a fog effect over the sky near the horizon.
   */
  public void addSkyFog(Ray ray) {
    if (fogEnabled()) {
      // This does not take fog density into account because the sky is
      // most consistently treated as being infinitely far away.
      double fog;
      if (ray.d.y > 0) {
        fog = 1 - ray.d.y;
        fog *= fog;
      } else {
        fog = 1;
      }
      fog *= skyFogDensity;
      ray.color.x = (1 - fog) * ray.color.x + fog * fogColor.x;
      ray.color.y = (1 - fog) * ray.color.y + fog * fogColor.y;
      ray.color.z = (1 - fog) * ray.color.z + fog * fogColor.z;
    }
  }

  public int getYClipMin() {
    return yClipMin;
  }

  public void setYClipMin(int yClipMin) {
    this.yClipMin = yClipMin;
  }

  public int getYClipMax() {
    return yClipMax;
  }

  public void setYClipMax(int yClipMax) {
    this.yClipMax = yClipMax;
  }

  public Grid getEmitterGrid() {
    return emitterGrid;
  }

  public String getOctreeImplementation() {
    return octreeImplementation;
  }

  public void setOctreeImplementation(String octreeImplementation) {
    this.octreeImplementation = octreeImplementation;
  }

  public String getBvhImplementation() {
    return bvhImplementation;
  }

  public void setBvhImplementation(String bvhImplementation) {
    this.bvhImplementation = bvhImplementation;
  }

  public String getBiomeStructureImplementation() {
    return biomeStructureImplementation;
  }

  public void setBiomeStructureImplementation(String biomeStructureImplementation) {
    this.biomeStructureImplementation = biomeStructureImplementation;
  }


  @PluginApi
  public Octree getWorldOctree() {
    return worldOctree;
  }

  @PluginApi
  public Octree getWaterOctree() {
    return waterOctree;
  }

  public EmitterSamplingStrategy getEmitterSamplingStrategy() {
    return emitterSamplingStrategy;
  }

  public void setEmitterSamplingStrategy(EmitterSamplingStrategy emitterSamplingStrategy) {
    if(this.emitterSamplingStrategy != emitterSamplingStrategy) {
      this.emitterSamplingStrategy = emitterSamplingStrategy;
      refresh();
    }
  }

  public int getGridSize() {
    return gridSize;
  }

  public void setGridSize(int gridSize) {
    this.gridSize = gridSize;
  }

  public boolean isPreventNormalEmitterWithSampling() {
    return preventNormalEmitterWithSampling;
  }

  public void setPreventNormalEmitterWithSampling(boolean preventNormalEmitterWithSampling) {
    if (preventNormalEmitterWithSampling != this.preventNormalEmitterWithSampling) {
      this.preventNormalEmitterWithSampling = preventNormalEmitterWithSampling;
      refresh();
    }
  }

  public void setAnimationTime(double animationTime) {
    this.animationTime = animationTime;
    refresh();
  }

  public double getAnimationTime() {
    return animationTime;
  }

  public void setRenderer(String renderer) {
    if (!renderer.equals(this.renderer)) {
      this.renderer = renderer;
      refresh();
    }
  }

  public String getRenderer() {
    return renderer;
  }

  public void setPreviewRenderer(String previewRenderer) {
    if (!previewRenderer.equals(this.previewRenderer)) {
      this.previewRenderer = previewRenderer;
      refresh();
    }
  }

  public String getPreviewRenderer() {
    return previewRenderer;
  }

  public boolean isLoading() {
    return isLoading;
  }

  /**
   * Add additional data.
   * Additional data is not used by chunky but can be used by plugins
   */
  @PluginApi
  public void setAdditionalData(String name, JsonValue value) {
    additionalData.set(name, value);
  }

  /**
   * Retrieve additional data
   * Additional data is not used by chunky but can be used by plugins
   */
  @PluginApi
  public JsonValue getAdditionalData(String name) {
    return additionalData.get(name);
  }

  /**
   * Get the world of this scene, or EmptyWorld.INSTANCE if it is unknown.
   */
  public World getWorld() {
    return loadedWorld;
  }

  /**
   * Get the water shader
   */
  public WaterShader getWaterShading() {
    return waterShading;
  }

  /**
   * Set the Water shader
   */
  public void setWaterShading(WaterShader waterShading) {
    this.waterShading = waterShading;
  }

  public boolean getHideUnknownBlocks() {
    return this.hideUnknownBlocks;
  }

  public void setHideUnknownBlocks(boolean hideUnknownBlocks) {
    this.hideUnknownBlocks = hideUnknownBlocks;
  }
}<|MERGE_RESOLUTION|>--- conflicted
+++ resolved
@@ -39,14 +39,10 @@
 import se.llbit.chunky.renderer.postprocessing.PostProcessingFilter;
 import se.llbit.chunky.renderer.postprocessing.PostProcessingFilters;
 import se.llbit.chunky.renderer.postprocessing.PreviewFilter;
-<<<<<<< HEAD
 import se.llbit.chunky.renderer.scene.camera.MutableCamera;
-=======
-import se.llbit.chunky.renderer.projection.ParallelProjector;
-import se.llbit.chunky.renderer.projection.ProjectionMode;
->>>>>>> c5a013b4
 import se.llbit.chunky.renderer.renderdump.RenderDump;
 import se.llbit.chunky.renderer.scene.biome.BiomeStructure;
+import se.llbit.chunky.renderer.scene.camera.projection.ParallelProjector;
 import se.llbit.chunky.renderer.scene.camera.projection.ProjectionPreset;
 import se.llbit.chunky.resources.BitmapImage;
 import se.llbit.chunky.resources.OctreeFileFormat;
@@ -688,36 +684,8 @@
     state.ray.o.y -= origin.y;
     state.ray.o.z -= origin.z;
 
-<<<<<<< HEAD
     if(camera.getProjectionPreset() == ProjectionPreset.PARALLEL) {
-      // When in parallel projection, push the ray origin back so the
-      // ray start outside the octree to prevent ray spawning inside some blocks
-      int limit = (1 << worldOctree.getDepth());
-      Vector3 o = state.ray.o;
-      Vector3 d = state.ray.d;
-      double t = 0;
-      // simplified intersection test with the 6 planes that form the bounding box of the octree
-      if(Math.abs(d.x) > Ray.EPSILON) {
-        t = Math.min(t, -o.x / d.x);
-        t = Math.min(t, (limit - o.x) / d.x);
-      }
-      if(Math.abs(d.y) > Ray.EPSILON) {
-        t = Math.min(t, -o.y / d.y);
-        t = Math.min(t, (limit - o.y) / d.y);
-      }
-      if(Math.abs(d.z) > Ray.EPSILON) {
-        t = Math.min(t, -o.z / d.z);
-        t = Math.min(t, (limit - o.z) / d.z);
-      }
-      // set the origin to the farthest intersection point behind
-      // In theory, we only would need to set it to the closest intersection point behind
-      // but this doesn't matter because the Octree.enterOctree function
-      // will do the same amount of math for the same result no matter what the exact point is
-      o.scaleAdd(t, d);
-=======
-    if(camera.getProjectionMode() == ProjectionMode.PARALLEL) {
       ParallelProjector.fixRay(state.ray, this);
->>>>>>> c5a013b4
     }
 
     rayTracer.trace(this, state);
@@ -2407,7 +2375,7 @@
       ray.o.y -= origin.y;
       ray.o.z -= origin.z;
 
-      if (camera.getProjectionMode() == ProjectionMode.PARALLEL) {
+      if (camera.getProjectionPreset() == ProjectionPreset.PARALLEL) {
         ParallelProjector.fixRay(state.ray, this);
       }
       occlusion += PreviewRayTracer.skyOcclusion(this, state);
