--- conflicted
+++ resolved
@@ -2096,14 +2096,8 @@
     finalized = true;
     double[] result = new double[3];
     postProcessPixel(x, y, result);
-<<<<<<< HEAD
     backBuffer.setPixel(x, y, ColorUtil
-        .getRGB(QuickMath.min(1, result[0]), QuickMath.min(1, result[1]),
-            QuickMath.min(1, result[2])));
-=======
-    backBuffer.data[y * width + x] = ColorUtil
-        .getRGB(QuickMath.min(1, result[0]), QuickMath.min(1, result[1]), QuickMath.min(1, result[2]));
->>>>>>> 40e57289
+        .getRGB(QuickMath.min(1, result[0]), QuickMath.min(1, result[1]), QuickMath.min(1, result[2])));
   }
 
   /**
