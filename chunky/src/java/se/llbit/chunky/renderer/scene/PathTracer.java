/* Copyright (c) 2013-2015 Jesper Öqvist <jesper@llbit.se>
 * Copyright (c) 2013-2022 Chunky Contributors
 *
 * This file is part of Chunky.
 *
 * Chunky is free software: you can redistribute it and/or modify
 * it under the terms of the GNU General Public License as published by
 * the Free Software Foundation, either version 3 of the License, or
 * (at your option) any later version.
 *
 * Chunky is distributed in the hope that it will be useful,
 * but WITHOUT ANY WARRANTY; without even the implied warranty of
 * MERCHANTABILITY or FITNESS FOR A PARTICULAR PURPOSE.  See the
 * GNU General Public License for more details.
 * You should have received a copy of the GNU General Public License
 * along with Chunky.  If not, see <http://www.gnu.org/licenses/>.
 */
package se.llbit.chunky.renderer.scene;

import org.apache.commons.math3.util.FastMath;
import se.llbit.chunky.block.minecraft.Air;
import se.llbit.chunky.block.minecraft.Water;
import se.llbit.chunky.renderer.EmitterSamplingStrategy;
import se.llbit.chunky.renderer.WorkerState;
import se.llbit.chunky.world.Material;
import se.llbit.math.*;

import java.util.List;
import java.util.Random;

/**
 * Static methods for path tracing.
 *
 * @author Jesper Öqvist <jesper@llbit.se>
 */
public class PathTracer implements RayTracer {

  /**
   * Path trace the ray.
   */
  @Override public void trace(Scene scene, WorkerState state) {
    Ray ray = state.ray;
    if (scene.isInWater(ray)) {
      ray.setCurrentMaterial(Water.INSTANCE);
    } else {
      ray.setCurrentMaterial(Air.INSTANCE);
    }
    pathTrace(scene, ray, state, true);
  }

  /**
   * Path trace the ray in this scene.
   *
   * @param firstReflection {@code true} if the ray has not yet hit the first
   * diffuse or specular reflection
   */
  public static boolean pathTrace(Scene scene, Ray ray, WorkerState state,
                                  boolean firstReflection) {

    boolean hit = false;
    Random random = state.random;
    Vector3 ox = new Vector3(ray.o);
    Vector3 od = new Vector3(ray.d);
    double airDistance = 0;

    while (true) {

      if (!PreviewRayTracer.nextIntersection(scene, ray)) {
        if (ray.getPrevMaterial().isWater()) {
          ray.color.set(0, 0, 0, 1);
          hit = true;
        } else if (ray.depth == 0) {
          // Direct sky hit.
          if (!scene.transparentSky()) {
            scene.sky.getSkyColorInterpolated(ray);
            addSkyFog(scene, ray, state, ox, od);
            hit = true;
          }
        } else if (ray.specular) {
          // Indirect sky hit - specular color.
          scene.sky.getSkyColor(ray, true);
          addSkyFog(scene, ray, state, ox, od);
          hit = true;
        } else {
          // Indirect sky hit - diffuse color.
          scene.sky.getSkyColorDiffuseSun(ray, scene.getSunSamplingStrategy().isDiffuseSun());
          // Skip sky fog - likely not noticeable in diffuse reflection.
          hit = true;
        }
        break;
      }

      Material currentMat = ray.getCurrentMaterial();
      Material prevMat = ray.getPrevMaterial();

      if (!(scene.getCurrentWaterShader() instanceof StillWaterShader) && ray.getNormal().y != 0 &&
          ((currentMat.isWater() && prevMat == Air.INSTANCE)
              || (currentMat == Air.INSTANCE && prevMat.isWater()))) {
        scene.getCurrentWaterShader().doWaterShading(ray, scene.getAnimationTime());
        if (currentMat == Air.INSTANCE) {
          ray.invertNormal();
        }
      }

      float pSpecular = currentMat.specular;

      double pDiffuse = scene.fancierTranslucency ? 1 - Math.sqrt(1 - ray.color.w) : ray.color.w;

      float n1 = prevMat.ior;
      float n2 = currentMat.ior;

      if (prevMat == Air.INSTANCE || prevMat.isWater()) {
        airDistance = ray.distance;
      }

      if (pDiffuse + pSpecular < Ray.EPSILON && n1 == n2) {
        // Transmission without refraction.
        // This can happen when the ray passes through a transparent
        // material into another. It can also happen for example
        // when passing through a transparent part of an otherwise solid
        // object.
        // TODO: material color may change here.
        continue;
      }
      if(ray.depth + 1 >= scene.rayDepth) {
        break;
      }
      Vector4 cumulativeColor = new Vector4(0, 0, 0, 0);
      Ray next = new Ray();
      float pMetal = currentMat.metalness;
      // Reusing first rays - a simplified form of "branched path tracing" (what Blender used to call it before they implemented something fancier)
      // The initial rays cast into the scene are very similar between each sample, since they are almost entirely a function of the pixel coordinates
      // Because of that, casting those initial rays on every sample is redundant and can be skipped
      // If the ray depth is high, this doesn't help much (just a few percent), but in some outdoor/low depth scenes, this can improve performance by >40%
      // The main caveat is that antialiasing is achieved by varying the starting rays at the subpixel level (see PathTracingRenderer.java)
      // Therefore, it's still necessary to have a decent amount (20 is ok, 50 is better) of distinct starting rays for each pixel
      // scene.branchCount is the number of times we use the same first ray before casting a new one
      int count = firstReflection ? scene.getCurrentBranchCount() : 1;
      for (int i = 0; i < count; i++) {
        boolean doMetal = pMetal > Ray.EPSILON && random.nextFloat() < pMetal;
        if (doMetal || (pSpecular > Ray.EPSILON && random.nextFloat() < pSpecular)) {
          hit |= doSpecularReflection(ray, next, cumulativeColor, doMetal, random, state, scene);
        } else if(random.nextFloat() < pDiffuse) {
          hit |= doDiffuseReflection(ray, next, currentMat, cumulativeColor, random, state, scene);
        } else if (n1 != n2) {
          hit |= doRefraction(ray, next, currentMat, prevMat, cumulativeColor, n1, n2, pDiffuse, random, state, scene);
        } else {
          hit |= doTransmission(ray, next, cumulativeColor, pDiffuse, state, scene);
        }
      }
      ray.color.set(cumulativeColor);
      ray.color.scale(1d/count);

      if (hit && prevMat.isWater()) {
        // Render water fog effect.
        if(scene.waterVisibility == 0) {
          ray.color.scale(0.);
        } else {
          double a = ray.distance / scene.waterVisibility;
          double attenuation = Math.exp(-a);
          ray.color.scale(attenuation);
        }
      }

      break;
    }
    if (!hit) {
      ray.color.set(0, 0, 0, 1);
      if (firstReflection) {
        airDistance = ray.distance;
      }
    }

    // This is a simplistic fog model which gives greater artistic freedom but
    // less realism. The user can select fog color and density; in a more
    // realistic model color would depend on viewing angle and sun color/position.
    if (airDistance > 0 && scene.fog.fogEnabled()) {

      // Pick point between ray origin and intersected object.
      // The chosen point is used to test if the sun is lighting the
      // fog between the camera and the first diffuse ray target.
      // The sun contribution will be proportional to the amount of
      // sunlit fog areas in the ray path, thus giving an approximation
      // of the sun inscatter leading to effects like god rays.
      // The way the sun contribution point is chosen is not
      // entirely correct because the original ray may have
      // travelled through glass or other materials between air gaps.
      // However, the results are probably close enough to not be distracting,
      // so this seems like a reasonable approximation.
      Ray atmos = new Ray();
      double offset = scene.fog.sampleGroundScatterOffset(ray, ox, random);
      atmos.o.scaleAdd(offset, od, ox);
      scene.sun.getRandomSunDirection(atmos, random);
      atmos.setCurrentMaterial(Air.INSTANCE);

      // Check sun visibility at random point to determine inscatter brightness.
      getDirectLightAttenuation(scene, atmos, state);
      scene.fog.addGroundFog(ray, ox, airDistance, state.attenuation, offset);
    }

    return hit;
  }

  private static boolean doSpecularReflection(Ray ray, Ray next, Vector4 cumulativeColor, boolean doMetal, Random random, WorkerState state, Scene scene) {
    boolean hit = false;
    next.specularReflection(ray, random);
    if (pathTrace(scene, next, state, false)) {

      if (doMetal) {
        // use the albedo color as specular color
        cumulativeColor.x += ray.color.x * next.color.x;
        cumulativeColor.y += ray.color.y * next.color.y;
        cumulativeColor.z += ray.color.z * next.color.z;
      } else {
        cumulativeColor.x += next.color.x;
        cumulativeColor.y += next.color.y;
        cumulativeColor.z += next.color.z;
      }
      hit = true;
    }
    return hit;
  }

  private static boolean doDiffuseReflection(Ray ray, Ray next, Material currentMat, Vector4 cumulativeColor, Random random, WorkerState state, Scene scene) {
    boolean hit = false;
    Vector3 emittance = new Vector3();
    Vector4 indirectEmitterColor = new Vector4(0, 0, 0, 0);

    if (scene.emittersEnabled && (!scene.isPreventNormalEmitterWithSampling() || scene.getEmitterSamplingStrategy() == EmitterSamplingStrategy.NONE || ray.depth == 0) && currentMat.emittance > Ray.EPSILON) {

      // Quadratic emittance mapping, so a pixel that's 50% darker will emit only 25% as much light
      // This is arbitrary but gives pretty good results in most cases.
      emittance = new Vector3(ray.color.x * ray.color.x, ray.color.y * ray.color.y, ray.color.z * ray.color.z);
      emittance.scale(currentMat.emittance * scene.emitterIntensity);

      hit = true;
    } else if (scene.emittersEnabled && scene.emitterSamplingStrategy != EmitterSamplingStrategy.NONE && scene.getEmitterGrid() != null) {
      // Sample emitter
      switch (scene.emitterSamplingStrategy) {
        case ONE:
        case ONE_BLOCK: {
          Grid.EmitterPosition pos = scene.getEmitterGrid().sampleEmitterPosition((int) ray.o.x, (int) ray.o.y, (int) ray.o.z, random);
          if (pos != null) {
            indirectEmitterColor.scaleAdd(Math.PI, sampleEmitter(scene, ray, pos, random));
          }
          break;
        }
        case ALL: {
          List<Grid.EmitterPosition> positions = scene.getEmitterGrid().getEmitterPositions((int) ray.o.x, (int) ray.o.y, (int) ray.o.z);
          double sampleScaler = Math.PI / positions.size();
          for (Grid.EmitterPosition pos : positions) {
            indirectEmitterColor.scaleAdd(sampleScaler, sampleEmitter(scene, ray, pos, random));
          }
          break;
        }
      }
    }

    if (scene.getSunSamplingStrategy().doSunSampling()) {
      next.set(ray);
      scene.sun.getRandomSunDirection(next, random);

      double directLightR = 0;
      double directLightG = 0;
      double directLightB = 0;

      boolean frontLight = next.d.dot(ray.getNormal()) > 0;

      if (frontLight || (currentMat.subSurfaceScattering
        && random.nextFloat() < Scene.fSubSurface)) {

        if (!frontLight) {
          next.o.scaleAdd(-Ray.OFFSET, ray.getNormal());
        }

        next.setCurrentMaterial(next.getPrevMaterial(), next.getPrevData());

        getDirectLightAttenuation(scene, next, state);

        Vector4 attenuation = state.attenuation;
        if (attenuation.w > 0) {
          double mult = QuickMath.abs(next.d.dot(ray.getNormal())) * (scene.getSunSamplingStrategy().isSunLuminosity() ? scene.sun().getLuminosityPdf() : 1);
          directLightR = attenuation.x * attenuation.w * mult;
          directLightG = attenuation.y * attenuation.w * mult;
          directLightB = attenuation.z * attenuation.w * mult;
          hit = true;
        }
      }

      next.diffuseReflection(ray, random);
      hit = pathTrace(scene, next, state, false) || hit;
      if (hit) {
<<<<<<< HEAD
        cumulativeColor.x += ray.color.x * (emittance + directLightR * scene.sun().getEmittance().x + (
          next.color.x + next.emittance.x) + (indirectEmitterColor.x));
        cumulativeColor.y += ray.color.y * (emittance + directLightG * scene.sun().getEmittance().y + (
          next.color.y + next.emittance.y) + (indirectEmitterColor.y));
        cumulativeColor.z += ray.color.z * (emittance + directLightB * scene.sun().getEmittance().z + (
          next.color.z + next.emittance.z) + (indirectEmitterColor.z));
=======
        cumulativeColor.x += emittance.x + ray.color.x * (directLightR * scene.sun.emittance.x + next.color.x + indirectEmitterColor.x);
        cumulativeColor.y += emittance.y + ray.color.y * (directLightG * scene.sun.emittance.y + next.color.y + indirectEmitterColor.y);
        cumulativeColor.z += emittance.z + ray.color.z * (directLightB * scene.sun.emittance.z + next.color.z + indirectEmitterColor.z);
>>>>>>> 7bbf074e
      } else if (indirectEmitterColor.x > Ray.EPSILON || indirectEmitterColor.y > Ray.EPSILON || indirectEmitterColor.z > Ray.EPSILON) {
        hit = true;
        cumulativeColor.x += ray.color.x * indirectEmitterColor.x;
        cumulativeColor.y += ray.color.y * indirectEmitterColor.y;
        cumulativeColor.z += ray.color.z * indirectEmitterColor.z;
      }

    } else {
      next.diffuseReflection(ray, random);

      hit = pathTrace(scene, next, state, false) || hit;
      if (hit) {
        cumulativeColor.x += emittance.x + ray.color.x * (next.color.x + indirectEmitterColor.x);
        cumulativeColor.y += emittance.y + ray.color.y * (next.color.y + indirectEmitterColor.y);
        cumulativeColor.z += emittance.z + ray.color.z * (next.color.z + indirectEmitterColor.z);
      } else if (indirectEmitterColor.x > Ray.EPSILON || indirectEmitterColor.y > Ray.EPSILON || indirectEmitterColor.z > Ray.EPSILON) {
        hit = true;
        cumulativeColor.x += ray.color.x * indirectEmitterColor.x;
        cumulativeColor.y += ray.color.y * indirectEmitterColor.y;
        cumulativeColor.z += ray.color.z * indirectEmitterColor.z;
      }
    }
    return hit;
  }

  private static boolean doRefraction(Ray ray, Ray next, Material currentMat, Material prevMat, Vector4 cumulativeColor, float n1, float n2, double pDiffuse, Random random, WorkerState state, Scene scene) {
    boolean hit = false;
    // TODO: make this decision dependent on the material properties:
    boolean doRefraction = currentMat.refractive || prevMat.refractive;

    float n1n2 = n1 / n2;
    double cosTheta = -ray.getNormal().dot(ray.d);
    double radicand = 1 - n1n2 * n1n2 * (1 - cosTheta * cosTheta);
    if (doRefraction && radicand < Ray.EPSILON) {
      // Total internal reflection.
      next.specularReflection(ray, random);
      if (pathTrace(scene, next, state, false)) {

        cumulativeColor.x += next.color.x;
        cumulativeColor.y += next.color.y;
        cumulativeColor.z += next.color.z;
        hit = true;
      }
    } else {
      next.set(ray);

      // Calculate angle-dependent reflectance using
      // Fresnel equation approximation:
      // R(cosineAngle) = R0 + (1 - R0) * (1 - cos(cosineAngle))^5
      float a = (n1n2 - 1);
      float b = (n1n2 + 1);
      double R0 = a * a / (b * b);
      double c = 1 - cosTheta;
      double Rtheta = R0 + (1 - R0) * c * c * c * c * c;

      if (random.nextFloat() < Rtheta) {
        next.specularReflection(ray, random);
        if (pathTrace(scene, next, state, false)) {

          cumulativeColor.x += next.color.x;
          cumulativeColor.y += next.color.y;
          cumulativeColor.z += next.color.z;
          hit = true;
        }
      } else {
        if (doRefraction) {

          double t2 = FastMath.sqrt(radicand);
          Vector3 n = ray.getNormal();
          if (cosTheta > 0) {
            next.d.x = n1n2 * ray.d.x + (n1n2 * cosTheta - t2) * n.x;
            next.d.y = n1n2 * ray.d.y + (n1n2 * cosTheta - t2) * n.y;
            next.d.z = n1n2 * ray.d.z + (n1n2 * cosTheta - t2) * n.z;
          } else {
            next.d.x = n1n2 * ray.d.x - (-n1n2 * cosTheta - t2) * n.x;
            next.d.y = n1n2 * ray.d.y - (-n1n2 * cosTheta - t2) * n.y;
            next.d.z = n1n2 * ray.d.z - (-n1n2 * cosTheta - t2) * n.z;
          }

          next.d.normalize();

          // See Ray.specularReflection for information on why this is needed
          // This is the same thing but for refraction instead of reflection
          // so this time we want the signs of the dot product to be the same
          if (QuickMath.signum(next.getGeometryNormal().dot(next.d)) != QuickMath.signum(next.getGeometryNormal().dot(ray.d))) {
            double factor = QuickMath.signum(next.getGeometryNormal().dot(ray.d)) * -Ray.EPSILON - next.d.dot(next.getGeometryNormal());
            next.d.scaleAdd(factor, next.getGeometryNormal());
            next.d.normalize();
          }

          next.o.scaleAdd(Ray.OFFSET, next.d);
        }

        if (pathTrace(scene, next, state, false)) {
          // Calculate the color and emittance of the refracted ray
          translucentRayColor(scene, ray, next, cumulativeColor, pDiffuse);
          hit = true;
        }
      }
    }
    return hit;
  }

  private static boolean doTransmission(Ray ray, Ray next, Vector4 cumulativeColor, double pDiffuse, WorkerState state, Scene scene) {
    boolean hit = false;
    next.set(ray);
    next.o.scaleAdd(Ray.OFFSET, next.d);

    if (pathTrace(scene, next, state, false)) {
      // Calculate the color and emittance of the refracted ray
      translucentRayColor(scene, ray, next, cumulativeColor, pDiffuse);
      hit = true;
    }
    return hit;
  }

  private static void translucentRayColor(Scene scene, Ray ray, Ray next, Vector4 cumulativeColor, double opacity) {
    Vector3 rgbTrans;
    if(scene.fancierTranslucency) {
      // Color-based transmission value
      double colorTrans = (ray.color.x + ray.color.y + ray.color.z) / 3;
      // Total amount of light we want to transmit (overall transparency of texture)
      double shouldTrans = 1 - opacity;
      // Amount of each color to transmit - default to overall transparency if RGB values add to 0 (e.g. regular glass)
      rgbTrans = new Vector3(shouldTrans, shouldTrans, shouldTrans);
      if (colorTrans > 0) {
        // Amount to transmit of each color is scaled so the total transmitted amount matches the texture's transparency
        rgbTrans.set(ray.color.toVec3());
        rgbTrans.scale(shouldTrans / colorTrans);
      }
      double transmissivityCap = scene.transmissivityCap;
      // Determine the color with the highest transmissivity
      double maxTrans = Math.max(rgbTrans.x, Math.max(rgbTrans.y, rgbTrans.z));
      if (maxTrans > transmissivityCap) {
        if (maxTrans == rgbTrans.x) {
          // Give excess transmission from red to green and blue
          double gTransNew = reassignTransmissivity(rgbTrans.x, rgbTrans.y, rgbTrans.z, shouldTrans, transmissivityCap);
          rgbTrans.z = reassignTransmissivity(rgbTrans.x, rgbTrans.z, rgbTrans.y, shouldTrans, transmissivityCap);
          rgbTrans.y = gTransNew;
          rgbTrans.x = transmissivityCap;
        } else if (maxTrans == rgbTrans.y) {
          // Give excess transmission from green to red and blue
          double rTransNew = reassignTransmissivity(rgbTrans.y, rgbTrans.x, rgbTrans.z, shouldTrans, transmissivityCap);
          rgbTrans.z = reassignTransmissivity(rgbTrans.y, rgbTrans.z, rgbTrans.x, shouldTrans, transmissivityCap);
          rgbTrans.x = rTransNew;
          rgbTrans.y = transmissivityCap;
        } else if (maxTrans == rgbTrans.z) {
          // Give excess transmission from blue to green and red
          double gTransNew = reassignTransmissivity(rgbTrans.z, rgbTrans.y, rgbTrans.x, shouldTrans, transmissivityCap);
          rgbTrans.x = reassignTransmissivity(rgbTrans.z, rgbTrans.x, rgbTrans.y, shouldTrans, transmissivityCap);
          rgbTrans.y = gTransNew;
          rgbTrans.z = transmissivityCap;
        }
      }
      // Don't need to check for energy gain if transmissivity cap is 1
      if (transmissivityCap > 1) {
        double currentEnergy = rgbTrans.x * next.color.x + rgbTrans.y * next.color.y + rgbTrans.z * next.color.z;
        double nextEnergy = next.color.x + next.color.y + next.color.z;
        double energyRatio = nextEnergy / currentEnergy;
        // Normalize if there is net energy gain across all channels (more likely for higher transmissivityCap combined with high-saturation light source)
        if (energyRatio < 1) {
          rgbTrans.scale(energyRatio);
        }
      }
    } else {
      // Old method (see https://github.com/chunky-dev/chunky/pull/1513)
      rgbTrans = new Vector3(1 - opacity, 1 - opacity, 1 - opacity);
      rgbTrans.scaleAdd(opacity, ray.color.toVec3());
    }
    // Scale color based on next ray
    Vector4 outputColor = new Vector4(0, 0, 0, 0);
    outputColor.multiplyEntrywise(new Vector4(rgbTrans, 1), next.color);
    cumulativeColor.add(outputColor);
  }

  private static double reassignTransmissivity(double from, double to, double other, double trans, double cap) {
    // Formula here derived algebraically from this system:
    // (cap - to_new)/(cap - other_new) = (from - to)/(from - other), (cap + to_new + other_new)/3 = trans
    return (cap*(other - 2*to + from) + (3*trans)*(to - from))/(other + to - 2*from);
  }

  private static void addSkyFog(Scene scene, Ray ray, WorkerState state, Vector3 ox, Vector3 od) {
    if (scene.fog.mode == FogMode.UNIFORM) {
      scene.fog.addSkyFog(ray, null);
    } else if (scene.fog.mode == FogMode.LAYERED) {
      Ray atmos = new Ray();
      double offset = scene.fog.sampleSkyScatterOffset(scene, ray, state.random);
      atmos.o.scaleAdd(offset, od, ox);
      scene.sun.getRandomSunDirection(atmos, state.random);
      atmos.setCurrentMaterial(Air.INSTANCE);
      getDirectLightAttenuation(scene, atmos, state);
      scene.fog.addSkyFog(ray, state.attenuation);
    }
  }

  private static void sampleEmitterFace(Scene scene, Ray ray, Grid.EmitterPosition pos, int face, Vector4 result, double scaler, Random random) {
    Ray emitterRay = new Ray(ray);

    pos.sampleFace(face, emitterRay.d, random);
    emitterRay.d.sub(emitterRay.o);

    if (emitterRay.d.dot(ray.getNormal()) > 0) {
      double distance = emitterRay.d.length();
      emitterRay.d.scale(1 / distance);

      emitterRay.o.scaleAdd(Ray.OFFSET, emitterRay.d);
      emitterRay.distance += Ray.OFFSET;
      PreviewRayTracer.nextIntersection(scene, emitterRay);
      if (Math.abs(emitterRay.distance - distance) < Ray.OFFSET) {
        double e = Math.abs(emitterRay.d.dot(emitterRay.getNormal()));
        e /= Math.max(distance * distance, 1);
        e *= pos.block.surfaceArea(face);
        e *= emitterRay.getCurrentMaterial().emittance;
        e *= scene.emitterIntensity;
        e *= scaler;

        result.scaleAdd(e, emitterRay.color);
      }
    }
  }

  /**
   * Cast a shadow ray from the intersection point (given by ray) to the emitter
   * at position pos. Returns the contribution of this emitter (0 if the emitter is occluded)
   * @param scene The scene being rendered
   * @param ray The ray that generated the intersection
   * @param pos The position of the emitter to sample
   * @param random RNG
   * @return The contribution of the emitter
   */
  private static Vector4 sampleEmitter(Scene scene, Ray ray, Grid.EmitterPosition pos, Random random) {
    Vector4 result = new Vector4();
    result.set(0, 0, 0, 1);

    switch (scene.getEmitterSamplingStrategy()) {
      default:
      case ONE:
        sampleEmitterFace(scene, ray, pos, random.nextInt(pos.block.faceCount()), result, 1, random);
        break;
      case ONE_BLOCK:
      case ALL:
        double scaler = 1.0 / pos.block.faceCount();
        for (int i = 0; i < pos.block.faceCount(); i++) {
          sampleEmitterFace(scene, ray, pos, i, result, scaler, random);
        }
        break;
    }

    return result;
  }

  /**
   * Calculate direct lighting attenuation.
   */
  public static void getDirectLightAttenuation(Scene scene, Ray ray, WorkerState state) {

    Vector4 attenuation = state.attenuation;
    attenuation.x = 1;
    attenuation.y = 1;
    attenuation.z = 1;
    attenuation.w = 1;
    while (attenuation.w > 0) {
      ray.o.scaleAdd(Ray.OFFSET, ray.d);
      if (!PreviewRayTracer.nextIntersection(scene, ray)) {
        break;
      }
      double mult = 1 - ray.color.w;
      attenuation.x *= ray.color.x * ray.color.w + mult;
      attenuation.y *= ray.color.y * ray.color.w + mult;
      attenuation.z *= ray.color.z * ray.color.w + mult;
      attenuation.w *= mult;
      if (ray.getPrevMaterial().isWater()) {
        if(scene.waterVisibility == 0) {
          attenuation.w = 0;
        } else {
          double a = ray.distance / scene.waterVisibility;
          attenuation.w *= Math.exp(-a);
        }
      }
      if (scene.getSunSamplingStrategy().isStrictDirectLight() && ray.getPrevMaterial().ior != ray.getCurrentMaterial().ior) {
        attenuation.w = 0;
      }
    }
  }

}<|MERGE_RESOLUTION|>--- conflicted
+++ resolved
@@ -290,18 +290,10 @@
       next.diffuseReflection(ray, random);
       hit = pathTrace(scene, next, state, false) || hit;
       if (hit) {
-<<<<<<< HEAD
-        cumulativeColor.x += ray.color.x * (emittance + directLightR * scene.sun().getEmittance().x + (
-          next.color.x + next.emittance.x) + (indirectEmitterColor.x));
-        cumulativeColor.y += ray.color.y * (emittance + directLightG * scene.sun().getEmittance().y + (
-          next.color.y + next.emittance.y) + (indirectEmitterColor.y));
-        cumulativeColor.z += ray.color.z * (emittance + directLightB * scene.sun().getEmittance().z + (
-          next.color.z + next.emittance.z) + (indirectEmitterColor.z));
-=======
-        cumulativeColor.x += emittance.x + ray.color.x * (directLightR * scene.sun.emittance.x + next.color.x + indirectEmitterColor.x);
-        cumulativeColor.y += emittance.y + ray.color.y * (directLightG * scene.sun.emittance.y + next.color.y + indirectEmitterColor.y);
-        cumulativeColor.z += emittance.z + ray.color.z * (directLightB * scene.sun.emittance.z + next.color.z + indirectEmitterColor.z);
->>>>>>> 7bbf074e
+        Vector3 sunEmittance = scene.sun().getEmittance();
+        cumulativeColor.x += emittance.x + ray.color.x * (directLightR * sunEmittance.x + next.color.x + indirectEmitterColor.x);
+        cumulativeColor.y += emittance.y + ray.color.y * (directLightG * sunEmittance.y + next.color.y + indirectEmitterColor.y);
+        cumulativeColor.z += emittance.z + ray.color.z * (directLightB * sunEmittance.z + next.color.z + indirectEmitterColor.z);
       } else if (indirectEmitterColor.x > Ray.EPSILON || indirectEmitterColor.y > Ray.EPSILON || indirectEmitterColor.z > Ray.EPSILON) {
         hit = true;
         cumulativeColor.x += ray.color.x * indirectEmitterColor.x;
