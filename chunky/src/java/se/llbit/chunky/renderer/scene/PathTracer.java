/* Copyright (c) 2013-2015 Jesper Öqvist <jesper@llbit.se>
 * Copyright (c) 2013-2022 Chunky Contributors
 *
 * This file is part of Chunky.
 *
 * Chunky is free software: you can redistribute it and/or modify
 * it under the terms of the GNU General Public License as published by
 * the Free Software Foundation, either version 3 of the License, or
 * (at your option) any later version.
 *
 * Chunky is distributed in the hope that it will be useful,
 * but WITHOUT ANY WARRANTY; without even the implied warranty of
 * MERCHANTABILITY or FITNESS FOR A PARTICULAR PURPOSE.  See the
 * GNU General Public License for more details.
 * You should have received a copy of the GNU General Public License
 * along with Chunky.  If not, see <http://www.gnu.org/licenses/>.
 */
package se.llbit.chunky.renderer.scene;

import org.apache.commons.math3.util.FastMath;
import se.llbit.chunky.block.Air;
import se.llbit.chunky.block.Water;
import se.llbit.chunky.renderer.EmitterSamplingStrategy;
import se.llbit.chunky.renderer.WorkerState;
import se.llbit.chunky.world.Material;
import se.llbit.math.*;

import java.util.List;
import java.util.Random;

/**
 * Static methods for path tracing.
 *
 * @author Jesper Öqvist <jesper@llbit.se>
 */
public class PathTracer implements RayTracer {

  /**
   * Path trace the ray.
   */
  @Override public void trace(Scene scene, WorkerState state) {
    Ray ray = state.ray;
    if (scene.isInWater(ray)) {
      ray.setCurrentMaterial(Water.INSTANCE);
    } else {
      ray.setCurrentMaterial(Air.INSTANCE);
    }
    pathTrace(scene, ray, state, 1, true);
  }

  /**
   * Path trace the ray in this scene.
   *
   * @param firstReflection {@code true} if the ray has not yet hit the first
   * diffuse or specular reflection
   */
  public static boolean pathTrace(Scene scene, Ray ray, WorkerState state, int addEmitted,
                                  boolean firstReflection) {

    boolean hit = false;
    Random random = state.random;
    Vector3 ox = new Vector3(ray.o);
    Vector3 od = new Vector3(ray.d);
    double airDistance = 0;

    while (true) {

      if (!PreviewRayTracer.nextIntersection(scene, ray)) {
        if (ray.getPrevMaterial().isWater()) {
          ray.color.set(0, 0, 0, 1);
          hit = true;
        } else if (ray.depth == 0) {
          // Direct sky hit.
          if (!scene.transparentSky()) {
            scene.sky.getSkyColorInterpolated(ray);
            addSkyFog(scene, ray, state, ox, od);
            hit = true;
          }
        } else if (ray.specular) {
          // Indirect sky hit - specular color.
          scene.sky.getSkyColor(ray, true);
          addSkyFog(scene, ray, state, ox, od);
          hit = true;
        } else {
          // Indirect sky hit - diffuse color.
          scene.sky.getSkyColorDiffuseSun(ray, scene.getSunSamplingStrategy().isDiffuseSun());
          // Skip sky fog - likely not noticeable in diffuse reflection.
          hit = true;
        }
        break;
      }

      Material currentMat = ray.getCurrentMaterial();
      Material prevMat = ray.getPrevMaterial();

      if (!scene.stillWater && ray.getNormal().y != 0 &&
          ((currentMat.isWater() && prevMat == Air.INSTANCE)
              || (currentMat == Air.INSTANCE && prevMat.isWater()))) {
        scene.getWaterShading().doWaterShading(ray, scene.getAnimationTime());
        if (currentMat == Air.INSTANCE) {
          ray.invertNormal();
        }
      }

      float pSpecular = currentMat.specular;

      double pDiffuse = 1 - Math.sqrt(1 - ray.color.w);

      float n1 = prevMat.ior;
      float n2 = currentMat.ior;

      if (prevMat == Air.INSTANCE || prevMat.isWater()) {
        airDistance = ray.distance;
      }

      if (pDiffuse + pSpecular < Ray.EPSILON && n1 == n2) {
        // Transmission without refraction.
        // This can happen when the ray passes through a transparent
        // material into another. It can also happen for example
        // when passing through a transparent part of an otherwise solid
        // object.
        // TODO: material color may change here.
        continue;
      }
      if(ray.depth + 1 >= scene.rayDepth) {
        break;
      }
      Vector4 cumulativeColor = new Vector4(0, 0, 0, 0);
      Ray next = new Ray();
      float pMetal = currentMat.metalness;
<<<<<<< HEAD
      boolean doMetal = pMetal > Ray.EPSILON && random.nextFloat() < pMetal;

      if (doMetal || (pSpecular > Ray.EPSILON && random.nextFloat() < pSpecular)) {
        // Specular reflection (metals only do specular reflection).

        firstReflection = false;

        if (!scene.kill(ray.depth + 1, random)) {
          Ray reflected = new Ray();
          reflected.specularReflection(ray, random);

          if (pathTrace(scene, reflected, state, 1, false)) {
            ray.emittance.x = ray.color.x * reflected.emittance.x;
            ray.emittance.y = ray.color.y * reflected.emittance.y;
            ray.emittance.z = ray.color.z * reflected.emittance.z;

            if (doMetal) {
              // use the albedo color as specular color
              ray.color.x *= reflected.color.x;
              ray.color.y *= reflected.color.y;
              ray.color.z *= reflected.color.z;
            } else {
              ray.color.x = reflected.color.x;
              ray.color.y = reflected.color.y;
              ray.color.z = reflected.color.z;
            }
            hit = true;
          }
        }

      } else {

        if (random.nextFloat() < pDiffuse) {
          // Diffuse reflection.

          firstReflection = false;

          if (!scene.kill(ray.depth + 1, random)) {
            Ray reflected = new Ray();

            float emittance = 0;

            Vector4 indirectEmitterColor = new Vector4(0, 0, 0, 0);

            if (scene.emittersEnabled && (!scene.isPreventNormalEmitterWithSampling() || scene.getEmitterSamplingStrategy() == EmitterSamplingStrategy.NONE || ray.depth == 0) && currentMat.emittance > Ray.EPSILON) {

              emittance = addEmitted;
              ray.emittance.x = ray.color.x * ray.color.x *
                  currentMat.emittance * scene.emitterIntensity;
              ray.emittance.y = ray.color.y * ray.color.y *
                  currentMat.emittance * scene.emitterIntensity;
              ray.emittance.z = ray.color.z * ray.color.z *
                  currentMat.emittance * scene.emitterIntensity;
              hit = true;
            } else if(scene.emittersEnabled && scene.emitterSamplingStrategy != EmitterSamplingStrategy.NONE && scene.getEmitterGrid() != null) {
              // Sample emitter
              switch (scene.emitterSamplingStrategy) {
                case ONE:
                case ONE_BLOCK: {
                  Grid.EmitterPosition pos = scene.getEmitterGrid().sampleEmitterPosition((int) ray.o.x, (int) ray.o.y, (int) ray.o.z, random);
                  if (pos != null) {
                    indirectEmitterColor.scaleAdd(Math.PI, sampleEmitter(scene, ray, pos, random));
                  }
                  break;
                }
                case ALL: {
                  List<Grid.EmitterPosition> positions = scene.getEmitterGrid().getEmitterPositions((int) ray.o.x, (int) ray.o.y, (int) ray.o.z);
                  double sampleScaler = Math.PI / positions.size();
                  for (Grid.EmitterPosition pos : positions) {
                    indirectEmitterColor.scaleAdd(sampleScaler, sampleEmitter(scene, ray, pos, random));
                  }
                  break;
                }
              }
            }

            if (scene.getSunSamplingStrategy().doSunSampling()) {
              reflected.set(ray);
              scene.sun.getRandomSunDirection(reflected, random);

              double directLightR = 0;
              double directLightG = 0;
              double directLightB = 0;

              boolean frontLight = reflected.d.dot(ray.getNormal()) > 0;

              if (frontLight || (currentMat.subSurfaceScattering
                  && random.nextFloat() < Scene.fSubSurface)) {

                if (!frontLight) {
                  reflected.o.scaleAdd(-Ray.OFFSET, ray.getNormal());
                }

                reflected.setCurrentMaterial(reflected.getPrevMaterial(), reflected.getPrevData());

                getDirectLightAttenuation(scene, reflected, state);

                Vector4 attenuation = state.attenuation;
                if (attenuation.w > 0) {
                  double mult = QuickMath.abs(reflected.d.dot(ray.getNormal())) * (scene.getSunSamplingStrategy().isSunLuminosity() ? scene.sun().getLuminosityPdf() : 1);
                  directLightR = attenuation.x * attenuation.w * mult;
                  directLightG = attenuation.y * attenuation.w * mult;
                  directLightB = attenuation.z * attenuation.w * mult;
                  hit = true;
                }
              }

              reflected.diffuseReflection(ray, random, scene);
              hit = pathTrace(scene, reflected, state, 0, false) || hit;
              if (hit) {
                ray.color.x = ray.color.x * (emittance + directLightR * scene.sun.emittance.x + (
                    reflected.color.x + reflected.emittance.x) + (indirectEmitterColor.x));
                ray.color.y = ray.color.y * (emittance + directLightG * scene.sun.emittance.y + (
                    reflected.color.y + reflected.emittance.y) + (indirectEmitterColor.y));
                ray.color.z = ray.color.z * (emittance + directLightB * scene.sun.emittance.z + (
                    reflected.color.z + reflected.emittance.z) + (indirectEmitterColor.z));
              } else if(indirectEmitterColor.x > Ray.EPSILON || indirectEmitterColor.y > Ray.EPSILON || indirectEmitterColor.z > Ray.EPSILON) {
                hit = true;
                ray.color.x *= indirectEmitterColor.x;
                ray.color.y *= indirectEmitterColor.y;
                ray.color.z *= indirectEmitterColor.z;
              }

            } else {
              reflected.diffuseReflection(ray, random, scene);

              hit = pathTrace(scene, reflected, state, 0, false) || hit;
              if (hit) {
                ray.color.x =
                    ray.color.x * (emittance + (reflected.color.x + reflected.emittance.x) + (indirectEmitterColor.x));
                ray.color.y =
                    ray.color.y * (emittance + (reflected.color.y + reflected.emittance.y) + (indirectEmitterColor.y));
                ray.color.z =
                    ray.color.z * (emittance + (reflected.color.z + reflected.emittance.z) + (indirectEmitterColor.z));
              } else if(indirectEmitterColor.x > Ray.EPSILON || indirectEmitterColor.y > Ray.EPSILON || indirectEmitterColor.z > Ray.EPSILON) {
                hit = true;
                ray.color.x *= indirectEmitterColor.x;
                ray.color.y *= indirectEmitterColor.y;
                ray.color.z *= indirectEmitterColor.z;
              }
            }
          }
=======
      // Reusing first rays - a simplified form of "branched path tracing" (what Blender used to call it before they implemented something fancier)
      // The initial rays cast into the scene are very similar between each sample, since they are almost entirely a function of the pixel coordinates
      // Because of that, casting those initial rays on every sample is redundant and can be skipped
      // If the ray depth is high, this doesn't help much (just a few percent), but in some outdoor/low depth scenes, this can improve performance by >40%
      // The main caveat is that antialiasing is achieved by varying the starting rays at the subpixel level (see PathTracingRenderer.java)
      // Therefore, it's still necessary to have a decent amount (20 is ok, 50 is better) of distinct starting rays for each pixel
      // scene.branchCount is the number of times we use the same first ray before casting a new one
      int count = firstReflection ? scene.getCurrentBranchCount() : 1;
      for (int i = 0; i < count; i++) {
        boolean doMetal = pMetal > Ray.EPSILON && random.nextFloat() < pMetal;
        if (doMetal || (pSpecular > Ray.EPSILON && random.nextFloat() < pSpecular)) {
          hit |= doSpecularReflection(ray, next, cumulativeColor, doMetal, random, state, scene);
        } else if(random.nextFloat() < pDiffuse) {
          hit |= doDiffuseReflection(ray, next, currentMat, cumulativeColor, addEmitted, random, state, scene);
>>>>>>> 2e46db9f
        } else if (n1 != n2) {
          hit |= doRefraction(ray, next, currentMat, prevMat, cumulativeColor, n1, n2, pDiffuse, random, state, scene);
        } else {
          hit |= doTransmission(ray, next, cumulativeColor, pDiffuse, state, scene);
        }
      }
      ray.color.set(cumulativeColor);
      ray.color.scale(1d/count);

      if (hit && prevMat.isWater()) {
        // Render water fog effect.
        if(scene.waterVisibility == 0) {
          ray.color.scale(0.);
        } else {
          double a = ray.distance / scene.waterVisibility;
          double attenuation = Math.exp(-a);
          ray.color.scale(attenuation);
        }
      }

      break;
    }
    if (!hit) {
      ray.color.set(0, 0, 0, 1);
      if (firstReflection) {
        airDistance = ray.distance;
      }
    }

    // This is a simplistic fog model which gives greater artistic freedom but
    // less realism. The user can select fog color and density; in a more
    // realistic model color would depend on viewing angle and sun color/position.
    if (airDistance > 0 && scene.fog.fogEnabled()) {

      // Pick point between ray origin and intersected object.
      // The chosen point is used to test if the sun is lighting the
      // fog between the camera and the first diffuse ray target.
      // The sun contribution will be proportional to the amount of
      // sunlit fog areas in the ray path, thus giving an approximation
      // of the sun inscatter leading to effects like god rays.
      // The way the sun contribution point is chosen is not
      // entirely correct because the original ray may have
      // travelled through glass or other materials between air gaps.
      // However, the results are probably close enough to not be distracting,
      // so this seems like a reasonable approximation.
      Ray atmos = new Ray();
      double offset = scene.fog.sampleGroundScatterOffset(ray, ox, random);
      atmos.o.scaleAdd(offset, od, ox);
      scene.sun.getRandomSunDirection(atmos, random);
      atmos.setCurrentMaterial(Air.INSTANCE);

      // Check sun visibility at random point to determine inscatter brightness.
      getDirectLightAttenuation(scene, atmos, state);
      scene.fog.addGroundFog(ray, ox, airDistance, state.attenuation, offset);
    }

    return hit;
  }

  private static boolean doSpecularReflection(Ray ray, Ray next, Vector4 cumulativeColor, boolean doMetal, Random random, WorkerState state, Scene scene) {
    boolean hit = false;
    next.specularReflection(ray, random);
    if (pathTrace(scene, next, state, 1, false)) {
      ray.emittance.x = ray.color.x * next.emittance.x;
      ray.emittance.y = ray.color.y * next.emittance.y;
      ray.emittance.z = ray.color.z * next.emittance.z;

      if (doMetal) {
        // use the albedo color as specular color
        cumulativeColor.x += ray.color.x * next.color.x;
        cumulativeColor.y += ray.color.y * next.color.y;
        cumulativeColor.z += ray.color.z * next.color.z;
      } else {
        cumulativeColor.x += next.color.x;
        cumulativeColor.y += next.color.y;
        cumulativeColor.z += next.color.z;
      }
      hit = true;
    }
    return hit;
  }

  private static boolean doDiffuseReflection(Ray ray, Ray next, Material currentMat, Vector4 cumulativeColor, int addEmitted, Random random, WorkerState state, Scene scene) {
    boolean hit = false;
    float emittance = 0;
    Vector4 indirectEmitterColor = new Vector4(0, 0, 0, 0);

    if (scene.emittersEnabled && (!scene.isPreventNormalEmitterWithSampling() || scene.getEmitterSamplingStrategy() == EmitterSamplingStrategy.NONE || ray.depth == 0) && currentMat.emittance > Ray.EPSILON) {

      emittance = addEmitted;
      ray.emittance.x = ray.color.x * ray.color.x *
        currentMat.emittance * scene.emitterIntensity;
      ray.emittance.y = ray.color.y * ray.color.y *
        currentMat.emittance * scene.emitterIntensity;
      ray.emittance.z = ray.color.z * ray.color.z *
        currentMat.emittance * scene.emitterIntensity;

      hit = true;
    } else if (scene.emittersEnabled && scene.emitterSamplingStrategy != EmitterSamplingStrategy.NONE && scene.getEmitterGrid() != null) {
      // Sample emitter
      switch (scene.emitterSamplingStrategy) {
        case ONE:
        case ONE_BLOCK: {
          Grid.EmitterPosition pos = scene.getEmitterGrid().sampleEmitterPosition((int) ray.o.x, (int) ray.o.y, (int) ray.o.z, random);
          if (pos != null) {
            indirectEmitterColor.scaleAdd(Math.PI, sampleEmitter(scene, ray, pos, random));
          }
          break;
        }
        case ALL: {
          List<Grid.EmitterPosition> positions = scene.getEmitterGrid().getEmitterPositions((int) ray.o.x, (int) ray.o.y, (int) ray.o.z);
          double sampleScaler = Math.PI / positions.size();
          for (Grid.EmitterPosition pos : positions) {
            indirectEmitterColor.scaleAdd(sampleScaler, sampleEmitter(scene, ray, pos, random));
          }
          break;
        }
      }
    }

    if (scene.getSunSamplingStrategy().doSunSampling()) {
      next.set(ray);
      scene.sun.getRandomSunDirection(next, random);

      double directLightR = 0;
      double directLightG = 0;
      double directLightB = 0;

      boolean frontLight = next.d.dot(ray.getNormal()) > 0;

      if (frontLight || (currentMat.subSurfaceScattering
        && random.nextFloat() < Scene.fSubSurface)) {

        if (!frontLight) {
          next.o.scaleAdd(-Ray.OFFSET, ray.getNormal());
        }

        next.setCurrentMaterial(next.getPrevMaterial(), next.getPrevData());

        getDirectLightAttenuation(scene, next, state);

        Vector4 attenuation = state.attenuation;
        if (attenuation.w > 0) {
          double mult = QuickMath.abs(next.d.dot(ray.getNormal())) * (scene.getSunSamplingStrategy().isSunLuminosity() ? scene.sun().getLuminosityPdf() : 1);
          directLightR = attenuation.x * attenuation.w * mult;
          directLightG = attenuation.y * attenuation.w * mult;
          directLightB = attenuation.z * attenuation.w * mult;
          hit = true;
        }
      }

      next.diffuseReflection(ray, random);
      hit = pathTrace(scene, next, state, 0, false) || hit;
      if (hit) {
        cumulativeColor.x += ray.color.x * (emittance + directLightR * scene.sun.emittance.x + (
          next.color.x + next.emittance.x) + (indirectEmitterColor.x));
        cumulativeColor.y += ray.color.y * (emittance + directLightG * scene.sun.emittance.y + (
          next.color.y + next.emittance.y) + (indirectEmitterColor.y));
        cumulativeColor.z += ray.color.z * (emittance + directLightB * scene.sun.emittance.z + (
          next.color.z + next.emittance.z) + (indirectEmitterColor.z));
      } else if (indirectEmitterColor.x > Ray.EPSILON || indirectEmitterColor.y > Ray.EPSILON || indirectEmitterColor.z > Ray.EPSILON) {
        hit = true;
        cumulativeColor.x += ray.color.x * indirectEmitterColor.x;
        cumulativeColor.y += ray.color.y * indirectEmitterColor.y;
        cumulativeColor.z += ray.color.z * indirectEmitterColor.z;
      }

    } else {
      next.diffuseReflection(ray, random);

      hit = pathTrace(scene, next, state, 0, false) || hit;
      if (hit) {
        cumulativeColor.x += ray.color.x * (emittance + (next.color.x + next.emittance.x) + (indirectEmitterColor.x));
        cumulativeColor.y += ray.color.y * (emittance + (next.color.y + next.emittance.y) + (indirectEmitterColor.y));
        cumulativeColor.z += ray.color.z * (emittance + (next.color.z + next.emittance.z) + (indirectEmitterColor.z));
      } else if (indirectEmitterColor.x > Ray.EPSILON || indirectEmitterColor.y > Ray.EPSILON || indirectEmitterColor.z > Ray.EPSILON) {
        hit = true;
        cumulativeColor.x += ray.color.x * indirectEmitterColor.x;
        cumulativeColor.y += ray.color.y * indirectEmitterColor.y;
        cumulativeColor.z += ray.color.z * indirectEmitterColor.z;
      }
    }
    return hit;
  }

  private static boolean doRefraction(Ray ray, Ray next, Material currentMat, Material prevMat, Vector4 cumulativeColor, float n1, float n2, double pDiffuse, Random random, WorkerState state, Scene scene) {
    boolean hit = false;
    // TODO: make this decision dependent on the material properties:
    boolean doRefraction = currentMat.refractive || prevMat.refractive;

    float n1n2 = n1 / n2;
    double cosTheta = -ray.getNormal().dot(ray.d);
    double radicand = 1 - n1n2 * n1n2 * (1 - cosTheta * cosTheta);
    if (doRefraction && radicand < Ray.EPSILON) {
      // Total internal reflection.
      next.specularReflection(ray, random);
      if (pathTrace(scene, next, state, 1, false)) {
        ray.emittance.x = ray.color.x * next.emittance.x;
        ray.emittance.y = ray.color.y * next.emittance.y;
        ray.emittance.z = ray.color.z * next.emittance.z;

        cumulativeColor.x += next.color.x;
        cumulativeColor.y += next.color.y;
        cumulativeColor.z += next.color.z;
        hit = true;
      }
    } else {
      next.set(ray);

      // Calculate angle-dependent reflectance using
      // Fresnel equation approximation:
      // R(cosineAngle) = R0 + (1 - R0) * (1 - cos(cosineAngle))^5
      float a = (n1n2 - 1);
      float b = (n1n2 + 1);
      double R0 = a * a / (b * b);
      double c = 1 - cosTheta;
      double Rtheta = R0 + (1 - R0) * c * c * c * c * c;

      if (random.nextFloat() < Rtheta) {
        next.specularReflection(ray, random);
        if (pathTrace(scene, next, state, 1, false)) {
          ray.emittance.x = ray.color.x * next.emittance.x;
          ray.emittance.y = ray.color.y * next.emittance.y;
          ray.emittance.z = ray.color.z * next.emittance.z;

          cumulativeColor.x += next.color.x;
          cumulativeColor.y += next.color.y;
          cumulativeColor.z += next.color.z;
          hit = true;
        }
      } else {
        if (doRefraction) {

          double t2 = FastMath.sqrt(radicand);
          Vector3 n = ray.getNormal();
          if (cosTheta > 0) {
            next.d.x = n1n2 * ray.d.x + (n1n2 * cosTheta - t2) * n.x;
            next.d.y = n1n2 * ray.d.y + (n1n2 * cosTheta - t2) * n.y;
            next.d.z = n1n2 * ray.d.z + (n1n2 * cosTheta - t2) * n.z;
          } else {
            next.d.x = n1n2 * ray.d.x - (-n1n2 * cosTheta - t2) * n.x;
            next.d.y = n1n2 * ray.d.y - (-n1n2 * cosTheta - t2) * n.y;
            next.d.z = n1n2 * ray.d.z - (-n1n2 * cosTheta - t2) * n.z;
          }

          next.d.normalize();

          // See Ray.specularReflection for information on why this is needed
          // This is the same thing but for refraction instead of reflection
          // so this time we want the signs of the dot product to be the same
          if (QuickMath.signum(next.getGeometryNormal().dot(next.d)) != QuickMath.signum(next.getGeometryNormal().dot(ray.d))) {
            double factor = QuickMath.signum(next.getGeometryNormal().dot(ray.d)) * -Ray.EPSILON - next.d.dot(next.getGeometryNormal());
            next.d.scaleAdd(factor, next.getGeometryNormal());
            next.d.normalize();
          }

          next.o.scaleAdd(Ray.OFFSET, next.d);
        }

        if (pathTrace(scene, next, state, 1, false)) {
          // Calculate the color and emittance of the refracted ray
          translucentRayColor(scene, ray, next, cumulativeColor, pDiffuse);
          hit = true;
        }
      }
    }
    return hit;
  }

  private static boolean doTransmission(Ray ray, Ray next, Vector4 cumulativeColor, double pDiffuse, WorkerState state, Scene scene) {
    boolean hit = false;
    next.set(ray);
    next.o.scaleAdd(Ray.OFFSET, next.d);

    if (pathTrace(scene, next, state, 1, false)) {
      // Calculate the color and emittance of the refracted ray
      translucentRayColor(scene, ray, next, cumulativeColor, pDiffuse);
      hit = true;
    }
    return hit;
  }

  private static void translucentRayColor(Scene scene, Ray ray, Ray next, Vector4 cumulativeColor, double opacity) {
    // Color-based transmission value
    double colorTrans = (ray.color.x + ray.color.y + ray.color.z)/3;
    // Total amount of light we want to transmit (overall transparency of texture)
    double shouldTrans = 1 - opacity;
    // Amount of each color to transmit - default to overall transparency if RGB values add to 0 (e.g. regular glass)
    Vector3 rgbTrans = new Vector3(shouldTrans, shouldTrans, shouldTrans);
    if(colorTrans > 0) {
      // Amount to transmit of each color is scaled so the total transmitted amount matches the texture's transparency
      rgbTrans.set(ray.color.toVec3());
      rgbTrans.scale(shouldTrans / colorTrans);
    }
    double transmissivityCap = scene.transmissivityCap;
    // Determine the color with the highest transmissivity
    double maxTrans = Math.max(rgbTrans.x, Math.max(rgbTrans.y, rgbTrans.z));
    if(maxTrans > transmissivityCap) {
      if (maxTrans == rgbTrans.x) {
        // Give excess transmission from red to green and blue
        double gTransNew = reassignTransmissivity(rgbTrans.x, rgbTrans.y, rgbTrans.z, shouldTrans, transmissivityCap);
        rgbTrans.z = reassignTransmissivity(rgbTrans.x, rgbTrans.z, rgbTrans.y, shouldTrans, transmissivityCap);
        rgbTrans.y = gTransNew;
        rgbTrans.x = transmissivityCap;
      } else if (maxTrans == rgbTrans.y) {
        // Give excess transmission from green to red and blue
        double rTransNew = reassignTransmissivity(rgbTrans.y, rgbTrans.x, rgbTrans.z, shouldTrans, transmissivityCap);
        rgbTrans.z = reassignTransmissivity(rgbTrans.y, rgbTrans.z, rgbTrans.x, shouldTrans, transmissivityCap);
        rgbTrans.x = rTransNew;
        rgbTrans.y = transmissivityCap;
      } else if (maxTrans == rgbTrans.z) {
        // Give excess transmission from blue to green and red
        double gTransNew = reassignTransmissivity(rgbTrans.z, rgbTrans.y, rgbTrans.x, shouldTrans, transmissivityCap);
        rgbTrans.x = reassignTransmissivity(rgbTrans.z, rgbTrans.x, rgbTrans.y, shouldTrans, transmissivityCap);
        rgbTrans.y = gTransNew;
        rgbTrans.z = transmissivityCap;
      }
    }
    // Don't need to check for energy gain if transmissivity cap is 1
    if(transmissivityCap > 1) {
      double currentEnergy = rgbTrans.x * next.color.x + rgbTrans.y * next.color.y + rgbTrans.z * next.color.z;
      double nextEnergy = next.color.x + next.color.y + next.color.z;
      double energyRatio = nextEnergy / currentEnergy;
      // Normalize if there is net energy gain across all channels (more likely for higher transmissivityCap combined with high-saturation light source)
      if(energyRatio < 1) {
        rgbTrans.scale(energyRatio);
      }
    }
    // Scale color based on next ray
    Vector4 outputColor = new Vector4(0, 0, 0, 0);
    outputColor.multiplyEntrywise(new Vector4(rgbTrans, 1), next.color);
    cumulativeColor.add(outputColor);
    // Use emittance from next ray
    ray.emittance.multiplyEntrywise(rgbTrans, next.emittance);
  }

  private static double reassignTransmissivity(double from, double to, double other, double trans, double cap) {
    // Formula here derived algebraically from this system:
    // (cap - to_new)/(cap - other_new) = (from - to)/(from - other), (cap + to_new + other_new)/3 = trans
    return (cap*(other - 2*to + from) + (3*trans)*(to - from))/(other + to - 2*from);
  }

  private static void addSkyFog(Scene scene, Ray ray, WorkerState state, Vector3 ox, Vector3 od) {
    if (scene.fog.mode == FogMode.UNIFORM) {
      scene.fog.addSkyFog(ray, null);
    } else if (scene.fog.mode == FogMode.LAYERED) {
      Ray atmos = new Ray();
      double offset = scene.fog.sampleSkyScatterOffset(scene, ray, state.random);
      atmos.o.scaleAdd(offset, od, ox);
      scene.sun.getRandomSunDirection(atmos, state.random);
      atmos.setCurrentMaterial(Air.INSTANCE);
      getDirectLightAttenuation(scene, atmos, state);
      scene.fog.addSkyFog(ray, state.attenuation);
    }
  }

  private static void sampleEmitterFace(Scene scene, Ray ray, Grid.EmitterPosition pos, int face, Vector4 result, double scaler, Random random) {
    Ray emitterRay = new Ray(ray);

    pos.sampleFace(face, emitterRay.d, random);
    emitterRay.d.sub(emitterRay.o);

    if (emitterRay.d.dot(ray.getNormal()) > 0) {
      double distance = emitterRay.d.length();
      emitterRay.d.scale(1 / distance);

      emitterRay.o.scaleAdd(Ray.OFFSET, emitterRay.d);
      emitterRay.distance += Ray.OFFSET;
      PreviewRayTracer.nextIntersection(scene, emitterRay);
      if (Math.abs(emitterRay.distance - distance) < Ray.OFFSET) {
        double e = Math.abs(emitterRay.d.dot(emitterRay.getNormal()));
        e /= Math.max(distance * distance, 1);
        e *= pos.block.surfaceArea(face);
        e *= emitterRay.getCurrentMaterial().emittance;
        e *= scene.emitterIntensity;
        e *= scaler;

        result.scaleAdd(e, emitterRay.color);
      }
    }
  }

  /**
   * Cast a shadow ray from the intersection point (given by ray) to the emitter
   * at position pos. Returns the contribution of this emitter (0 if the emitter is occluded)
   * @param scene The scene being rendered
   * @param ray The ray that generated the intersection
   * @param pos The position of the emitter to sample
   * @param random RNG
   * @return The contribution of the emitter
   */
  private static Vector4 sampleEmitter(Scene scene, Ray ray, Grid.EmitterPosition pos, Random random) {
    Vector4 result = new Vector4();
    result.set(0, 0, 0, 1);

    switch (scene.getEmitterSamplingStrategy()) {
      default:
      case ONE:
        sampleEmitterFace(scene, ray, pos, random.nextInt(pos.block.faceCount()), result, 1, random);
        break;
      case ONE_BLOCK:
      case ALL:
        double scaler = 1.0 / pos.block.faceCount();
        for (int i = 0; i < pos.block.faceCount(); i++) {
          sampleEmitterFace(scene, ray, pos, i, result, scaler, random);
        }
        break;
    }

    return result;
  }

  /**
   * Calculate direct lighting attenuation.
   */
  public static void getDirectLightAttenuation(Scene scene, Ray ray, WorkerState state) {

    Vector4 attenuation = state.attenuation;
    attenuation.x = 1;
    attenuation.y = 1;
    attenuation.z = 1;
    attenuation.w = 1;
    while (attenuation.w > 0) {
      ray.o.scaleAdd(Ray.OFFSET, ray.d);
      if (!PreviewRayTracer.nextIntersection(scene, ray)) {
        break;
      }
      double mult = 1 - ray.color.w;
      attenuation.x *= ray.color.x * ray.color.w + mult;
      attenuation.y *= ray.color.y * ray.color.w + mult;
      attenuation.z *= ray.color.z * ray.color.w + mult;
      attenuation.w *= mult;
      if (ray.getPrevMaterial().isWater()) {
        if(scene.waterVisibility == 0) {
          attenuation.w = 0;
        } else {
          double a = ray.distance / scene.waterVisibility;
          attenuation.w *= Math.exp(-a);
        }
      }
      if (scene.getSunSamplingStrategy().isStrictDirectLight() && ray.getPrevMaterial().ior != ray.getCurrentMaterial().ior) {
        attenuation.w = 0;
      }
    }
  }

}<|MERGE_RESOLUTION|>--- conflicted
+++ resolved
@@ -128,150 +128,6 @@
       Vector4 cumulativeColor = new Vector4(0, 0, 0, 0);
       Ray next = new Ray();
       float pMetal = currentMat.metalness;
-<<<<<<< HEAD
-      boolean doMetal = pMetal > Ray.EPSILON && random.nextFloat() < pMetal;
-
-      if (doMetal || (pSpecular > Ray.EPSILON && random.nextFloat() < pSpecular)) {
-        // Specular reflection (metals only do specular reflection).
-
-        firstReflection = false;
-
-        if (!scene.kill(ray.depth + 1, random)) {
-          Ray reflected = new Ray();
-          reflected.specularReflection(ray, random);
-
-          if (pathTrace(scene, reflected, state, 1, false)) {
-            ray.emittance.x = ray.color.x * reflected.emittance.x;
-            ray.emittance.y = ray.color.y * reflected.emittance.y;
-            ray.emittance.z = ray.color.z * reflected.emittance.z;
-
-            if (doMetal) {
-              // use the albedo color as specular color
-              ray.color.x *= reflected.color.x;
-              ray.color.y *= reflected.color.y;
-              ray.color.z *= reflected.color.z;
-            } else {
-              ray.color.x = reflected.color.x;
-              ray.color.y = reflected.color.y;
-              ray.color.z = reflected.color.z;
-            }
-            hit = true;
-          }
-        }
-
-      } else {
-
-        if (random.nextFloat() < pDiffuse) {
-          // Diffuse reflection.
-
-          firstReflection = false;
-
-          if (!scene.kill(ray.depth + 1, random)) {
-            Ray reflected = new Ray();
-
-            float emittance = 0;
-
-            Vector4 indirectEmitterColor = new Vector4(0, 0, 0, 0);
-
-            if (scene.emittersEnabled && (!scene.isPreventNormalEmitterWithSampling() || scene.getEmitterSamplingStrategy() == EmitterSamplingStrategy.NONE || ray.depth == 0) && currentMat.emittance > Ray.EPSILON) {
-
-              emittance = addEmitted;
-              ray.emittance.x = ray.color.x * ray.color.x *
-                  currentMat.emittance * scene.emitterIntensity;
-              ray.emittance.y = ray.color.y * ray.color.y *
-                  currentMat.emittance * scene.emitterIntensity;
-              ray.emittance.z = ray.color.z * ray.color.z *
-                  currentMat.emittance * scene.emitterIntensity;
-              hit = true;
-            } else if(scene.emittersEnabled && scene.emitterSamplingStrategy != EmitterSamplingStrategy.NONE && scene.getEmitterGrid() != null) {
-              // Sample emitter
-              switch (scene.emitterSamplingStrategy) {
-                case ONE:
-                case ONE_BLOCK: {
-                  Grid.EmitterPosition pos = scene.getEmitterGrid().sampleEmitterPosition((int) ray.o.x, (int) ray.o.y, (int) ray.o.z, random);
-                  if (pos != null) {
-                    indirectEmitterColor.scaleAdd(Math.PI, sampleEmitter(scene, ray, pos, random));
-                  }
-                  break;
-                }
-                case ALL: {
-                  List<Grid.EmitterPosition> positions = scene.getEmitterGrid().getEmitterPositions((int) ray.o.x, (int) ray.o.y, (int) ray.o.z);
-                  double sampleScaler = Math.PI / positions.size();
-                  for (Grid.EmitterPosition pos : positions) {
-                    indirectEmitterColor.scaleAdd(sampleScaler, sampleEmitter(scene, ray, pos, random));
-                  }
-                  break;
-                }
-              }
-            }
-
-            if (scene.getSunSamplingStrategy().doSunSampling()) {
-              reflected.set(ray);
-              scene.sun.getRandomSunDirection(reflected, random);
-
-              double directLightR = 0;
-              double directLightG = 0;
-              double directLightB = 0;
-
-              boolean frontLight = reflected.d.dot(ray.getNormal()) > 0;
-
-              if (frontLight || (currentMat.subSurfaceScattering
-                  && random.nextFloat() < Scene.fSubSurface)) {
-
-                if (!frontLight) {
-                  reflected.o.scaleAdd(-Ray.OFFSET, ray.getNormal());
-                }
-
-                reflected.setCurrentMaterial(reflected.getPrevMaterial(), reflected.getPrevData());
-
-                getDirectLightAttenuation(scene, reflected, state);
-
-                Vector4 attenuation = state.attenuation;
-                if (attenuation.w > 0) {
-                  double mult = QuickMath.abs(reflected.d.dot(ray.getNormal())) * (scene.getSunSamplingStrategy().isSunLuminosity() ? scene.sun().getLuminosityPdf() : 1);
-                  directLightR = attenuation.x * attenuation.w * mult;
-                  directLightG = attenuation.y * attenuation.w * mult;
-                  directLightB = attenuation.z * attenuation.w * mult;
-                  hit = true;
-                }
-              }
-
-              reflected.diffuseReflection(ray, random, scene);
-              hit = pathTrace(scene, reflected, state, 0, false) || hit;
-              if (hit) {
-                ray.color.x = ray.color.x * (emittance + directLightR * scene.sun.emittance.x + (
-                    reflected.color.x + reflected.emittance.x) + (indirectEmitterColor.x));
-                ray.color.y = ray.color.y * (emittance + directLightG * scene.sun.emittance.y + (
-                    reflected.color.y + reflected.emittance.y) + (indirectEmitterColor.y));
-                ray.color.z = ray.color.z * (emittance + directLightB * scene.sun.emittance.z + (
-                    reflected.color.z + reflected.emittance.z) + (indirectEmitterColor.z));
-              } else if(indirectEmitterColor.x > Ray.EPSILON || indirectEmitterColor.y > Ray.EPSILON || indirectEmitterColor.z > Ray.EPSILON) {
-                hit = true;
-                ray.color.x *= indirectEmitterColor.x;
-                ray.color.y *= indirectEmitterColor.y;
-                ray.color.z *= indirectEmitterColor.z;
-              }
-
-            } else {
-              reflected.diffuseReflection(ray, random, scene);
-
-              hit = pathTrace(scene, reflected, state, 0, false) || hit;
-              if (hit) {
-                ray.color.x =
-                    ray.color.x * (emittance + (reflected.color.x + reflected.emittance.x) + (indirectEmitterColor.x));
-                ray.color.y =
-                    ray.color.y * (emittance + (reflected.color.y + reflected.emittance.y) + (indirectEmitterColor.y));
-                ray.color.z =
-                    ray.color.z * (emittance + (reflected.color.z + reflected.emittance.z) + (indirectEmitterColor.z));
-              } else if(indirectEmitterColor.x > Ray.EPSILON || indirectEmitterColor.y > Ray.EPSILON || indirectEmitterColor.z > Ray.EPSILON) {
-                hit = true;
-                ray.color.x *= indirectEmitterColor.x;
-                ray.color.y *= indirectEmitterColor.y;
-                ray.color.z *= indirectEmitterColor.z;
-              }
-            }
-          }
-=======
       // Reusing first rays - a simplified form of "branched path tracing" (what Blender used to call it before they implemented something fancier)
       // The initial rays cast into the scene are very similar between each sample, since they are almost entirely a function of the pixel coordinates
       // Because of that, casting those initial rays on every sample is redundant and can be skipped
@@ -286,7 +142,6 @@
           hit |= doSpecularReflection(ray, next, cumulativeColor, doMetal, random, state, scene);
         } else if(random.nextFloat() < pDiffuse) {
           hit |= doDiffuseReflection(ray, next, currentMat, cumulativeColor, addEmitted, random, state, scene);
->>>>>>> 2e46db9f
         } else if (n1 != n2) {
           hit |= doRefraction(ray, next, currentMat, prevMat, cumulativeColor, n1, n2, pDiffuse, random, state, scene);
         } else {
@@ -438,7 +293,7 @@
         }
       }
 
-      next.diffuseReflection(ray, random);
+      next.diffuseReflection(ray, random, scene);
       hit = pathTrace(scene, next, state, 0, false) || hit;
       if (hit) {
         cumulativeColor.x += ray.color.x * (emittance + directLightR * scene.sun.emittance.x + (
@@ -455,7 +310,7 @@
       }
 
     } else {
-      next.diffuseReflection(ray, random);
+      next.diffuseReflection(ray, random, scene);
 
       hit = pathTrace(scene, next, state, 0, false) || hit;
       if (hit) {
