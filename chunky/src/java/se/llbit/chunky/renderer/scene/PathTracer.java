--- conflicted
+++ resolved
@@ -420,7 +420,6 @@
     return hit;
   }
 
-<<<<<<< HEAD
   private static void translucentRayColor(Scene scene, Ray ray, Ray next, double opacity) {
     // Color-based transmission value
     double colorTrans = (ray.color.x + ray.color.y + ray.color.z)/3;
@@ -477,7 +476,8 @@
     // Formula here derived algebraically from this system:
     // (cap - to_new)/(cap - other_new) = (from - to)/(from - other), (cap + to_new + other_new)/3 = trans
     return (cap*(other - 2*to + from) + (3*trans)*(to - from))/(other + to - 2*from);
-=======
+  }
+
   private static void addSkyFog(Scene scene, Ray ray, WorkerState state, Vector3 ox, Vector3 od) {
     if (scene.fog.mode == FogMode.UNIFORM) {
       scene.fog.addSkyFog(ray, null);
@@ -490,7 +490,6 @@
       getDirectLightAttenuation(scene, atmos, state);
       scene.fog.addSkyFog(ray, state.attenuation);
     }
->>>>>>> 7ced041f
   }
 
   private static void sampleEmitterFace(Scene scene, Ray ray, Grid.EmitterPosition pos, int face, Vector4 result, double scaler, Random random) {
