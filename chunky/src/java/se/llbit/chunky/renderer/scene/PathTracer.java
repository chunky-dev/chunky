--- conflicted
+++ resolved
@@ -286,14 +286,9 @@
           hit = true;
         }
       }
-
-<<<<<<< HEAD
+      
       next.diffuseReflection(ray, random, scene);
-      hit = pathTrace(scene, next, state, 0, false) || hit;
-=======
-      next.diffuseReflection(ray, random);
       hit = pathTrace(scene, next, state, false) || hit;
->>>>>>> 50f64448
       if (hit) {
         cumulativeColor.x += emittance.x + ray.color.x * (directLightR * scene.sun.emittance.x + next.color.x + indirectEmitterColor.x);
         cumulativeColor.y += emittance.y + ray.color.y * (directLightG * scene.sun.emittance.y + next.color.y + indirectEmitterColor.y);
