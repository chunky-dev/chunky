/* Copyright (c) 2013-2015 Jesper Öqvist <jesper@llbit.se>
 * Copyright (c) 2013-2022 Chunky Contributors
 *
 * This file is part of Chunky.
 *
 * Chunky is free software: you can redistribute it and/or modify
 * it under the terms of the GNU General Public License as published by
 * the Free Software Foundation, either version 3 of the License, or
 * (at your option) any later version.
 *
 * Chunky is distributed in the hope that it will be useful,
 * but WITHOUT ANY WARRANTY; without even the implied warranty of
 * MERCHANTABILITY or FITNESS FOR A PARTICULAR PURPOSE.  See the
 * GNU General Public License for more details.
 * You should have received a copy of the GNU General Public License
 * along with Chunky.  If not, see <http://www.gnu.org/licenses/>.
 */
package se.llbit.chunky.renderer.scene;

import org.apache.commons.math3.util.FastMath;
import se.llbit.chunky.block.Air;
import se.llbit.chunky.block.Water;
import se.llbit.chunky.renderer.EmitterSamplingStrategy;
import se.llbit.chunky.renderer.SunSamplingStrategy;
import se.llbit.chunky.renderer.WorkerState;
import se.llbit.chunky.world.Material;
import se.llbit.math.*;

import java.util.List;
import java.util.Random;

/**
 * Static methods for path tracing.
 *
 * @author Jesper Öqvist <jesper@llbit.se>
 */
public class PathTracer implements RayTracer {

  /** Extinction factor for fog rendering. */
  private static final double EXTINCTION_FACTOR = 0.04;

  /**
   * Path trace the ray.
   */
  @Override public void trace(Scene scene, WorkerState state) {
    Ray ray = state.ray;
    if (scene.isInWater(ray)) {
      ray.setCurrentMaterial(Water.INSTANCE);
    } else {
      ray.setCurrentMaterial(Air.INSTANCE);
    }
    pathTrace(scene, ray, state, 1, true);
  }

  /**
   * Path trace the ray in this scene.
   *
   * @param firstReflection {@code true} if the ray has not yet hit the first
   * diffuse or specular reflection
   */
  public static boolean pathTrace(Scene scene, Ray ray, WorkerState state, int addEmitted,
      boolean firstReflection) {

    boolean hit = false;
    Random random = state.random;
    Vector3 ox = new Vector3(ray.o);
    Vector3 od = new Vector3(ray.d);
    double airDistance = 0;

    while (true) {

      if (!PreviewRayTracer.nextIntersection(scene, ray)) {
        if (ray.getPrevMaterial().isWater()) {
          ray.color.set(0, 0, 0, 1);
          hit = true;
        } else if (ray.depth == 0) {
          // Direct sky hit.
          if (!scene.transparentSky()) {
            scene.sky.getSkyColorInterpolated(ray);
            scene.addSkyFog(ray);
            hit = true;
          }
        } else if (ray.specular) {
          // Indirect sky hit - specular color.
          scene.sky.getSkyColor(ray, true);
          scene.addSkyFog(ray);
          hit = true;
        } else {
          // Indirect sky hit - diffuse color.
          scene.sky.getSkyColorDiffuseSun(ray, scene.getSunSamplingStrategy().isDiffuseSun());
          // Skip sky fog - likely not noticeable in diffuse reflection.
          hit = true;
        }
        break;
      }

      Material currentMat = ray.getCurrentMaterial();
      Material prevMat = ray.getPrevMaterial();

      if (!scene.stillWater && ray.getNormal().y != 0 &&
          ((currentMat.isWater() && prevMat == Air.INSTANCE)
              || (currentMat == Air.INSTANCE && prevMat.isWater()))) {
        scene.getWaterShading().doWaterShading(ray, scene.getAnimationTime());
        if (currentMat == Air.INSTANCE) {
          ray.invertNormal();
        }
      }

      float pSpecular = currentMat.specular;

      double pDiffuse = 1 - Math.sqrt(1 - ray.color.w);

      float n1 = prevMat.ior;
      float n2 = currentMat.ior;

      if (prevMat == Air.INSTANCE || prevMat.isWater()) {
        airDistance = ray.distance;
      }

      if (pDiffuse + pSpecular < Ray.EPSILON && n1 == n2) {
        // Transmission without refraction.
        // This can happen when the ray passes through a transparent
        // material into another. It can also happen for example
        // when passing through a transparent part of an otherwise solid
        // object.
        // TODO: material color may change here.
        continue;
      }

      float pMetal = currentMat.metalness;
      boolean doMetal = pMetal > Ray.EPSILON && random.nextFloat() < pMetal;

      if (doMetal || (pSpecular > Ray.EPSILON && random.nextFloat() < pSpecular)) {
        // Specular reflection (metals only do specular reflection).

        firstReflection = false;

        if (!scene.kill(ray.depth + 1, random)) {
          Ray reflected = new Ray();
          reflected.specularReflection(ray, random);

          if (pathTrace(scene, reflected, state, 1, false)) {
            ray.emittance.x = ray.color.x * reflected.emittance.x;
            ray.emittance.y = ray.color.y * reflected.emittance.y;
            ray.emittance.z = ray.color.z * reflected.emittance.z;

            if (doMetal) {
              // use the albedo color as specular color
              ray.color.x *= reflected.color.x;
              ray.color.y *= reflected.color.y;
              ray.color.z *= reflected.color.z;
            } else {
              ray.color.x = reflected.color.x;
              ray.color.y = reflected.color.y;
              ray.color.z = reflected.color.z;
            }
            hit = true;
          }
        }

      } else {

        if (random.nextFloat() < pDiffuse) {
          // Diffuse reflection.

          firstReflection = false;

          if (!scene.kill(ray.depth + 1, random)) {
            Ray reflected = new Ray();

            float emittance = 0;

            Vector4 indirectEmitterColor = new Vector4(0, 0, 0, 0);

            if (scene.emittersEnabled && (!scene.isPreventNormalEmitterWithSampling() || scene.getEmitterSamplingStrategy() == EmitterSamplingStrategy.NONE || ray.depth == 0) && currentMat.emittance > Ray.EPSILON) {

              emittance = addEmitted;
              ray.emittance.x = ray.color.x * ray.color.x *
                  currentMat.emittance * scene.emitterIntensity;
              ray.emittance.y = ray.color.y * ray.color.y *
                  currentMat.emittance * scene.emitterIntensity;
              ray.emittance.z = ray.color.z * ray.color.z *
                  currentMat.emittance * scene.emitterIntensity;
              hit = true;
            } else if(scene.emittersEnabled && scene.emitterSamplingStrategy != EmitterSamplingStrategy.NONE && scene.getEmitterGrid() != null) {
              // Sample emitter
              switch (scene.emitterSamplingStrategy) {
                case ONE:
                case ONE_BLOCK: {
                  Grid.EmitterPosition pos = scene.getEmitterGrid().sampleEmitterPosition((int) ray.o.x, (int) ray.o.y, (int) ray.o.z, random);
                  if (pos != null) {
                    indirectEmitterColor.scaleAdd(Math.PI, sampleEmitter(scene, ray, pos, random));
                  }
                  break;
                }
                case ALL: {
                  List<Grid.EmitterPosition> positions = scene.getEmitterGrid().getEmitterPositions((int) ray.o.x, (int) ray.o.y, (int) ray.o.z);
                  double sampleScaler = Math.PI / positions.size();
                  for (Grid.EmitterPosition pos : positions) {
                    indirectEmitterColor.scaleAdd(sampleScaler, sampleEmitter(scene, ray, pos, random));
                  }
                  break;
                }
              }
            }

            if (scene.getSunSamplingStrategy().doSunSampling()) {
              reflected.set(ray);
              scene.sun.getRandomSunDirection(reflected, random);

              double directLightR = 0;
              double directLightG = 0;
              double directLightB = 0;

              boolean frontLight = reflected.d.dot(ray.getNormal()) > 0;

              if (frontLight || (currentMat.subSurfaceScattering
                  && random.nextFloat() < Scene.fSubSurface)) {

                if (!frontLight) {
                  reflected.o.scaleAdd(-Ray.OFFSET, ray.getNormal());
                }

                reflected.setCurrentMaterial(reflected.getPrevMaterial(), reflected.getPrevData());

                getDirectLightAttenuation(scene, reflected, state);

                Vector4 attenuation = state.attenuation;
                if (attenuation.w > 0) {
                  double mult = QuickMath.abs(reflected.d.dot(ray.getNormal())) * (scene.getSunSamplingStrategy().isSunLuminosity() ? scene.sun().getLuminosityPdf() : 1);
                  directLightR = attenuation.x * attenuation.w * mult;
                  directLightG = attenuation.y * attenuation.w * mult;
                  directLightB = attenuation.z * attenuation.w * mult;
                  hit = true;
                }
              }

              reflected.diffuseReflection(ray, random);
              hit = pathTrace(scene, reflected, state, 0, false) || hit;
              if (hit) {
                ray.color.x = ray.color.x * (emittance + directLightR * scene.sun.emittance.x + (
                    reflected.color.x + reflected.emittance.x) + (indirectEmitterColor.x));
                ray.color.y = ray.color.y * (emittance + directLightG * scene.sun.emittance.y + (
                    reflected.color.y + reflected.emittance.y) + (indirectEmitterColor.y));
                ray.color.z = ray.color.z * (emittance + directLightB * scene.sun.emittance.z + (
                    reflected.color.z + reflected.emittance.z) + (indirectEmitterColor.z));
              } else if(indirectEmitterColor.x > Ray.EPSILON || indirectEmitterColor.y > Ray.EPSILON || indirectEmitterColor.z > Ray.EPSILON) {
                hit = true;
                ray.color.x *= indirectEmitterColor.x;
                ray.color.y *= indirectEmitterColor.y;
                ray.color.z *= indirectEmitterColor.z;
              }

            } else {
              reflected.diffuseReflection(ray, random);

              hit = pathTrace(scene, reflected, state, 0, false) || hit;
              if (hit) {
                ray.color.x =
                    ray.color.x * (emittance + (reflected.color.x + reflected.emittance.x) + (indirectEmitterColor.x));
                ray.color.y =
                    ray.color.y * (emittance + (reflected.color.y + reflected.emittance.y) + (indirectEmitterColor.y));
                ray.color.z =
                    ray.color.z * (emittance + (reflected.color.z + reflected.emittance.z) + (indirectEmitterColor.z));
              } else if(indirectEmitterColor.x > Ray.EPSILON || indirectEmitterColor.y > Ray.EPSILON || indirectEmitterColor.z > Ray.EPSILON) {
                hit = true;
                ray.color.x *= indirectEmitterColor.x;
                ray.color.y *= indirectEmitterColor.y;
                ray.color.z *= indirectEmitterColor.z;
              }
            }
          }
        } else if (n1 != n2) {
          // Refraction.

          // TODO: make this decision dependent on the material properties:
          boolean doRefraction =
              currentMat.refractive || prevMat.refractive;

          // Refraction.
          float n1n2 = n1 / n2;
          double cosTheta = -ray.getNormal().dot(ray.d);
          double radicand = 1 - n1n2 * n1n2 * (1 - cosTheta * cosTheta);
          if (doRefraction && radicand < Ray.EPSILON) {
            // Total internal reflection.
            if (!scene.kill(ray.depth + 1, random)) {
              Ray reflected = new Ray();
              reflected.specularReflection(ray, random);
              if (pathTrace(scene, reflected, state, 1, false)) {

                ray.color.x = reflected.color.x;
                ray.color.y = reflected.color.y;
                ray.color.z = reflected.color.z;
                hit = true;
              }
            }
          } else {
            if (!scene.kill(ray.depth + 1, random)) {
              Ray refracted = new Ray();
              refracted.set(ray);

              // Calculate angle-dependent reflectance using
              // Fresnel equation approximation:
              // R(cosineAngle) = R0 + (1 - R0) * (1 - cos(cosineAngle))^5
              float a = (n1n2 - 1);
              float b = (n1n2 + 1);
              double R0 = a * a / (b * b);
              double c = 1 - cosTheta;
              double Rtheta = R0 + (1 - R0) * c * c * c * c * c;

              if (random.nextFloat() < Rtheta) {
                Ray reflected = new Ray();
                reflected.specularReflection(ray, random);
                if (pathTrace(scene, reflected, state, 1, false)) {
                  ray.emittance.x = ray.color.x * reflected.emittance.x;
                  ray.emittance.y = ray.color.y * reflected.emittance.y;
                  ray.emittance.z = ray.color.z * reflected.emittance.z;

                  ray.color.x = reflected.color.x;
                  ray.color.y = reflected.color.y;
                  ray.color.z = reflected.color.z;
                  hit = true;
                }
              } else {
                if (doRefraction) {

                  double t2 = FastMath.sqrt(radicand);
                  Vector3 n = ray.getNormal();
                  if (cosTheta > 0) {
                    refracted.d.x = n1n2 * ray.d.x + (n1n2 * cosTheta - t2) * n.x;
                    refracted.d.y = n1n2 * ray.d.y + (n1n2 * cosTheta - t2) * n.y;
                    refracted.d.z = n1n2 * ray.d.z + (n1n2 * cosTheta - t2) * n.z;
                  } else {
                    refracted.d.x = n1n2 * ray.d.x - (-n1n2 * cosTheta - t2) * n.x;
                    refracted.d.y = n1n2 * ray.d.y - (-n1n2 * cosTheta - t2) * n.y;
                    refracted.d.z = n1n2 * ray.d.z - (-n1n2 * cosTheta - t2) * n.z;
                  }

                  refracted.d.normalize();

                  // See Ray.specularReflection for information on why this is needed
                  // This is the same thing but for refraction instead of reflection
                  // so this time we want the signs of the dot product to be the same
                  if(QuickMath.signum(refracted.getGeometryNormal().dot(refracted.d)) != QuickMath.signum(refracted.getGeometryNormal().dot(ray.d))) {
                    double factor = QuickMath.signum(refracted.getGeometryNormal().dot(ray.d)) * -Ray.EPSILON - refracted.d.dot(refracted.getGeometryNormal());
                    refracted.d.scaleAdd(factor, refracted.getGeometryNormal());
                    refracted.d.normalize();
                  }

                  refracted.o.scaleAdd(Ray.OFFSET, refracted.d);
                }

                if (pathTrace(scene, refracted, state, 1, false)) {
                  // Calculate the color and emittance of the refracted ray
<<<<<<< HEAD
                  translucentRayColor(ray, refracted, pDiffuse);
=======
                  translucentRayColor(scene, ray, refracted, pDiffuse);
>>>>>>> fcdfc57e
                  hit = true;
                }
              }
            }
          }

        } else {

          Ray transmitted = new Ray();
          transmitted.set(ray);
          transmitted.o.scaleAdd(Ray.OFFSET, transmitted.d);

          if (pathTrace(scene, transmitted, state, 1, false)) {
            // Calculate the color and emittance of the transmitted ray
<<<<<<< HEAD
            translucentRayColor(ray, transmitted, pDiffuse);
=======
            translucentRayColor(scene, ray, transmitted, pDiffuse);
>>>>>>> fcdfc57e
            hit = true;
          }
        }
      }

      if (hit && prevMat.isWater()) {
        // Render water fog effect.
        if(scene.waterVisibility == 0) {
          ray.color.scale(0.);
        } else {
          double a = ray.distance / scene.waterVisibility;
          double attenuation = Math.exp(-a);
          ray.color.scale(attenuation);
        }
      }

      break;
    }
    if (!hit) {
      ray.color.set(0, 0, 0, 1);
      if (firstReflection) {
        airDistance = ray.distance;
      }
    }

    // This is a simplistic fog model which gives greater artistic freedom but
    // less realism. The user can select fog color and density; in a more
    // realistic model color would depend on viewing angle and sun color/position.
    if (airDistance > 0 && scene.fogEnabled()) {
      Sun sun = scene.sun;

      // Pick point between ray origin and intersected object.
      // The chosen point is used to test if the sun is lighting the
      // fog between the camera and the first diffuse ray target.
      // The sun contribution will be proportional to the amount of
      // sunlit fog areas in the ray path, thus giving an approximation
      // of the sun inscatter leading to effects like god rays.
      // The way the sun contribution point is chosen is not
      // entirely correct because the original ray may have
      // travelled through glass or other materials between air gaps.
      // However, the results are probably close enough to not be distracting,
      // so this seems like a reasonable approximation.
      Ray atmos = new Ray();
      double offset = QuickMath.clamp(airDistance * random.nextFloat(),
          Ray.EPSILON, airDistance - Ray.EPSILON);
      atmos.o.scaleAdd(offset, od, ox);
      sun.getRandomSunDirection(atmos, random);
      atmos.setCurrentMaterial(Air.INSTANCE);

      double fogDensity = scene.getFogDensity() * EXTINCTION_FACTOR;
      double extinction = Math.exp(-airDistance * fogDensity);
      ray.color.scale(extinction);

      // Check sun visibility at random point to determine inscatter brightness.
      getDirectLightAttenuation(scene, atmos, state);
      Vector4 attenuation = state.attenuation;
      if (attenuation.w > Ray.EPSILON) {
        Vector3 fogColor = scene.getFogColor();
        double inscatter;
        if (scene.fastFog()) {
          inscatter = (1 - extinction);
        } else {
          inscatter = airDistance * fogDensity * Math.exp(-offset * fogDensity);
        }
        ray.color.x += attenuation.x * attenuation.w * fogColor.x * inscatter;
        ray.color.y += attenuation.y * attenuation.w * fogColor.y * inscatter;
        ray.color.z += attenuation.z * attenuation.w * fogColor.z * inscatter;
      }
    }

    return hit;
  }

<<<<<<< HEAD
  private static void translucentRayColor(Ray ray, Ray next, double opacity) {
=======
  private static void translucentRayColor(Scene scene, Ray ray, Ray next, double opacity) {
>>>>>>> fcdfc57e
    // Color-based transmission value
    double colorTrans = (ray.color.x + ray.color.y + ray.color.z)/3;
    // Total amount of light we want to transmit (overall transparency of texture)
    double shouldTrans = 1 - opacity;
    // Amount of each color to transmit - default to overall transparency if RGB values add to 0 (e.g. regular glass)
    double rTrans = shouldTrans, gTrans = shouldTrans, bTrans = shouldTrans;
    if(colorTrans > 0) {
      // Amount to transmit of each color is scaled so the total transmitted amount matches the texture's transparency
      rTrans = ray.color.x * shouldTrans / colorTrans;
      gTrans = ray.color.y * shouldTrans / colorTrans;
      bTrans = ray.color.z * shouldTrans / colorTrans;
    }
<<<<<<< HEAD
    // TODO: Make this controllable from 1 to 3 via a slider
    final double TRANSMISSIVITY_CAP = 1;
    // Determine the color with the highest transmissivity
    double maxTrans = Math.max(rTrans, Math.max(gTrans, bTrans));
    if(maxTrans > TRANSMISSIVITY_CAP) {
      if (maxTrans == rTrans) {
        // Give excess transmission from red to green and blue
        double gTransNew = reassignTransmissivity(rTrans, gTrans, bTrans, shouldTrans, TRANSMISSIVITY_CAP);
        bTrans = reassignTransmissivity(rTrans, bTrans, gTrans, shouldTrans, TRANSMISSIVITY_CAP);
        gTrans = gTransNew;
        rTrans = TRANSMISSIVITY_CAP;
      } else if (maxTrans == gTrans) {
        // Give excess transmission from green to red and blue
        double rTransNew = reassignTransmissivity(gTrans, rTrans, bTrans, shouldTrans, TRANSMISSIVITY_CAP);
        bTrans = reassignTransmissivity(gTrans, bTrans, rTrans, shouldTrans, TRANSMISSIVITY_CAP);
        rTrans = rTransNew;
        gTrans = TRANSMISSIVITY_CAP;
      } else if (maxTrans == bTrans) {
        // Give excess transmission from blue to green and red
        double gTransNew = reassignTransmissivity(bTrans, gTrans, rTrans, shouldTrans, TRANSMISSIVITY_CAP);
        rTrans = reassignTransmissivity(bTrans, rTrans, gTrans, shouldTrans, TRANSMISSIVITY_CAP);
        gTrans = gTransNew;
        bTrans = TRANSMISSIVITY_CAP;
      }
    }
    // Set transparent and opaque components of each color channel
    ray.color.x = (1 - rTrans) * ray.color.x + rTrans;
    ray.color.y = (1 - gTrans) * ray.color.y + gTrans;
    ray.color.z = (1 - bTrans) * ray.color.z + bTrans;
    ray.color.x *= next.color.x;
    ray.color.y *= next.color.y;
    ray.color.z *= next.color.z;
=======
    double transmissivityCap = scene.transmissivityCap;
    // Determine the color with the highest transmissivity
    double maxTrans = Math.max(rTrans, Math.max(gTrans, bTrans));
    if(maxTrans > transmissivityCap) {
      if (maxTrans == rTrans) {
        // Give excess transmission from red to green and blue
        double gTransNew = reassignTransmissivity(rTrans, gTrans, bTrans, shouldTrans, transmissivityCap);
        bTrans = reassignTransmissivity(rTrans, bTrans, gTrans, shouldTrans, transmissivityCap);
        gTrans = gTransNew;
        rTrans = transmissivityCap;
      } else if (maxTrans == gTrans) {
        // Give excess transmission from green to red and blue
        double rTransNew = reassignTransmissivity(gTrans, rTrans, bTrans, shouldTrans, transmissivityCap);
        bTrans = reassignTransmissivity(gTrans, bTrans, rTrans, shouldTrans, transmissivityCap);
        rTrans = rTransNew;
        gTrans = transmissivityCap;
      } else if (maxTrans == bTrans) {
        // Give excess transmission from blue to green and red
        double gTransNew = reassignTransmissivity(bTrans, gTrans, rTrans, shouldTrans, transmissivityCap);
        rTrans = reassignTransmissivity(bTrans, rTrans, gTrans, shouldTrans, transmissivityCap);
        gTrans = gTransNew;
        bTrans = transmissivityCap;
      }
    }
    // Don't need to check for energy gain if transmissivity cap is 1
    if(transmissivityCap > 1) {
      double currentEnergy = rTrans * next.color.x + gTrans * next.color.y + bTrans * next.color.z;
      double nextEnergy = next.color.x + next.color.y + next.color.z;
      double energyRatio = currentEnergy / nextEnergy;
      // Normalize if there is net energy gain across all channels (more likely for higher transmissivityCap combined with high-saturation light source)
      if(energyRatio > 1) {
        rTrans /= energyRatio;
        gTrans /= energyRatio;
        bTrans /= energyRatio;
      }
    }
    // Scale color based on next ray
    ray.color.x = rTrans * next.color.x;
    ray.color.y = gTrans * next.color.y;
    ray.color.z = bTrans * next.color.z;
    // Use emittance from next ray
    ray.emittance.x = rTrans * next.emittance.x;
    ray.emittance.y = gTrans * next.emittance.y;
    ray.emittance.z = bTrans * next.emittance.z;
>>>>>>> fcdfc57e
  }

  private static double reassignTransmissivity(double from, double to, double other, double trans, double cap) {
    // Formula here derived algebraically from this system:
    // (cap - to_new)/(cap - other_new) = (from - to)/(from - other), (cap + to_new + other_new)/3 = trans
    return (cap*(other - 2*to + from) + (3*trans)*(to - from))/(other + to - 2*from);
  }

  private static void sampleEmitterFace(Scene scene, Ray ray, Grid.EmitterPosition pos, int face, Vector4 result, double scaler, Random random) {
    Ray emitterRay = new Ray(ray);

    pos.sampleFace(face, emitterRay.d, random);
    emitterRay.d.sub(emitterRay.o);

      if (emitterRay.d.dot(ray.getNormal()) > 0) {
        double distance = emitterRay.d.length();
        emitterRay.d.scale(1 / distance);

      emitterRay.o.scaleAdd(Ray.OFFSET, emitterRay.d);
      emitterRay.distance += Ray.OFFSET;
      PreviewRayTracer.nextIntersection(scene, emitterRay);
      if (Math.abs(emitterRay.distance - distance) < Ray.OFFSET) {
        double e = Math.abs(emitterRay.d.dot(emitterRay.getNormal()));
        e /= Math.max(distance * distance, 1);
        e *= pos.block.surfaceArea(face);
        e *= emitterRay.getCurrentMaterial().emittance;
        e *= scene.emitterIntensity;
        e *= scaler;

        result.scaleAdd(e, emitterRay.color);
      }
    }
  }

  /**
   * Cast a shadow ray from the intersection point (given by ray) to the emitter
   * at position pos. Returns the contribution of this emitter (0 if the emitter is occluded)
   * @param scene The scene being rendered
   * @param ray The ray that generated the intersection
   * @param pos The position of the emitter to sample
   * @param random RNG
   * @return The contribution of the emitter
   */
  private static Vector4 sampleEmitter(Scene scene, Ray ray, Grid.EmitterPosition pos, Random random) {
    Vector4 result = new Vector4();
    result.set(0, 0, 0, 1);

    switch (scene.getEmitterSamplingStrategy()) {
      default:
      case ONE:
        sampleEmitterFace(scene, ray, pos, random.nextInt(pos.block.faceCount()), result, 1, random);
        break;
      case ONE_BLOCK:
      case ALL:
        double scaler = 1.0 / pos.block.faceCount();
        for (int i = 0; i < pos.block.faceCount(); i++) {
          sampleEmitterFace(scene, ray, pos, i, result, scaler, random);
        }
        break;
    }

    return result;
  }

  /**
   * Calculate direct lighting attenuation.
   */
  public static void getDirectLightAttenuation(Scene scene, Ray ray, WorkerState state) {

    Vector4 attenuation = state.attenuation;
    attenuation.x = 1;
    attenuation.y = 1;
    attenuation.z = 1;
    attenuation.w = 1;
    while (attenuation.w > 0) {
      ray.o.scaleAdd(Ray.OFFSET, ray.d);
      if (!PreviewRayTracer.nextIntersection(scene, ray)) {
        break;
      }
      double mult = 1 - ray.color.w;
      attenuation.x *= ray.color.x * ray.color.w + mult;
      attenuation.y *= ray.color.y * ray.color.w + mult;
      attenuation.z *= ray.color.z * ray.color.w + mult;
      attenuation.w *= mult;
      if (ray.getPrevMaterial().isWater()) {
        if(scene.waterVisibility == 0) {
          attenuation.w = 0;
        } else {
          double a = ray.distance / scene.waterVisibility;
          attenuation.w *= Math.exp(-a);
        }
      }
      if (scene.getSunSamplingStrategy().isStrictDirectLight() && ray.getPrevMaterial().ior != ray.getCurrentMaterial().ior) {
        attenuation.w = 0;
      }
    }
  }

}<|MERGE_RESOLUTION|>--- conflicted
+++ resolved
@@ -352,11 +352,7 @@
 
                 if (pathTrace(scene, refracted, state, 1, false)) {
                   // Calculate the color and emittance of the refracted ray
-<<<<<<< HEAD
-                  translucentRayColor(ray, refracted, pDiffuse);
-=======
                   translucentRayColor(scene, ray, refracted, pDiffuse);
->>>>>>> fcdfc57e
                   hit = true;
                 }
               }
@@ -371,11 +367,7 @@
 
           if (pathTrace(scene, transmitted, state, 1, false)) {
             // Calculate the color and emittance of the transmitted ray
-<<<<<<< HEAD
-            translucentRayColor(ray, transmitted, pDiffuse);
-=======
             translucentRayColor(scene, ray, transmitted, pDiffuse);
->>>>>>> fcdfc57e
             hit = true;
           }
         }
@@ -449,11 +441,7 @@
     return hit;
   }
 
-<<<<<<< HEAD
-  private static void translucentRayColor(Ray ray, Ray next, double opacity) {
-=======
   private static void translucentRayColor(Scene scene, Ray ray, Ray next, double opacity) {
->>>>>>> fcdfc57e
     // Color-based transmission value
     double colorTrans = (ray.color.x + ray.color.y + ray.color.z)/3;
     // Total amount of light we want to transmit (overall transparency of texture)
@@ -466,40 +454,6 @@
       gTrans = ray.color.y * shouldTrans / colorTrans;
       bTrans = ray.color.z * shouldTrans / colorTrans;
     }
-<<<<<<< HEAD
-    // TODO: Make this controllable from 1 to 3 via a slider
-    final double TRANSMISSIVITY_CAP = 1;
-    // Determine the color with the highest transmissivity
-    double maxTrans = Math.max(rTrans, Math.max(gTrans, bTrans));
-    if(maxTrans > TRANSMISSIVITY_CAP) {
-      if (maxTrans == rTrans) {
-        // Give excess transmission from red to green and blue
-        double gTransNew = reassignTransmissivity(rTrans, gTrans, bTrans, shouldTrans, TRANSMISSIVITY_CAP);
-        bTrans = reassignTransmissivity(rTrans, bTrans, gTrans, shouldTrans, TRANSMISSIVITY_CAP);
-        gTrans = gTransNew;
-        rTrans = TRANSMISSIVITY_CAP;
-      } else if (maxTrans == gTrans) {
-        // Give excess transmission from green to red and blue
-        double rTransNew = reassignTransmissivity(gTrans, rTrans, bTrans, shouldTrans, TRANSMISSIVITY_CAP);
-        bTrans = reassignTransmissivity(gTrans, bTrans, rTrans, shouldTrans, TRANSMISSIVITY_CAP);
-        rTrans = rTransNew;
-        gTrans = TRANSMISSIVITY_CAP;
-      } else if (maxTrans == bTrans) {
-        // Give excess transmission from blue to green and red
-        double gTransNew = reassignTransmissivity(bTrans, gTrans, rTrans, shouldTrans, TRANSMISSIVITY_CAP);
-        rTrans = reassignTransmissivity(bTrans, rTrans, gTrans, shouldTrans, TRANSMISSIVITY_CAP);
-        gTrans = gTransNew;
-        bTrans = TRANSMISSIVITY_CAP;
-      }
-    }
-    // Set transparent and opaque components of each color channel
-    ray.color.x = (1 - rTrans) * ray.color.x + rTrans;
-    ray.color.y = (1 - gTrans) * ray.color.y + gTrans;
-    ray.color.z = (1 - bTrans) * ray.color.z + bTrans;
-    ray.color.x *= next.color.x;
-    ray.color.y *= next.color.y;
-    ray.color.z *= next.color.z;
-=======
     double transmissivityCap = scene.transmissivityCap;
     // Determine the color with the highest transmissivity
     double maxTrans = Math.max(rTrans, Math.max(gTrans, bTrans));
@@ -544,7 +498,6 @@
     ray.emittance.x = rTrans * next.emittance.x;
     ray.emittance.y = gTrans * next.emittance.y;
     ray.emittance.z = bTrans * next.emittance.z;
->>>>>>> fcdfc57e
   }
 
   private static double reassignTransmissivity(double from, double to, double other, double trans, double cap) {
