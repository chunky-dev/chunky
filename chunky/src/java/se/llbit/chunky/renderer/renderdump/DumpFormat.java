/* Copyright (c) 2021 Chunky contributors
 *
 * This file is part of Chunky.
 *
 * Chunky is free software: you can redistribute it and/or modify
 * it under the terms of the GNU General Public License as published by
 * the Free Software Foundation, either version 3 of the License, or
 * (at your option) any later version.
 *
 * Chunky is distributed in the hope that it will be useful,
 * but WITHOUT ANY WARRANTY; without even the implied warranty of
 * MERCHANTABILITY or FITNESS FOR A PARTICULAR PURPOSE.  See the
 * GNU General Public License for more details.
 * You should have received a copy of the GNU General Public License
 * along with Chunky.  If not, see <http://www.gnu.org/licenses/>.
 */
package se.llbit.chunky.renderer.renderdump;

import java.util.function.LongConsumer;
import se.llbit.chunky.renderer.scene.SampleBuffer;
import se.llbit.chunky.renderer.scene.Scene;
import se.llbit.util.TaskTracker;

import java.io.DataInputStream;
import java.io.DataOutputStream;
import java.io.IOException;

/**
 * A dump format reads a render dump from a DataInputStream into the scene/ writes a render dump from the scene into a
 * DataOutputStream.
 * <p>
 * The input stream is expected to <i>not</i> contain the magic number and version number - they should have been read
 * before calling load (logic for that in RenderDump class). The output stream is expected to contain the magic number
 * and version number - they should have been written before calling save (logic for that in RenderDump class).
 * <p>
 * The "header" of a dump typically contains width, height, spp and renderTime and is the same for all currently
 * implemented formats. The strategy for reading/writing the samples (from the buffer in the scene) has to be
 * implemented.
 */
abstract class DumpFormat {

  public void load(DataInputStream inputStream, Scene scene, TaskTracker taskTracker)
      throws IOException, IllegalStateException {
    try (TaskTracker.Task task = taskTracker.task("Loading render dump", scene.canvasWidth() * scene.canvasHeight())) {
      readHeader(inputStream, scene);
<<<<<<< HEAD
      readSamples(
        inputStream,
        scene,
        pixelProgress -> updateTask(task, scene, (int)pixelProgress) // TODO fix progress reporting for long indexes
      );
      scene.getSampleBuffer().setGlobalSpp(scene.spp);
=======
      readSamples(inputStream, scene, pixelProgress -> updateTask(task, scene, pixelProgress));
>>>>>>> 40e57289
    }
  }

  protected void readHeader(DataInputStream inputStream, Scene scene) throws IOException, IllegalStateException {
    int width = inputStream.readInt();
    int height = inputStream.readInt();

    if (width != scene.canvasWidth() || height != scene.canvasHeight()) {
      throw new IllegalStateException("Scene size does not match dump size");
    }

    scene.spp = inputStream.readInt();
    scene.getSampleBuffer().setGlobalSpp(scene.spp);
    scene.renderTime = inputStream.readLong();
  }

<<<<<<< HEAD
  protected void readSamples(
    DataInputStream inputStream,
    Scene scene,
    LongConsumer pixelProgress
  ) throws IOException {
    SampleBuffer buffer = scene.getSampleBuffer();
    readSamples(
      inputStream,
      scene,
      (pixelIndex, r, g, b) -> {
        long index = 3 * pixelIndex;
        buffer.set(index, r);
        buffer.set(index + 1, g);
        buffer.set(index + 2, b);
      },
      pixelProgress
    );
=======
  protected void readSamples(DataInputStream inputStream, Scene scene, IntConsumer pixelProgress) throws IOException {
    double[] buffer = scene.getSampleBuffer();
    PixelConsumer px = (pixelIndex, r, g, b) -> {
      int index = 3 * pixelIndex;
      buffer[index + 0] = r;
      buffer[index + 1] = g;
      buffer[index + 2] = b;
    };

    readSamples(inputStream, scene, px, pixelProgress);
>>>>>>> 40e57289
  }

  public void merge(DataInputStream inputStream, Scene scene, TaskTracker taskTracker)
      throws IOException, IllegalStateException {
    try (TaskTracker.Task task = taskTracker.task("Merging render dump", scene.canvasWidth() * scene.canvasHeight())) {
      int previousSpp = scene.spp;
      long previousRenderTime = scene.renderTime;

      readHeader(inputStream, scene);
      mergeSamples(inputStream, scene, progress -> task.update((int) progress)); // TODO fix task progress for long indexes
      scene.spp += previousSpp;
      scene.renderTime += previousRenderTime;
    }
  }

<<<<<<< HEAD
  protected void mergeSamples(
    DataInputStream inputStream,
    Scene scene,
    LongConsumer pixelProgress
  ) throws IOException {
    int dumpSpp = scene.spp;
    SampleBuffer buffer = scene.getSampleBuffer();
    readSamples(
      inputStream,
      scene,
      (pixelIndex, r, g, b) -> {
        buffer.mergeSamples(3 * pixelIndex, dumpSpp, r, g, b);
      },
      pixelProgress
    );
  }

  protected abstract void readSamples(
    DataInputStream inputStream,
    Scene scene,
    PixelConsumer consumer,
    LongConsumer pixelProgress
  ) throws IOException;

  public void save(
    DataOutputStream outputStream,
    Scene scene,
    TaskTracker taskTracker
  ) throws IOException {
    try (TaskTracker.Task task = taskTracker.task(
      "Saving render dump",
      scene.width * scene.height
    )) {
      writeHeader(outputStream, scene);
      writeSamples(
        outputStream,
        scene,
        pixelProgress -> updateTask(task, scene, (int) pixelProgress) // TODO fix task updates for long values
      );
=======
  protected void mergeSamples(DataInputStream inputStream, int previousSpp, Scene scene, IntConsumer pixelProgress)
      throws IOException {
    int dumpSpp = scene.spp;
    double sa = previousSpp / (double) (previousSpp + dumpSpp);
    double sb = 1 - sa;
    double[] buffer = scene.getSampleBuffer();
    PixelConsumer px = (pixelIndex, r, g, b) -> {
      int index = 3 * pixelIndex;
      buffer[index] = buffer[index] * sa + r * sb;
      buffer[index + 1] = buffer[index + 1] * sa + g * sb;
      buffer[index + 2] = buffer[index + 2] * sa + b * sb;
    };
    readSamples(inputStream, scene, px, pixelProgress);
  }

  protected abstract void readSamples(DataInputStream inputStream,
                                      Scene scene,
                                      PixelConsumer consumer,
                                      IntConsumer pixelProgress)
      throws IOException;

  public void save(DataOutputStream outputStream, Scene scene, TaskTracker taskTracker) throws IOException {
    try (TaskTracker.Task task = taskTracker.task("Saving render dump", scene.canvasWidth() * scene.canvasHeight())) {
      writeHeader(outputStream, scene);
      writeSamples(outputStream, scene, pixelProgress -> updateTask(task, scene, pixelProgress));
>>>>>>> 40e57289
      outputStream.flush();
    }
  }

  protected void writeHeader(DataOutputStream outputStream, Scene scene) throws IOException {
    outputStream.writeInt(scene.width);
    outputStream.writeInt(scene.height);
    outputStream.writeInt(scene.spp);
    outputStream.writeLong(scene.renderTime);
  }

<<<<<<< HEAD
  protected abstract void writeSamples(
    DataOutputStream outputStream,
    Scene scene,
    LongConsumer pixelProgress
  ) throws IOException;

  private void updateTask(
    TaskTracker.Task task,
    Scene scene,
    int pixelProgress
  ) {
=======
  protected abstract void writeSamples(DataOutputStream outputStream, Scene scene, IntConsumer pixelProgress)
      throws IOException;

  private void updateTask(TaskTracker.Task task, Scene scene, int pixelProgress) {
>>>>>>> 40e57289
    int x = scene.width * scene.height / 100;
    // reduce number of update calls (performance reasons)
    // this results in steps of 1% progress each
    if (pixelProgress % x == 0) {
      task.update(pixelProgress);
    }
  }
}<|MERGE_RESOLUTION|>--- conflicted
+++ resolved
@@ -41,18 +41,10 @@
 
   public void load(DataInputStream inputStream, Scene scene, TaskTracker taskTracker)
       throws IOException, IllegalStateException {
-    try (TaskTracker.Task task = taskTracker.task("Loading render dump", scene.canvasWidth() * scene.canvasHeight())) {
+    try (TaskTracker.Task task = taskTracker.task("Loading render dump", scene.renderWidth() * scene.renderHeight())) {
       readHeader(inputStream, scene);
-<<<<<<< HEAD
-      readSamples(
-        inputStream,
-        scene,
-        pixelProgress -> updateTask(task, scene, (int)pixelProgress) // TODO fix progress reporting for long indexes
-      );
+      readSamples(inputStream, scene, pixelProgress -> updateTask(task, scene, pixelProgress));
       scene.getSampleBuffer().setGlobalSpp(scene.spp);
-=======
-      readSamples(inputStream, scene, pixelProgress -> updateTask(task, scene, pixelProgress));
->>>>>>> 40e57289
     }
   }
 
@@ -60,7 +52,7 @@
     int width = inputStream.readInt();
     int height = inputStream.readInt();
 
-    if (width != scene.canvasWidth() || height != scene.canvasHeight()) {
+    if (width != scene.renderWidth() || height != scene.renderHeight()) {
       throw new IllegalStateException("Scene size does not match dump size");
     }
 
@@ -69,41 +61,21 @@
     scene.renderTime = inputStream.readLong();
   }
 
-<<<<<<< HEAD
-  protected void readSamples(
-    DataInputStream inputStream,
-    Scene scene,
-    LongConsumer pixelProgress
-  ) throws IOException {
+  protected void readSamples(DataInputStream inputStream, Scene scene, LongConsumer pixelProgress) throws IOException {
     SampleBuffer buffer = scene.getSampleBuffer();
-    readSamples(
-      inputStream,
-      scene,
-      (pixelIndex, r, g, b) -> {
-        long index = 3 * pixelIndex;
-        buffer.set(index, r);
-        buffer.set(index + 1, g);
-        buffer.set(index + 2, b);
-      },
-      pixelProgress
-    );
-=======
-  protected void readSamples(DataInputStream inputStream, Scene scene, IntConsumer pixelProgress) throws IOException {
-    double[] buffer = scene.getSampleBuffer();
     PixelConsumer px = (pixelIndex, r, g, b) -> {
-      int index = 3 * pixelIndex;
-      buffer[index + 0] = r;
-      buffer[index + 1] = g;
-      buffer[index + 2] = b;
+      long index = 3 * pixelIndex;
+      buffer.set(index + 0, r);
+      buffer.set(index + 1, g);
+      buffer.set(index + 2, b);
     };
 
     readSamples(inputStream, scene, px, pixelProgress);
->>>>>>> 40e57289
   }
 
   public void merge(DataInputStream inputStream, Scene scene, TaskTracker taskTracker)
       throws IOException, IllegalStateException {
-    try (TaskTracker.Task task = taskTracker.task("Merging render dump", scene.canvasWidth() * scene.canvasHeight())) {
+    try (TaskTracker.Task task = taskTracker.task("Merging render dump", scene.renderWidth() * scene.renderHeight())) {
       int previousSpp = scene.spp;
       long previousRenderTime = scene.renderTime;
 
@@ -114,107 +86,52 @@
     }
   }
 
-<<<<<<< HEAD
-  protected void mergeSamples(
-    DataInputStream inputStream,
-    Scene scene,
-    LongConsumer pixelProgress
-  ) throws IOException {
+  protected void mergeSamples(DataInputStream inputStream, Scene scene, LongConsumer pixelProgress)
+      throws IOException {
     int dumpSpp = scene.spp;
     SampleBuffer buffer = scene.getSampleBuffer();
-    readSamples(
-      inputStream,
-      scene,
-      (pixelIndex, r, g, b) -> {
-        buffer.mergeSamples(3 * pixelIndex, dumpSpp, r, g, b);
-      },
-      pixelProgress
-    );
-  }
-
-  protected abstract void readSamples(
-    DataInputStream inputStream,
-    Scene scene,
-    PixelConsumer consumer,
-    LongConsumer pixelProgress
-  ) throws IOException;
-
-  public void save(
-    DataOutputStream outputStream,
-    Scene scene,
-    TaskTracker taskTracker
-  ) throws IOException {
-    try (TaskTracker.Task task = taskTracker.task(
-      "Saving render dump",
-      scene.width * scene.height
-    )) {
-      writeHeader(outputStream, scene);
-      writeSamples(
-        outputStream,
-        scene,
-        pixelProgress -> updateTask(task, scene, (int) pixelProgress) // TODO fix task updates for long values
-      );
-=======
-  protected void mergeSamples(DataInputStream inputStream, int previousSpp, Scene scene, IntConsumer pixelProgress)
-      throws IOException {
-    int dumpSpp = scene.spp;
-    double sa = previousSpp / (double) (previousSpp + dumpSpp);
-    double sb = 1 - sa;
-    double[] buffer = scene.getSampleBuffer();
-    PixelConsumer px = (pixelIndex, r, g, b) -> {
-      int index = 3 * pixelIndex;
-      buffer[index] = buffer[index] * sa + r * sb;
-      buffer[index + 1] = buffer[index + 1] * sa + g * sb;
-      buffer[index + 2] = buffer[index + 2] * sa + b * sb;
-    };
+    PixelConsumer px = (pixelIndex, r, g, b) -> buffer.mergeSamples(3 * pixelIndex, dumpSpp, r, g, b);
     readSamples(inputStream, scene, px, pixelProgress);
   }
 
   protected abstract void readSamples(DataInputStream inputStream,
                                       Scene scene,
                                       PixelConsumer consumer,
-                                      IntConsumer pixelProgress)
+                                      LongConsumer pixelProgress)
       throws IOException;
 
   public void save(DataOutputStream outputStream, Scene scene, TaskTracker taskTracker) throws IOException {
-    try (TaskTracker.Task task = taskTracker.task("Saving render dump", scene.canvasWidth() * scene.canvasHeight())) {
+    try (TaskTracker.Task task = taskTracker.task("Saving render dump", scene.renderWidth() * scene.renderHeight())) {
       writeHeader(outputStream, scene);
-      writeSamples(outputStream, scene, pixelProgress -> updateTask(task, scene, pixelProgress));
->>>>>>> 40e57289
+      writeSamples(outputStream, scene, pixelProgress -> updateTask(task, scene, (int) pixelProgress));
       outputStream.flush();
     }
   }
 
   protected void writeHeader(DataOutputStream outputStream, Scene scene) throws IOException {
-    outputStream.writeInt(scene.width);
-    outputStream.writeInt(scene.height);
+    outputStream.writeInt(scene.renderWidth());
+    outputStream.writeInt(scene.renderHeight());
     outputStream.writeInt(scene.spp);
     outputStream.writeLong(scene.renderTime);
   }
 
-<<<<<<< HEAD
-  protected abstract void writeSamples(
-    DataOutputStream outputStream,
-    Scene scene,
-    LongConsumer pixelProgress
-  ) throws IOException;
-
-  private void updateTask(
-    TaskTracker.Task task,
-    Scene scene,
-    int pixelProgress
-  ) {
-=======
-  protected abstract void writeSamples(DataOutputStream outputStream, Scene scene, IntConsumer pixelProgress)
+  protected abstract void writeSamples(DataOutputStream outputStream, Scene scene, LongConsumer pixelProgress)
       throws IOException;
 
-  private void updateTask(TaskTracker.Task task, Scene scene, int pixelProgress) {
->>>>>>> 40e57289
-    int x = scene.width * scene.height / 100;
-    // reduce number of update calls (performance reasons)
-    // this results in steps of 1% progress each
-    if (pixelProgress % x == 0) {
-      task.update(pixelProgress);
+  private void updateTask(TaskTracker.Task task, Scene scene, long pixelProgress) {
+
+    if (((long)scene.renderWidth()) * scene.renderHeight() <= Integer.MAX_VALUE) {
+      int x = scene.renderWidth() * scene.renderHeight() / 100;
+      // reduce number of update calls (performance reasons)
+      // this results in steps of 1% progress each
+      if (pixelProgress % x == 0) {
+        task.update((int)pixelProgress);
+      }
+    } else {
+      // If larger than int max, give .1% progress updates as 1/1000 instead of out of full value (would overflow)
+      long x = ((long) scene.renderWidth())*scene.renderHeight() / 1000;
+      if (pixelProgress % x == 0)
+        task.update((int)(pixelProgress/x));
     }
   }
 }