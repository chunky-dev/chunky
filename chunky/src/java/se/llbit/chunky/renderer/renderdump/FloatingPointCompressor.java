--- conflicted
+++ resolved
@@ -16,20 +16,14 @@
  */
 package se.llbit.chunky.renderer.renderdump;
 
-<<<<<<< HEAD
-import java.util.function.LongConsumer;
 import se.llbit.chunky.renderer.scene.SampleBuffer;
-import se.llbit.util.TaskTracker;
-
-import java.io.*;
-=======
+
 import java.io.BufferedInputStream;
 import java.io.BufferedOutputStream;
 import java.io.IOException;
 import java.io.InputStream;
 import java.io.OutputStream;
->>>>>>> 40e57289
-import java.util.function.IntConsumer;
+import java.util.function.LongConsumer;
 
 /**
  * Implementation of the FPC algorithm
@@ -158,15 +152,7 @@
     }
   }
 
-<<<<<<< HEAD
-  public static void compress(
-    SampleBuffer input,
-    OutputStream output,
-    LongConsumer pixelProgress
-  ) throws IOException {
-=======
-  public static void compress(OutputStream output, double[] input, IntConsumer pixelProgress) throws IOException {
->>>>>>> 40e57289
+  public static void compress(SampleBuffer input, OutputStream output, LongConsumer pixelProgress) throws IOException {
     try (BufferedOutputStream out = new BufferedOutputStream(output)) {
       long size = input.numberOfPixels() - 1;
       EncoderDecoder rEncoder = new EncoderDecoder();
@@ -192,17 +178,8 @@
     }
   }
 
-<<<<<<< HEAD
-  public static void decompress(
-      InputStream input,
-      long bufferLength,
-      PixelConsumer consumer,
-      LongConsumer pixelProgress
-  ) throws IOException {
-=======
-  public static void decompress(InputStream input, int bufferLength, PixelConsumer consumer, IntConsumer pixelProgress)
+  public static void decompress(InputStream input, long bufferLength, PixelConsumer consumer, LongConsumer pixelProgress)
       throws IOException {
->>>>>>> 40e57289
     try (BufferedInputStream in = new BufferedInputStream(input)) {
       if (bufferLength % 3 != 0)
         throw new IllegalArgumentException("Dump doesn't have a multiple of 3 values");
