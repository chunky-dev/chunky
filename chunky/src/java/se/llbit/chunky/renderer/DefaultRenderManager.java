/* Copyright (c) 2012-2021 Jesper Öqvist <jesper@llbit.se>
 * Copyright (c) 2012-2021 Chunky contributors
 *
 * This file is part of Chunky.
 *
 * Chunky is free software: you can redistribute it and/or modify
 * it under the terms of the GNU General Public License as published by
 * the Free Software Foundation, either version 3 of the License, or
 * (at your option) any later version.
 *
 * Chunky is distributed in the hope that it will be useful,
 * but WITHOUT ANY WARRANTY; without even the implied warranty of
 * MERCHANTABILITY or FITNESS FOR A PARTICULAR PURPOSE.  See the
 * GNU General Public License for more details.
 * You should have received a copy of the GNU General Public License
 * along with Chunky.  If not, see <http://www.gnu.org/licenses/>.
 */
package se.llbit.chunky.renderer;

import se.llbit.chunky.PersistentSettings;
import se.llbit.chunky.plugin.PluginApi;
import se.llbit.chunky.renderer.postprocessing.PixelPostProcessingFilter;
import se.llbit.chunky.renderer.postprocessing.PostProcessingFilter;
import se.llbit.chunky.renderer.postprocessing.PreviewFilter;
import se.llbit.chunky.renderer.scene.PathTracer;
import se.llbit.chunky.renderer.scene.PreviewRayTracer;
import se.llbit.chunky.renderer.scene.Scene;
import se.llbit.chunky.resources.BitmapImage;
import se.llbit.log.Log;
import se.llbit.math.ColorUtil;
import se.llbit.util.TaskTracker;

import java.util.*;
import java.util.function.BiConsumer;
import java.util.function.BooleanSupplier;
import java.util.function.Consumer;

/**
 * This class serves to interface {@code Renderer}s with Chunky.
 * It holds a pool of render workers and manages the scene state. It starts
 * the desired {@code Renderer} when rendering starts.
 *
 * <p>Scene state is kept in Scene objects. The render controls dialog
 * stores the scene state in its own Scene object, which is read by
 * the render manager through the SceneProvider interface.
 * The render manager keeps an internal copy of the scene state which
 * is ensured to be unmodified while render workers are rendering.
 *
 * <p>A snapshot of the current render can be accessed by calling withSnapshot().
 *
 * <p>All available final renderers are stored in {@code renderers} and preview renderers
 * are stored in {@code previewRenderers}.
 */
public class DefaultRenderManager extends Thread implements RenderManager {
  /**
   * Map containing all the final render {@code Renderer}s. The renderer corresponding to
   * {@code getRendererName()} is used when a render is requested.
   */
  @PluginApi
  public static final Map<String, Renderer> renderers = new HashMap<>();

  /**
   * Map containing all the preview render {@code Renderer}s. The renderer corresponding to
   * {@code getPreviewRendererName()} is used when a preview is needed.
   */
  @PluginApi
  public static final Map<String, Renderer> previewRenderers = new HashMap<>();

  /**
   * The ID's for the builtin path tracer and preview renderers.
   * DO NOT use these ID's other than for the builtin renderers.
   */
  public static final String ChunkyPathTracerID = "PathTracingRenderer";
  public static final String ChunkyPreviewID = "PreviewRenderer";

  static {
    addRenderer(new PathTracingRenderer(ChunkyPathTracerID, "Chunky Path Tracer",
        "A photorealistic Path Tracing renderer.", new PathTracer()));
    addPreviewRenderer(new PreviewRenderer(ChunkyPreviewID, "Chunky Preview",
        "A simple ray marching preview renderer.", new PreviewRayTracer()));
  }

  /**
   * The current renderer selections.
   */
  protected String renderer = ChunkyPathTracerID;
  protected String previewRenderer = ChunkyPreviewID;

  /**
   * This is a buffered scene which render workers should use while rendering.
   * The buffered scene is only updated when the workers are quiescent.
   *
   * Render workers should:
   *  * Increment {@code bufferedScene.spp} after rendering each frame
   *  * Merge the new frame with {@code bufferedScene.getSampleBuffer()}
   *
   * Render workers should not otherwise modify this.
   */
  public final Scene bufferedScene;

  /**
   * This stores the reset count of the bufferedScene. It is incremented whenever a reset occurs.
   */
  private int resetCount = 1;

  /**
   * This is the render worker pool {@code Renderer}s should use.
   *
   * {@code Renderer}s should submit small work-units to this pool. CPU usage is limited automatically, but if
   * each work-unit can take a long time, they should call {@code RenderWorkerPool.RenderWorker.workSleep()}
   * periodically to manage CPU usage.
   */
  public final RenderWorkerPool pool;

  protected int cpuLoad = 100;

  /**
   * The render canvas. This is redrawn on every frame (if applicable).
   */
  protected Repaintable canvas = () -> {};

  /**
   * Decides if the canvas is in view and every frame needs to be finalized. If not, only
   * the frames before a snapshot are finalized.
   */
  protected boolean finalizeAllFrames = false;

  /**
   * Listeners that need to be called on every frame when rendering.
   */
  private final Collection<RenderStatusListener> renderStatusListeners = new ArrayList<>();

  /**
   * Listeners that need to be called on every frame when previewing.
   */
  private final Collection<SceneStatusListener> sceneStatusListeners = new ArrayList<>();

  private BiConsumer<Long, Integer> renderCompletionListener = (time, sps) -> {};
  private BiConsumer<Scene, Integer> frameCompletionListener = (scene, spp) -> {};

  protected TaskTracker.Task renderTask = TaskTracker.Task.NONE;

  private long frameStart;

  /**
   * Decides if render threads shut down after reaching the target SPP.
   */
  private final boolean headless;

  /**
   * Current renderer mode.
   */
  protected RenderMode mode = RenderMode.PREVIEW;

  /**
   * Current snapshot mode. Frame will always be post processed if a snapshot will happen after that frame.
   */
  protected SnapshotControl snapshotControl = SnapshotControl.DEFAULT;

  protected SceneProvider sceneProvider;
  public final RenderContext context;

  /**
   * This renderer does nothing. Is used when there is an invalid renderer.
   */
  protected static final Renderer EMPTY_RENDERER = new Renderer() {
    @Override public String getId() { return "Empty"; }
    @Override public String getName() { return "Empty"; }
    @Override public String getDescription() { return "Empty Renderer"; }
    @Override public void setPostRender(BooleanSupplier callback) {}
    @Override public void render(DefaultRenderManager manager) {}
  };

  protected final BooleanSupplier previewCallback;
  protected final BooleanSupplier renderCallback;

  /**
   * @param headless {@code true} if rendering threads should be shut
   * down after reaching the render target.
   */
  public DefaultRenderManager(RenderContext context, boolean headless) {
    super("Internal Render Manager");

    this.context = context;
    this.headless = headless;
    this.bufferedScene = context.getChunky().getSceneFactory().newScene();

    // Create a new pool. Set the seed to the current time in milliseconds.
    this.pool = context.renderPoolFactory.create(context.numRenderThreads(), System.currentTimeMillis());
    this.setCPULoad(PersistentSettings.getCPULoad());

    // Initialize callbacks here since java will complain `bufferedScene` is not initialized yet.
    // (nothing important in the rest of the constructor)
    this.previewCallback = () -> {
      sendSceneStatus(bufferedScene.sceneStatus());

      renderStatusListeners.forEach(listener -> {
        listener.setRenderTime(System.currentTimeMillis() - frameStart);
        listener.setSamplesPerSecond(0);
        listener.setSpp(0);
      });

      if (getPreviewRenderer().autoPostProcess())
        this.finalizeFrame(true);

      frameStart = System.currentTimeMillis();
      return !finalizeAllFrames || sceneProvider.pollSceneStateChange();
    };

    this.renderCallback = () -> {
      long elapsedTime = System.currentTimeMillis() - frameStart;

      sceneProvider.withSceneProtected(scene -> {
        synchronized (bufferedScene) {
          bufferedScene.copyTransients(scene);
          updateRenderState(scene);
        }
      });

      synchronized (bufferedScene) {
        bufferedScene.renderTime += elapsedTime;

        this.finalizeFrame(getRenderer().autoPostProcess() && finalizeAllFrames);

        frameCompletionListener.accept(bufferedScene, bufferedScene.spp);
        updateRenderProgress();

        if (bufferedScene.spp > bufferedScene.getTargetSpp()) {
          renderCompletionListener.accept(bufferedScene.renderTime, samplesPerSecond());
          return true;
        }
      }

      frameStart = System.currentTimeMillis();
      return mode == RenderMode.PAUSED || sceneProvider.pollSceneStateChange();
    };
  }

  /**
   * This controls most of the render manager logic.
   */
  @Override
  public void run() {
    try {
      while (!isInterrupted()) {
        // Wait for a scene state change (e.g. user editing the scene)
        ResetReason reason = sceneProvider.awaitSceneStateChange();

        if (!reason.shouldRerender()) {
          // Settings sync reset. No need to re-render.
          continue;
        }

        // Copy the new scene state to the bufferedScene
        synchronized (bufferedScene) {
          sceneProvider.withSceneProtected(scene -> {
            if (reason.overwriteState()) {
              bufferedScene.copyState(scene);
            }
            if (reason == ResetReason.MATERIALS_CHANGED || reason == ResetReason.SCENE_LOADED) {
              scene.importMaterials();
            }

            bufferedScene.copyTransients(scene);
            finalizeAllFrames = scene.shouldFinalizeBuffer();
            updateRenderState(scene);

            if (reason == ResetReason.SCENE_LOADED) {
              // Make sure frame is finalized
              bufferedScene.postProcessFrame(renderTask);

              // Reset the task
              if (mode == RenderMode.PAUSED) {
                updateRenderProgress();
              }

              // Swap buffers so the render canvas will see the current frame.
              bufferedScene.swapBuffers();

              // Notify the scene listeners.
              sendSceneStatus(bufferedScene.sceneStatus());
              canvas.repaint();
            }
          });
        }

        // Select the renderer from the scene
        setRenderer(bufferedScene.getRenderer());
        setPreviewRenderer(bufferedScene.getPreviewRenderer());

        // Notify renderers
        resetCount += 1;
        getRenderer().sceneReset(this, reason, resetCount);
        getPreviewRenderer().sceneReset(this, reason, resetCount);

        // Select the correct renderer
        Renderer render = mode == RenderMode.PREVIEW ? getPreviewRenderer() : getRenderer();

        frameStart = System.currentTimeMillis();
        if (mode == RenderMode.PREVIEW) {
          // Bail early if the preview is not visible
          if (finalizeAllFrames) {
            // Preview with no CPU limit
            pool.setCpuLoad(100);
            render.setPostRender(previewCallback);
            render.render(this);
            pool.setCpuLoad(cpuLoad);
          }
        } else {
          // Bail early if render is already done
          if (bufferedScene.spp >= bufferedScene.getTargetSpp()) {
            sceneProvider.withEditSceneProtected(scene -> {
              scene.pauseRender();
              updateRenderState(scene);
            });
          } else if (mode != RenderMode.PAUSED) {
            render.setPostRender(renderCallback);
            render.render(this);
          }
        }

        if (headless) break;
      }
    } catch (InterruptedException e) {
      // Interrupted
    } catch (Throwable e) {
      Log.error("Unchecked exception in render manager.", e);
    }
  }

  /**
   * Redraw the GUI screen. This should be run after postprocessing.
   */
  @PluginApi
  public void redrawScreen() {
    bufferedScene.swapBuffers();
    canvas.repaint();
  }

  /**
   * Get if there is a need for this frame to be finalized.
   */
  @PluginApi
  public boolean shouldFinalize() {
    return finalizeAllFrames || snapshotControl.saveSnapshot(bufferedScene, bufferedScene.spp);
  }

  protected Renderer getRenderer() {
    return renderers.getOrDefault(renderer, EMPTY_RENDERER);
  }

  protected Renderer getPreviewRenderer() {
    return previewRenderers.getOrDefault(previewRenderer, EMPTY_RENDERER);
  }

  protected void setRenderer(String id) {
    if (renderers.containsKey(id))
      renderer = id;
    else
      renderer = ChunkyPathTracerID;
  }

  protected void setPreviewRenderer(String id) {
    if (previewRenderers.containsKey(id))
      previewRenderer = id;
    else
      previewRenderer = ChunkyPreviewID;
  }

  private void updateRenderState(Scene scene) {
    finalizeAllFrames = scene.shouldFinalizeBuffer();
    if (mode != scene.getMode()) {
      mode = scene.getMode();
      renderStatusListeners.forEach(listener -> listener.renderStateChanged(mode));
    }
  }

  /**
   * @return the current rendering speed in samples per second (SPS)
   */
  private int samplesPerSecond() {
    long pixelsPerFrame = bufferedScene.canvasConfig.getPixelCount();
    double renderTime = bufferedScene.renderTime / 1000.0;
    return (int) ((bufferedScene.spp * pixelsPerFrame) / renderTime);
  }

  private void updateRenderProgress() {
    double renderTime = bufferedScene.renderTime / 1000.0;

    // Notify progress listener.
    int target = bufferedScene.getTargetSpp();
    long etaSeconds = (long) (((target - bufferedScene.spp) * renderTime) / bufferedScene.spp);
    if (etaSeconds > 0) {
      int seconds = (int) ((etaSeconds) % 60);
      int minutes = (int) ((etaSeconds / 60) % 60);
      int hours = (int) (etaSeconds / 3600);
      String eta = String.format("%d:%02d:%02d", hours, minutes, seconds);
      renderTask.update("Rendering", target, bufferedScene.spp, eta);
    } else {
      renderTask.update("Rendering", target, bufferedScene.spp, "");
    }

    synchronized (this) {
      // Update render status display.
      renderStatusListeners.forEach(listener -> {
        listener.setRenderTime(bufferedScene.renderTime);
        listener.setSamplesPerSecond(samplesPerSecond());
        listener.setSpp(bufferedScene.spp);
      });
    }
  }

  /**
   * Finalize the frame if necessary. This uses the internal {@code RenderWorkerPool}.
   */
  protected void finalizeFrame(boolean force) {
    if (force || snapshotControl.saveSnapshot(bufferedScene, bufferedScene.spp)) {
      PostProcessingFilter filter = bufferedScene.getPostProcessingFilter();
      if (mode == RenderMode.PREVIEW) filter = PreviewFilter.INSTANCE;

      if (filter instanceof PixelPostProcessingFilter) {
        PixelPostProcessingFilter pixelFilter = (PixelPostProcessingFilter) filter;

        int width = bufferedScene.canvasConfig.getWidth();
        int height = bufferedScene.canvasConfig.getHeight();
        int totalPixelCount = bufferedScene.canvasConfig.getPixelCount();

        double[] sampleBuffer = bufferedScene.getSampleBuffer();
        double exposure = bufferedScene.getExposure();

        // Split up to 10 tasks per thread
        int tasksPerThread = 10;
<<<<<<< HEAD
        int pixelsPerTask = (bufferedScene.width * bufferedScene.height) / (pool.getThreadCount() * tasksPerThread - 1);
        ArrayList<RenderWorkerPool.RenderJobFuture> jobs = new ArrayList<>(pool.getThreadCount() * tasksPerThread);
=======
        int pixelsPerTask = (totalPixelCount / (pool.threads * tasksPerThread - 1));
        ArrayList<RenderWorkerPool.RenderJobFuture> jobs = new ArrayList<>(pool.threads * tasksPerThread);
>>>>>>> 08a5f90c

        for (int i = 0; i < totalPixelCount; i += pixelsPerTask) {
          int start = i;
          int end = Math.min(totalPixelCount, i + pixelsPerTask);
          jobs.add(pool.submit(worker -> {
            double[] pixelbuffer = new double[3];

            for (int j = start; j < end; j++) {
              int x = j % width;
              int y = j / width;

              pixelFilter.processPixel(width, height, sampleBuffer, x, y, exposure, pixelbuffer);
              Arrays.setAll(pixelbuffer, k -> Math.min(1, pixelbuffer[k]));
              bufferedScene.getBackBuffer().setPixel(x, y, ColorUtil.getRGB(pixelbuffer));
            }
          }));
        }

        try {
          for (RenderWorkerPool.RenderJobFuture job : jobs) {
            job.awaitFinish();
          }
        } catch (InterruptedException e) {
          // Interrupted
        }
      } else {
        bufferedScene.postProcessFrame(TaskTracker.Task.NONE);
      }

      redrawScreen();
    }
  }

  /**
   * Sends scene status text to the render preview tooltip.
   */
  private synchronized void sendSceneStatus(String status) {
    sceneStatusListeners.forEach(listener -> listener.sceneStatus(status));
  }

  @Override
  public Collection<Renderer> getRenderers() {
    return renderers.values();
  }

  @Override
  public Collection<Renderer> getPreviewRenderers() {
    return previewRenderers.values();
  }

  @Override
  public synchronized void addRenderListener(RenderStatusListener listener) {
    renderStatusListeners.add(listener);
  }

  @Override
  public void removeRenderListener(RenderStatusListener listener) {
    renderStatusListeners.remove(listener);
  }

  @Override
  public void setSceneProvider(SceneProvider sceneProvider) {
    this.sceneProvider = sceneProvider;
  }

  @Override
  public void setCanvas(Repaintable canvas) {
    this.canvas = canvas;
  }

  /**
   * Call the consumer with the current front frame buffer.
   */
  @Override
  public void withBufferedImage(Consumer<BitmapImage> consumer) {
    bufferedScene.withBufferedImage(consumer);
  }

  @Override
  public void setOnRenderCompleted(BiConsumer<Long, Integer> listener) {
    renderCompletionListener = listener;
  }

  @Override
  public void setOnFrameCompleted(BiConsumer<Scene, Integer> listener) {
    frameCompletionListener = listener;
  }

  @Override
  public SnapshotControl getSnapshotControl() {
    return this.snapshotControl;
  }

  @Override
  public void setSnapshotControl(SnapshotControl callback) {
    this.snapshotControl = callback;
  }

  @Override
  public void setRenderTask(TaskTracker.Task task) {
    renderTask = task;
  }

  public TaskTracker.Task getRenderTask() {
    return renderTask;
  }

  /**
   * Set CPU load percentage.
   *
   * @param value new load percentage.
   */
  @Override
  public void setCPULoad(int value) {
    this.cpuLoad = value;
    pool.setCpuLoad(value);
  }

  @Override
  public void setThreadCount(int threads) {
    this.pool.setThreadCount(threads);
  }

  @Override
  public synchronized void addSceneStatusListener(SceneStatusListener listener) {
    sceneStatusListeners.add(listener);
  }

  @Override
  public synchronized void removeSceneStatusListener(SceneStatusListener listener) {
    sceneStatusListeners.remove(listener);
  }

  @Override
  public RenderStatus getRenderStatus() {
    RenderStatus status;
    synchronized (bufferedScene) {
      status = new RenderStatus(bufferedScene.renderTime, bufferedScene.spp);
    }
    return status;
  }

  @Override
  public void withSampleBufferProtected(SampleBufferConsumer consumer) {
    synchronized (bufferedScene) {
      consumer.accept(bufferedScene.getSampleBuffer(),
        bufferedScene.canvasConfig.getWidth(), bufferedScene.canvasConfig.getHeight());
    }
  }

  @Override
  public void shutdown() {
    pool.interrupt();
    interrupt();
  }

  /**
   * Add a new renderer.
   * Do not use, use {@code Chunky.addRenderer()}.
   */
  public static void addRenderer(Renderer renderer) {
    renderers.put(renderer.getId(), renderer);
  }

  /**
   * Add a new preview renderer.
   * Do not use, use {@code Chunky.addPreviewRenderer()}.
   */
  public static void addPreviewRenderer(Renderer renderer) {
    previewRenderers.put(renderer.getId(), renderer);
  }
}<|MERGE_RESOLUTION|>--- conflicted
+++ resolved
@@ -430,13 +430,8 @@
 
         // Split up to 10 tasks per thread
         int tasksPerThread = 10;
-<<<<<<< HEAD
-        int pixelsPerTask = (bufferedScene.width * bufferedScene.height) / (pool.getThreadCount() * tasksPerThread - 1);
+        int pixelsPerTask = totalPixelCount / (pool.getThreadCount() * tasksPerThread - 1);
         ArrayList<RenderWorkerPool.RenderJobFuture> jobs = new ArrayList<>(pool.getThreadCount() * tasksPerThread);
-=======
-        int pixelsPerTask = (totalPixelCount / (pool.threads * tasksPerThread - 1));
-        ArrayList<RenderWorkerPool.RenderJobFuture> jobs = new ArrayList<>(pool.threads * tasksPerThread);
->>>>>>> 08a5f90c
 
         for (int i = 0; i < totalPixelCount; i += pixelsPerTask) {
           int start = i;
