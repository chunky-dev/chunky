/* Copyright (c) 2012-2021 Jesper Öqvist <jesper@llbit.se>
 * Copyright (c) 2012-2021 Chunky contributors
 *
 * This file is part of Chunky.
 *
 * Chunky is free software: you can redistribute it and/or modify
 * it under the terms of the GNU General Public License as published by
 * the Free Software Foundation, either version 3 of the License, or
 * (at your option) any later version.
 *
 * Chunky is distributed in the hope that it will be useful,
 * but WITHOUT ANY WARRANTY; without even the implied warranty of
 * MERCHANTABILITY or FITNESS FOR A PARTICULAR PURPOSE.  See the
 * GNU General Public License for more details.
 * You should have received a copy of the GNU General Public License
 * along with Chunky.  If not, see <http://www.gnu.org/licenses/>.
 */
package se.llbit.chunky.renderer;

import org.apache.commons.math3.util.FastMath;
import se.llbit.chunky.PersistentSettings;
import se.llbit.chunky.plugin.PluginApi;
import se.llbit.chunky.renderer.postprocessing.PixelPostProcessingFilter;
import se.llbit.chunky.renderer.postprocessing.PostProcessingFilter;
import se.llbit.chunky.renderer.postprocessing.PreviewFilter;
import se.llbit.chunky.renderer.scene.PathTracer;
import se.llbit.chunky.renderer.scene.PreviewRayTracer;
import se.llbit.chunky.renderer.scene.Scene;
import se.llbit.chunky.resources.BitmapImage;
import se.llbit.log.Log;
import se.llbit.math.ColorUtil;
import se.llbit.util.TaskTracker;

import java.time.Duration;
import java.util.*;
import java.util.function.BiConsumer;
import java.util.function.BooleanSupplier;
import java.util.function.Consumer;

/**
 * This class serves to interface {@code Renderer}s with Chunky.
 * It holds a pool of render workers and manages the scene state. It starts
 * the desired {@code Renderer} when rendering starts.
 *
 * <p>Scene state is kept in Scene objects. The render controls dialog
 * stores the scene state in its own Scene object, which is read by
 * the render manager through the SceneProvider interface.
 * The render manager keeps an internal copy of the scene state which
 * is ensured to be unmodified while render workers are rendering.
 *
 * <p>A snapshot of the current render can be accessed by calling withSnapshot().
 *
 * <p>All available final renderers are stored in {@code renderers} and preview renderers
 * are stored in {@code previewRenderers}.
 */
public class DefaultRenderManager extends Thread implements RenderManager {
  /**
   * Map containing all the final render {@code Renderer}s. The renderer corresponding to
   * {@code getRendererName()} is used when a render is requested.
   */
  @PluginApi
  public static final Map<String, Renderer> renderers = new HashMap<>();

  /**
   * Map containing all the preview render {@code Renderer}s. The renderer corresponding to
   * {@code getPreviewRendererName()} is used when a preview is needed.
   */
  @PluginApi
  public static final Map<String, Renderer> previewRenderers = new HashMap<>();

  /**
   * The ID's for the builtin path tracer and preview renderers.
   * DO NOT use these ID's other than for the builtin renderers.
   */
  public static final String ChunkyPathTracerID = "PathTracingRenderer";
  public static final String ChunkyPreviewID = "PreviewRenderer";

  static {
    addRenderer(new PathTracingRenderer(ChunkyPathTracerID, "Chunky Path Tracer",
        "A photorealistic Path Tracing renderer.", new PathTracer()));
    addPreviewRenderer(new PreviewRenderer(ChunkyPreviewID, "Chunky Preview",
        "A simple ray marching preview renderer.", new PreviewRayTracer()));
  }

  /**
   * The current renderer selections.
   */
  protected String renderer = ChunkyPathTracerID;
  protected String previewRenderer = ChunkyPreviewID;

  /**
   * This is a buffered scene which render workers should use while rendering.
   * The buffered scene is only updated when the workers are quiescent.
   *
   * Render workers should:
   *  * Increment {@code bufferedScene.spp} after rendering each frame
   *  * Merge the new frame with {@code bufferedScene.getSampleBuffer()}
   *
   * Render workers should not otherwise modify this.
   */
  public final Scene bufferedScene;

  /**
   * This stores the reset count of the bufferedScene. It is incremented whenever a reset occurs.
   */
  private int resetCount = 1;

  /**
   * This is the render worker pool {@code Renderer}s should use.
   *
   * {@code Renderer}s should submit small work-units to this pool. CPU usage is limited automatically, but if
   * each work-unit can take a long time, they should call {@code RenderWorkerPool.RenderWorker.workSleep()}
   * periodically to manage CPU usage.
   */
  public final RenderWorkerPool pool;

  protected int cpuLoad = 100;

  /**
   * The render canvas. This is redrawn on every frame (if applicable).
   */
  protected Repaintable canvas = () -> {};

  /**
   * Decides if the canvas is in view and every frame needs to be finalized. If not, only
   * the frames before a snapshot are finalized.
   */
  protected boolean finalizeAllFrames = false;

  /**
   * Listeners that need to be called on every frame when rendering.
   */
  private final Collection<RenderStatusListener> renderStatusListeners = new ArrayList<>();

  /**
   * Listeners that need to be called on every frame when previewing.
   */
  private final Collection<SceneStatusListener> sceneStatusListeners = new ArrayList<>();

  private BiConsumer<Long, Integer> renderCompletionListener = (time, sps) -> {};
  private BiConsumer<Scene, Integer> frameCompletionListener = (scene, spp) -> {};

  protected TaskTracker.Task renderTask = TaskTracker.Task.NONE;

  private long frameStart;

  /**
   * Decides if render threads shut down after reaching the target SPP.
   */
  private final boolean headless;

  /**
   * Current renderer mode.
   */
  protected RenderMode mode = RenderMode.PREVIEW;

  /**
   * Current snapshot mode. Frame will always be post processed if a snapshot will happen after that frame.
   */
  protected SnapshotControl snapshotControl = SnapshotControl.DEFAULT;

  protected SceneProvider sceneProvider;
  public final RenderContext context;

  /**
   * This renderer does nothing. Is used when there is an invalid renderer.
   */
  protected static final Renderer EMPTY_RENDERER = new Renderer() {
    @Override public String getId() { return "Empty"; }
    @Override public String getName() { return "Empty"; }
    @Override public String getDescription() { return "Empty Renderer"; }
    @Override public void setPostRender(BooleanSupplier callback) {}
    @Override public void render(DefaultRenderManager manager) {}
  };

  protected final BooleanSupplier previewCallback;
  protected final BooleanSupplier renderCallback;

  /**
   * @param headless {@code true} if rendering threads should be shut
   * down after reaching the render target.
   */
  public DefaultRenderManager(RenderContext context, boolean headless) {
    super("Internal Render Manager");

    this.context = context;
    this.headless = headless;
    this.bufferedScene = context.getChunky().getSceneFactory().newScene();

    // Create a new pool. Set the seed to the current time in milliseconds.
    this.pool = context.renderPoolFactory.create(context.numRenderThreads(), System.currentTimeMillis());
    this.setCPULoad(PersistentSettings.getCPULoad());

    // Initialize callbacks here since java will complain `bufferedScene` is not initialized yet.
    // (nothing important in the rest of the constructor)
    this.previewCallback = () -> {
      sendSceneStatus(bufferedScene.sceneStatus());

      renderStatusListeners.forEach(listener -> {
        listener.setRenderTime(System.currentTimeMillis() - frameStart);
        listener.setSamplesPerSecond(0);
        listener.setSpp(0);
      });

      if (getPreviewRenderer().autoPostProcess())
        this.finalizeFrame(true);

      frameStart = System.currentTimeMillis();
      return !finalizeAllFrames || sceneProvider.pollSceneStateChange();
    };

    this.renderCallback = () -> {
      long elapsedTime = System.currentTimeMillis() - frameStart;

      sceneProvider.withSceneProtected(scene -> {
        synchronized (bufferedScene) {
          bufferedScene.copyTransients(scene);
          updateRenderState(scene);
        }
      });

      synchronized (bufferedScene) {
        bufferedScene.renderTime += elapsedTime;

        this.finalizeFrame(getRenderer().autoPostProcess() && finalizeAllFrames);

        frameCompletionListener.accept(bufferedScene, bufferedScene.spp);
        updateRenderProgress();

        if (bufferedScene.spp > bufferedScene.getTargetSpp()) {
          renderCompletionListener.accept(bufferedScene.renderTime, samplesPerSecond());
          return true;
        }
      }

      frameStart = System.currentTimeMillis();
      return mode == RenderMode.PAUSED || sceneProvider.pollSceneStateChange();
    };
  }

  /**
   * This controls most of the render manager logic.
   */
  @Override
  public void run() {
    try {
      while (!isInterrupted()) {
        // Wait for a scene state change (e.g. user editing the scene)
        ResetReason reason = sceneProvider.awaitSceneStateChange();

        if (!reason.shouldRerender()) {
          // Settings sync reset. No need to re-render.
          continue;
        }

        // Copy the new scene state to the bufferedScene
        synchronized (bufferedScene) {
          sceneProvider.withSceneProtected(scene -> {
            if (reason.overwriteState()) {
              bufferedScene.copyState(scene);
            }
            if (reason == ResetReason.MATERIALS_CHANGED || reason == ResetReason.SCENE_LOADED) {
              scene.importMaterials();
            }

            bufferedScene.copyTransients(scene);
            finalizeAllFrames = scene.shouldFinalizeBuffer();
            updateRenderState(scene);

            if (reason == ResetReason.SCENE_LOADED) {
              // Make sure frame is finalized
              bufferedScene.postProcessFrame(renderTask);

              // Reset the task
              if (mode == RenderMode.PAUSED) {
                updateRenderProgress();
              }

              // Swap buffers so the render canvas will see the current frame.
              bufferedScene.swapBuffers();

              // Notify the scene listeners.
              sendSceneStatus(bufferedScene.sceneStatus());
              canvas.repaint();
            }
          });
        }

        // Select the renderer from the scene
        setRenderer(bufferedScene.getRenderer());
        setPreviewRenderer(bufferedScene.getPreviewRenderer());

        // Notify renderers
        resetCount += 1;
        getRenderer().sceneReset(this, reason, resetCount);
        getPreviewRenderer().sceneReset(this, reason, resetCount);

        // Select the correct renderer
        Renderer render = mode == RenderMode.PREVIEW ? getPreviewRenderer() : getRenderer();

        frameStart = System.currentTimeMillis();
        if (mode == RenderMode.PREVIEW) {
          // Bail early if the preview is not visible
          if (finalizeAllFrames) {
            // Preview with no CPU limit
            pool.setCpuLoad(100);
            render.setPostRender(previewCallback);
            render.render(this);
            pool.setCpuLoad(cpuLoad);
          }
        } else {
          // Bail early if render is already done
          if (bufferedScene.spp >= bufferedScene.getTargetSpp()) {
            sceneProvider.withEditSceneProtected(scene -> {
              scene.pauseRender();
              updateRenderState(scene);
            });
          } else if (mode != RenderMode.PAUSED) {
            render.setPostRender(renderCallback);
            render.render(this);
          }
        }

        if (headless) break;
      }
    } catch (InterruptedException e) {
      // Interrupted
    } catch (Throwable e) {
      Log.error("Unchecked exception in render manager.", e);
    }
  }

  /**
   * Redraw the GUI screen. This should be run after postprocessing.
   */
  @PluginApi
  public void redrawScreen() {
    bufferedScene.swapBuffers();
    canvas.repaint();
  }

  /**
   * Get if there is a need for this frame to be finalized.
   */
  @PluginApi
  public boolean shouldFinalize() {
    return finalizeAllFrames || snapshotControl.saveSnapshot(bufferedScene, bufferedScene.spp);
  }

  protected Renderer getRenderer() {
    return renderers.getOrDefault(renderer, EMPTY_RENDERER);
  }

  protected Renderer getPreviewRenderer() {
    return previewRenderers.getOrDefault(previewRenderer, EMPTY_RENDERER);
  }

  protected void setRenderer(String id) {
    if (renderers.containsKey(id))
      renderer = id;
    else
      renderer = ChunkyPathTracerID;
  }

  protected void setPreviewRenderer(String id) {
    if (previewRenderers.containsKey(id))
      previewRenderer = id;
    else
      previewRenderer = ChunkyPreviewID;
  }

  private void updateRenderState(Scene scene) {
    finalizeAllFrames = scene.shouldFinalizeBuffer();
    if (mode != scene.getMode()) {
      mode = scene.getMode();
      renderStatusListeners.forEach(listener -> listener.renderStateChanged(mode));
    }
  }

  /**
   * @return the current rendering speed in samples per second (SPS)
   */
  private int samplesPerSecond() {
    long pixelsPerFrame = bufferedScene.canvasConfig.getPixelCount();
    double renderTime = bufferedScene.renderTime / 1000.0;
    return (int) ((bufferedScene.spp * pixelsPerFrame) / renderTime);
  }

  private void updateRenderProgress() {
    // Notify progress listener.
    int current = bufferedScene.spp;
    int target = bufferedScene.getTargetSpp();
    if (current == 0) {
      renderTask.update("Rendering", target, bufferedScene.spp);
    } else {
      long etaMillis = ((target - current) * bufferedScene.renderTime) / current;
      if (etaMillis > 0) {
        renderTask.update("Rendering", target, current, Duration.ofMillis(etaMillis));
      } else {
        renderTask.update("Rendering", target, current);
      }
    }

    synchronized (this) {
      // Update render status display.
      renderStatusListeners.forEach(listener -> {
        listener.setRenderTime(bufferedScene.renderTime);
        listener.setSamplesPerSecond(samplesPerSecond());
        listener.setSpp(bufferedScene.spp);
      });
    }
  }

  /**
   * Finalize the frame if necessary. This uses the internal {@code RenderWorkerPool}.
   */
  protected void finalizeFrame(boolean force) {
    if (force || snapshotControl.saveSnapshot(bufferedScene, bufferedScene.spp)) {
<<<<<<< HEAD

      List<PostProcessingFilter> filters;
      if (mode == RenderMode.PREVIEW) {
        filters = Collections.singletonList(PreviewFilter.INSTANCE);
      } else {
        filters = bufferedScene.getPostprocessingFilters();
      }

      int width = bufferedScene.width;
      int height = bufferedScene.height;
      double exposure = FastMath.pow(2, bufferedScene.getExposure());
      double[] sampleBuffer = bufferedScene.getSampleBuffer();
      double[] intermediate = new double[sampleBuffer.length];
      for (int i = 0; i < intermediate.length; i++) {
        intermediate[i] = sampleBuffer[i] * exposure;
      }

      for (PostProcessingFilter filter : filters) {
        if (filter instanceof PixelPostProcessingFilter) {
          PixelPostProcessingFilter pixelFilter = (PixelPostProcessingFilter) filter;

          // Split up to 10 tasks per thread
          int tasksPerThread = 10;
          int pixelsPerTask = (bufferedScene.width * bufferedScene.height) / (pool.threads * tasksPerThread - 1);
          ArrayList<RenderWorkerPool.RenderJobFuture> jobs = new ArrayList<>(pool.threads * tasksPerThread);

          for (int i = 0; i < bufferedScene.width * bufferedScene.height; i += pixelsPerTask) {
            int start = i;
            int end = Math.min(bufferedScene.width * bufferedScene.height, i + pixelsPerTask);
            jobs.add(pool.submit(worker -> {
              double[] pixelBuffer = new double[3];

              for (int j = start; j < end; j++) {
                int x = j % width;
                int y = j / width;

                int index = (y * width + x) * 3;
                System.arraycopy(intermediate, index, pixelBuffer, 0, 3);
                pixelFilter.processPixel(pixelBuffer);
                System.arraycopy(pixelBuffer, 0, intermediate, index, 3);

                // TODO: extract clamping into own interface
              }
            }));
          }

          try {
            for (RenderWorkerPool.RenderJobFuture job : jobs) {
              job.awaitFinish();
=======
      PostProcessingFilter filter = bufferedScene.getPostProcessingFilter();
      if (mode == RenderMode.PREVIEW) filter = PreviewFilter.INSTANCE;

      if (filter instanceof PixelPostProcessingFilter) {
        PixelPostProcessingFilter pixelFilter = (PixelPostProcessingFilter) filter;

        int width = bufferedScene.canvasConfig.getWidth();
        int height = bufferedScene.canvasConfig.getHeight();
        int totalPixelCount = bufferedScene.canvasConfig.getPixelCount();

        double[] sampleBuffer = bufferedScene.getSampleBuffer();
        double exposure = bufferedScene.getExposure();

        // Split up to 10 tasks per thread
        int tasksPerThread = 10;
        int pixelsPerTask = totalPixelCount / (pool.getThreadCount() * tasksPerThread - 1);
        ArrayList<RenderWorkerPool.RenderJobFuture> jobs = new ArrayList<>(pool.getThreadCount() * tasksPerThread);

        for (int i = 0; i < totalPixelCount; i += pixelsPerTask) {
          int start = i;
          int end = Math.min(totalPixelCount, i + pixelsPerTask);
          jobs.add(pool.submit(worker -> {
            double[] pixelbuffer = new double[3];

            for (int j = start; j < end; j++) {
              int x = j % width;
              int y = j / width;

              pixelFilter.processPixel(width, height, sampleBuffer, x, y, exposure, pixelbuffer);
              Arrays.setAll(pixelbuffer, k -> Math.min(1, pixelbuffer[k]));
              bufferedScene.getBackBuffer().setPixel(x, y, ColorUtil.getRGB(pixelbuffer));
>>>>>>> e4645313
            }
          } catch (InterruptedException e) {
            // Interrupted
          }
        } else {
          filter.processFrame(width, height, intermediate);
        }
      }

      // Split up to 10 tasks per thread
      int tasksPerThread = 10;
      int pixelsPerTask = (bufferedScene.width * bufferedScene.height) / (pool.threads * tasksPerThread - 1);
      ArrayList<RenderWorkerPool.RenderJobFuture> jobs = new ArrayList<>(pool.threads * tasksPerThread);
      for (int i = 0; i < bufferedScene.width * bufferedScene.height; i += pixelsPerTask) {
        int start = i;
        int end = Math.min(bufferedScene.width * bufferedScene.height, i + pixelsPerTask);
        jobs.add(pool.submit(worker -> {
          double[] pixelBuffer = new double[3];

          for (int j = start; j < end; j++) {
            int x = j % width;
            int y = j / width;

            int index = (y * width + x) * 3;
            System.arraycopy(intermediate, index, pixelBuffer, 0, 3);

            // TODO: extract clamping into own interface
            Arrays.setAll(pixelBuffer, k -> Math.min(1, pixelBuffer[k]));
            bufferedScene.getBackBuffer().setPixel(x, y, ColorUtil.getRGB(pixelBuffer));
          }
        }));
      }
      try {
        for (RenderWorkerPool.RenderJobFuture job : jobs) {
          job.awaitFinish();
        }
      } catch (InterruptedException e) {
        // Interrupted
      }
      redrawScreen();
    }
  }

  /**
   * Sends scene status text to the render preview tooltip.
   */
  private synchronized void sendSceneStatus(String status) {
    sceneStatusListeners.forEach(listener -> listener.sceneStatus(status));
  }

  @Override
  public Collection<Renderer> getRenderers() {
    return renderers.values();
  }

  @Override
  public Collection<Renderer> getPreviewRenderers() {
    return previewRenderers.values();
  }

  @Override
  public synchronized void addRenderListener(RenderStatusListener listener) {
    renderStatusListeners.add(listener);
  }

  @Override
  public void removeRenderListener(RenderStatusListener listener) {
    renderStatusListeners.remove(listener);
  }

  @Override
  public void setSceneProvider(SceneProvider sceneProvider) {
    this.sceneProvider = sceneProvider;
  }

  @Override
  public void setCanvas(Repaintable canvas) {
    this.canvas = canvas;
  }

  /**
   * Call the consumer with the current front frame buffer.
   */
  @Override
  public void withBufferedImage(Consumer<BitmapImage> consumer) {
    bufferedScene.withBufferedImage(consumer);
  }

  @Override
  public void setOnRenderCompleted(BiConsumer<Long, Integer> listener) {
    renderCompletionListener = listener;
  }

  @Override
  public void setOnFrameCompleted(BiConsumer<Scene, Integer> listener) {
    frameCompletionListener = listener;
  }

  @Override
  public SnapshotControl getSnapshotControl() {
    return this.snapshotControl;
  }

  @Override
  public void setSnapshotControl(SnapshotControl callback) {
    this.snapshotControl = callback;
  }

  @Override
  public void setRenderTask(TaskTracker.Task task) {
    renderTask = task;
  }

  public TaskTracker.Task getRenderTask() {
    return renderTask;
  }

  /**
   * Set CPU load percentage.
   *
   * @param value new load percentage.
   */
  @Override
  public void setCPULoad(int value) {
    this.cpuLoad = value;
    pool.setCpuLoad(value);
  }

  @Override
  public void setThreadCount(int threads) {
    this.pool.setThreadCount(threads);
  }

  @Override
  public synchronized void addSceneStatusListener(SceneStatusListener listener) {
    sceneStatusListeners.add(listener);
  }

  @Override
  public synchronized void removeSceneStatusListener(SceneStatusListener listener) {
    sceneStatusListeners.remove(listener);
  }

  @Override
  public RenderStatus getRenderStatus() {
    RenderStatus status;
    synchronized (bufferedScene) {
      status = new RenderStatus(bufferedScene.renderTime, bufferedScene.spp);
    }
    return status;
  }

  @Override
  public void withSampleBufferProtected(SampleBufferConsumer consumer) {
    synchronized (bufferedScene) {
      consumer.accept(bufferedScene.getSampleBuffer(),
        bufferedScene.canvasConfig.getWidth(), bufferedScene.canvasConfig.getHeight());
    }
  }

  @Override
  public void shutdown() {
    pool.interrupt();
    interrupt();
  }

  /**
   * Add a new renderer.
   * Do not use, use {@code Chunky.addRenderer()}.
   */
  public static void addRenderer(Renderer renderer) {
    renderers.put(renderer.getId(), renderer);
  }

  /**
   * Add a new preview renderer.
   * Do not use, use {@code Chunky.addPreviewRenderer()}.
   */
  public static void addPreviewRenderer(Renderer renderer) {
    previewRenderers.put(renderer.getId(), renderer);
  }
}<|MERGE_RESOLUTION|>--- conflicted
+++ resolved
@@ -416,7 +416,6 @@
    */
   protected void finalizeFrame(boolean force) {
     if (force || snapshotControl.saveSnapshot(bufferedScene, bufferedScene.spp)) {
-<<<<<<< HEAD
 
       List<PostProcessingFilter> filters;
       if (mode == RenderMode.PREVIEW) {
@@ -425,8 +424,8 @@
         filters = bufferedScene.getPostprocessingFilters();
       }
 
-      int width = bufferedScene.width;
-      int height = bufferedScene.height;
+      int width = bufferedScene.canvasConfig.getWidth();
+      int height = bufferedScene.canvasConfig.getHeight();
       double exposure = FastMath.pow(2, bufferedScene.getExposure());
       double[] sampleBuffer = bufferedScene.getSampleBuffer();
       double[] intermediate = new double[sampleBuffer.length];
@@ -434,18 +433,20 @@
         intermediate[i] = sampleBuffer[i] * exposure;
       }
 
+      int numThreads = pool.getThreadCount();
+
       for (PostProcessingFilter filter : filters) {
         if (filter instanceof PixelPostProcessingFilter) {
           PixelPostProcessingFilter pixelFilter = (PixelPostProcessingFilter) filter;
 
           // Split up to 10 tasks per thread
           int tasksPerThread = 10;
-          int pixelsPerTask = (bufferedScene.width * bufferedScene.height) / (pool.threads * tasksPerThread - 1);
-          ArrayList<RenderWorkerPool.RenderJobFuture> jobs = new ArrayList<>(pool.threads * tasksPerThread);
-
-          for (int i = 0; i < bufferedScene.width * bufferedScene.height; i += pixelsPerTask) {
+          int pixelsPerTask = (width * height) / (numThreads * tasksPerThread - 1);
+          ArrayList<RenderWorkerPool.RenderJobFuture> jobs = new ArrayList<>(numThreads * tasksPerThread);
+
+          for (int i = 0; i < width * height; i += pixelsPerTask) {
             int start = i;
-            int end = Math.min(bufferedScene.width * bufferedScene.height, i + pixelsPerTask);
+            int end = Math.min(width * height, i + pixelsPerTask);
             jobs.add(pool.submit(worker -> {
               double[] pixelBuffer = new double[3];
 
@@ -466,39 +467,6 @@
           try {
             for (RenderWorkerPool.RenderJobFuture job : jobs) {
               job.awaitFinish();
-=======
-      PostProcessingFilter filter = bufferedScene.getPostProcessingFilter();
-      if (mode == RenderMode.PREVIEW) filter = PreviewFilter.INSTANCE;
-
-      if (filter instanceof PixelPostProcessingFilter) {
-        PixelPostProcessingFilter pixelFilter = (PixelPostProcessingFilter) filter;
-
-        int width = bufferedScene.canvasConfig.getWidth();
-        int height = bufferedScene.canvasConfig.getHeight();
-        int totalPixelCount = bufferedScene.canvasConfig.getPixelCount();
-
-        double[] sampleBuffer = bufferedScene.getSampleBuffer();
-        double exposure = bufferedScene.getExposure();
-
-        // Split up to 10 tasks per thread
-        int tasksPerThread = 10;
-        int pixelsPerTask = totalPixelCount / (pool.getThreadCount() * tasksPerThread - 1);
-        ArrayList<RenderWorkerPool.RenderJobFuture> jobs = new ArrayList<>(pool.getThreadCount() * tasksPerThread);
-
-        for (int i = 0; i < totalPixelCount; i += pixelsPerTask) {
-          int start = i;
-          int end = Math.min(totalPixelCount, i + pixelsPerTask);
-          jobs.add(pool.submit(worker -> {
-            double[] pixelbuffer = new double[3];
-
-            for (int j = start; j < end; j++) {
-              int x = j % width;
-              int y = j / width;
-
-              pixelFilter.processPixel(width, height, sampleBuffer, x, y, exposure, pixelbuffer);
-              Arrays.setAll(pixelbuffer, k -> Math.min(1, pixelbuffer[k]));
-              bufferedScene.getBackBuffer().setPixel(x, y, ColorUtil.getRGB(pixelbuffer));
->>>>>>> e4645313
             }
           } catch (InterruptedException e) {
             // Interrupted
@@ -510,11 +478,11 @@
 
       // Split up to 10 tasks per thread
       int tasksPerThread = 10;
-      int pixelsPerTask = (bufferedScene.width * bufferedScene.height) / (pool.threads * tasksPerThread - 1);
-      ArrayList<RenderWorkerPool.RenderJobFuture> jobs = new ArrayList<>(pool.threads * tasksPerThread);
-      for (int i = 0; i < bufferedScene.width * bufferedScene.height; i += pixelsPerTask) {
+      int pixelsPerTask = (width * height) / (numThreads * tasksPerThread - 1);
+      ArrayList<RenderWorkerPool.RenderJobFuture> jobs = new ArrayList<>(numThreads * tasksPerThread);
+      for (int i = 0; i < width * height; i += pixelsPerTask) {
         int start = i;
-        int end = Math.min(bufferedScene.width * bufferedScene.height, i + pixelsPerTask);
+        int end = Math.min(width * height, i + pixelsPerTask);
         jobs.add(pool.submit(worker -> {
           double[] pixelBuffer = new double[3];
 
