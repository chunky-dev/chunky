<<<<<<< HEAD
/* Copyright (c) 2012-2021 Jesper Öqvist <jesper@llbit.se>
 * Copyright (c) 2012-2021 Chunky contributors
=======
/* Copyright (c) 2016-2021 Jesper Öqvist <jesper@llbit.se>
 * Copyright (C) 2016-2021 Chunky contributors
>>>>>>> 04836b25
 *
 * This file is part of Chunky.
 *
 * Chunky is free software: you can redistribute it and/or modify
 * it under the terms of the GNU General Public License as published by
 * the Free Software Foundation, either version 3 of the License, or
 * (at your option) any later version.
 *
 * Chunky is distributed in the hope that it will be useful,
 * but WITHOUT ANY WARRANTY; without even the implied warranty of
 * MERCHANTABILITY or FITNESS FOR A PARTICULAR PURPOSE.  See the
 * GNU General Public License for more details.
 * You should have received a copy of the GNU General Public License
 * along with Chunky.  If not, see <http://www.gnu.org/licenses/>.
 */
package se.llbit.chunky.renderer;

import org.apache.commons.math3.util.FastMath;
import se.llbit.chunky.renderer.scene.SampleBuffer;
import se.llbit.chunky.renderer.scene.Scene;
import se.llbit.chunky.resources.BitmapImage;
import se.llbit.util.Registerable;
import se.llbit.util.TaskTracker;

import java.util.Collection;
import java.util.function.BiConsumer;
import java.util.function.Consumer;

/**
 * A renderer renders to a buffered image which is displayed by a render canvas.
 *
 * @author Jesper Öqvist <jesper@llbit.se>
 */
public interface RenderManager {
  void setSceneProvider(SceneProvider sceneProvider);

  void setCanvas(Repaintable canvas);

  /**
   * Get all available {@code Renderer}s.
   */
  Collection<? extends Registerable> getRenderers();

  /**
   * Get all available preview {@code Renderer}s.
   */
  Collection<? extends Registerable> getPreviewRenderers();

  /**
   * Instructs the renderer to change its CPU load.
   */
  void setCPULoad(int loadPercent);

  /**
   * Set a listener for render completion.
   *
   * @param listener a listener which is passed the total rendering
   * time and average samples per second.
   */
<<<<<<< HEAD
  public RenderManager(RenderContext context, boolean headless) {
    super(context);

    this.headless = headless;
    bufferedScene = context.getChunky().getSceneFactory().newScene();
  }

  @Override public synchronized void addRenderListener(RenderStatusListener listener) {
    listeners.add(listener);
  }

  @Override public void removeRenderListener(RenderStatusListener listener) {
    listeners.remove(listener);
  }

  @Override public void setCanvas(Repaintable canvas) {
    this.canvas = canvas;
  }

  @Override public void run() {
    try {
      long seed = System.currentTimeMillis();
      workers = new Thread[numThreads];
      for (int i = 0; i < numThreads; ++i) {
        workers[i] = workerFactory.buildWorker(this, i, seed + i);
        workers[i].start();
      }

      while (!isInterrupted()) {
        ResetReason reason = sceneProvider.awaitSceneStateChange();

        synchronized (bufferedScene) {
          sceneProvider.withSceneProtected(scene -> {
            if (reason != ResetReason.MODE_CHANGE && reason != ResetReason.SCENE_LOADED) {
              scene.getSampleBuffer().reset();
            }
            if (reason.overwriteState()) {
              bufferedScene.copyState(scene);
            }
            if(reason == ResetReason.MATERIALS_CHANGED || reason == ResetReason.SCENE_LOADED) {
              scene.importMaterials();
            }
            bufferedScene.copyTransients(scene);
            finalizeAllFrames = scene.shouldFinalizeBuffer();
            updateRenderState(scene);
            if (reason == ResetReason.SCENE_LOADED) {
              // Make sure frame is finalized
              bufferedScene.postProcessFrame(renderTask);

              // Swap buffers so the render canvas will see the current frame.
              bufferedScene.swapBuffers();

              // Notify the scene listeners.
              sendSceneStatus(bufferedScene.sceneStatus());
              canvas.repaint();
            }
          });
        }
        initializeJobQueue();

        if (mode == RenderMode.PREVIEW) {
          previewLoop();
        } else {
          int spp, targetSpp;
          synchronized (bufferedScene) {
            spp = bufferedScene.spp;
            targetSpp = bufferedScene.getTargetSpp();
            if (spp < targetSpp) {
              updateRenderProgress();
            }
          }
          if (spp < targetSpp) {
            pathTraceLoop();
          } else {
            sceneProvider.withEditSceneProtected(scene -> {
              scene.pauseRender();
              updateRenderState(scene);
            });
          }
        }

        if (headless) {
          break;
        }
      }
    } catch (InterruptedException e) {
      // 3D view was closed.
    } catch (Throwable e) {
      Log.error("Unchecked exception in render manager", e);
    }

    stopWorkers();
  }

  private void updateRenderState(Scene scene) {
    finalizeAllFrames = scene.shouldFinalizeBuffer();
    if (mode != scene.getMode()) {
      mode = scene.getMode();
      // TODO: make render state update faster by moving this to Scene?
      listeners.forEach(listener -> listener.renderStateChanged(mode));
    }
  }
=======
  void setOnRenderCompleted(BiConsumer<Long, Integer> listener);
>>>>>>> 04836b25

  /**
   * Set a listener for frame completion.
   *
   * @param listener a listener which is called when a frame completes
   * with the current scene and the current samples per pixel.
   */
  void setOnFrameCompleted(BiConsumer<Scene, Integer> listener);

  /**
   * Get the snapshot controller.
   */
<<<<<<< HEAD
  private int samplesPerSecond() {
    long totalPixelsSampled = bufferedScene.getSampleBuffer().numberOfSamples();
    double renderTime = bufferedScene.renderTime / 1000.0;
    return (int) FastMath.round(totalPixelsSampled / renderTime);
  }

  private void updateRenderProgress() {
    double renderTime = bufferedScene.renderTime / 1000.0;

    // Notify progress listener.
    int target = bufferedScene.getTargetSpp();
    long etaSeconds = (long) (((target - bufferedScene.spp) * renderTime) / bufferedScene.spp);
    if (etaSeconds > 0) {
      int seconds = (int) ((etaSeconds) % 60);
      int minutes = (int) ((etaSeconds / 60) % 60);
      int hours = (int) (etaSeconds / 3600);
      String eta = String.format("%d:%02d:%02d", hours, minutes, seconds);
      renderTask.update("Rendering", target, bufferedScene.spp, eta);
    } else {
      renderTask.update("Rendering", target, bufferedScene.spp, "");
    }

    synchronized (this) {
      // Update render status display.
      listeners.forEach(listener -> {
        listener.setRenderTime(bufferedScene.renderTime);
        listener.setSamplesPerSecond(samplesPerSecond());
        listener.setSpp(bufferedScene.spp);
      });
    }
  }

  private void previewLoop() throws InterruptedException {
    long frameStart;

    renderTask.update("Preview", 2, 0, "");
    synchronized (bufferedScene) {
      bufferedScene.previewCount = 2;
    }

    while (true) {
      int previewCount;
      synchronized (bufferedScene) {
        previewCount = bufferedScene.previewCount;
      }
      if (!finalizeAllFrames || previewCount <= 0 || sceneProvider.pollSceneStateChange()) {
        return;
      }

      int progress;
      long renderTime;
      synchronized (bufferedScene) {
        frameStart = System.currentTimeMillis();
        startNextFrame();
        waitOnWorkers();
        bufferedScene.swapBuffers();
        sendSceneStatus(bufferedScene.sceneStatus());
        bufferedScene.renderTime += System.currentTimeMillis() - frameStart;
        bufferedScene.previewCount -= 1;
        bufferedScene.spp = 0;
        progress = 2 - bufferedScene.previewCount;
        renderTime = bufferedScene.renderTime;
      }

      // Update render status display.
      listeners.forEach(listener -> {
        listener.setRenderTime(renderTime);
        listener.setSamplesPerSecond(0);
        listener.setSpp(0);
      });

      // Update render progress.
      renderTask.update("Preview", 2, progress, "");

      // Notify the canvas to repaint.
      canvas.repaint();
    }
  }
=======
  SnapshotControl getSnapshotControl();
>>>>>>> 04836b25

  /**
   * Set the snapshot controller.
   * Postprocessing should always occur if {@code SnapshotControl.saveSnapshot(...)} is true.
   */
<<<<<<< HEAD
  private void initializeJobQueue() {
    int canvasWidth = bufferedScene.subareaWidth();
    int canvasHeight = bufferedScene.subareaHeight();
    numJobs = ((canvasWidth + (tileWidth - 1)) / tileWidth)
        * ((canvasHeight + (tileWidth - 1)) / tileWidth);
    if (tileQueue.length != numJobs) {
      tileQueue = new RenderTile[numJobs];
    }
    int xjobs = (canvasWidth + (tileWidth - 1)) / tileWidth;
    for (int job = 0; job < numJobs; ++job) {
      // Calculate pixel bounds for this job.
      // Note: these pixel bounds are indexed to the cropped film's origin, not the full render's origin.
      int x0 = tileWidth * (job % xjobs);
      int x1 = Math.min(x0 + tileWidth, canvasWidth);
      int y0 = tileWidth * (job / xjobs);
      int y1 = Math.min(y0 + tileWidth, canvasHeight);
      tileQueue[job] = new RenderTile(x0, x1, y0, y1);
    }
  }

  private void waitOnWorkers() throws InterruptedException {
    frameFinished.await();
  }
=======
  void setSnapshotControl(SnapshotControl callback);
>>>>>>> 04836b25

  /**
   * Set the render taskTracker.
   */
  void setRenderTask(TaskTracker.Task task);

  /**
   * Add a listener that is called on every frame.
   */
  void addRenderListener(RenderStatusListener listener);
  void removeRenderListener(RenderStatusListener listener);

  /**
   * Run something with the buffered image (unsynchronized).
   */
  void withBufferedImage(Consumer<BitmapImage> bitmap);

  /**
   * Add a listener for the scene status tooltip.
   * This is called after every preview render.
   */
  void addSceneStatusListener(SceneStatusListener listener);
  void removeSceneStatusListener(SceneStatusListener listener);

  RenderStatus getRenderStatus();

  /**
   * Start up the renderer.
   * This should start all worker threads used by the renderer.
   */
  void start();

  /**
   * Wait for the renderer to terminate. This should only be done
   * in headless rendering, otherwise the renderer will not automatically
   * shut down after the render completes.
   */
  void join() throws InterruptedException;

<<<<<<< HEAD
  @Override public void withSampleBufferProtected(Consumer<SampleBuffer> consumer) {
    // Synchronizing on bufferedScene ensures that we are outside the frame rendering loop.
    synchronized (bufferedScene) {
      consumer.accept(bufferedScene.getSampleBuffer());
    }
  }
=======
  /**
   * Run something with the sample buffer (synchronized).
   */
  void withSampleBufferProtected(SampleBufferConsumer consumer);
>>>>>>> 04836b25

  /**
   * Shut down the renderer.
   * This should interrupt all worker threads used by the renderer.
   */
  void shutdown();

  interface SampleBufferConsumer {
    void accept(double[] samples, int width, int height);
  }
}<|MERGE_RESOLUTION|>--- conflicted
+++ resolved
@@ -1,10 +1,5 @@
-<<<<<<< HEAD
 /* Copyright (c) 2012-2021 Jesper Öqvist <jesper@llbit.se>
  * Copyright (c) 2012-2021 Chunky contributors
-=======
-/* Copyright (c) 2016-2021 Jesper Öqvist <jesper@llbit.se>
- * Copyright (C) 2016-2021 Chunky contributors
->>>>>>> 04836b25
  *
  * This file is part of Chunky.
  *
@@ -64,112 +59,7 @@
    * @param listener a listener which is passed the total rendering
    * time and average samples per second.
    */
-<<<<<<< HEAD
-  public RenderManager(RenderContext context, boolean headless) {
-    super(context);
-
-    this.headless = headless;
-    bufferedScene = context.getChunky().getSceneFactory().newScene();
-  }
-
-  @Override public synchronized void addRenderListener(RenderStatusListener listener) {
-    listeners.add(listener);
-  }
-
-  @Override public void removeRenderListener(RenderStatusListener listener) {
-    listeners.remove(listener);
-  }
-
-  @Override public void setCanvas(Repaintable canvas) {
-    this.canvas = canvas;
-  }
-
-  @Override public void run() {
-    try {
-      long seed = System.currentTimeMillis();
-      workers = new Thread[numThreads];
-      for (int i = 0; i < numThreads; ++i) {
-        workers[i] = workerFactory.buildWorker(this, i, seed + i);
-        workers[i].start();
-      }
-
-      while (!isInterrupted()) {
-        ResetReason reason = sceneProvider.awaitSceneStateChange();
-
-        synchronized (bufferedScene) {
-          sceneProvider.withSceneProtected(scene -> {
-            if (reason != ResetReason.MODE_CHANGE && reason != ResetReason.SCENE_LOADED) {
-              scene.getSampleBuffer().reset();
-            }
-            if (reason.overwriteState()) {
-              bufferedScene.copyState(scene);
-            }
-            if(reason == ResetReason.MATERIALS_CHANGED || reason == ResetReason.SCENE_LOADED) {
-              scene.importMaterials();
-            }
-            bufferedScene.copyTransients(scene);
-            finalizeAllFrames = scene.shouldFinalizeBuffer();
-            updateRenderState(scene);
-            if (reason == ResetReason.SCENE_LOADED) {
-              // Make sure frame is finalized
-              bufferedScene.postProcessFrame(renderTask);
-
-              // Swap buffers so the render canvas will see the current frame.
-              bufferedScene.swapBuffers();
-
-              // Notify the scene listeners.
-              sendSceneStatus(bufferedScene.sceneStatus());
-              canvas.repaint();
-            }
-          });
-        }
-        initializeJobQueue();
-
-        if (mode == RenderMode.PREVIEW) {
-          previewLoop();
-        } else {
-          int spp, targetSpp;
-          synchronized (bufferedScene) {
-            spp = bufferedScene.spp;
-            targetSpp = bufferedScene.getTargetSpp();
-            if (spp < targetSpp) {
-              updateRenderProgress();
-            }
-          }
-          if (spp < targetSpp) {
-            pathTraceLoop();
-          } else {
-            sceneProvider.withEditSceneProtected(scene -> {
-              scene.pauseRender();
-              updateRenderState(scene);
-            });
-          }
-        }
-
-        if (headless) {
-          break;
-        }
-      }
-    } catch (InterruptedException e) {
-      // 3D view was closed.
-    } catch (Throwable e) {
-      Log.error("Unchecked exception in render manager", e);
-    }
-
-    stopWorkers();
-  }
-
-  private void updateRenderState(Scene scene) {
-    finalizeAllFrames = scene.shouldFinalizeBuffer();
-    if (mode != scene.getMode()) {
-      mode = scene.getMode();
-      // TODO: make render state update faster by moving this to Scene?
-      listeners.forEach(listener -> listener.renderStateChanged(mode));
-    }
-  }
-=======
   void setOnRenderCompleted(BiConsumer<Long, Integer> listener);
->>>>>>> 04836b25
 
   /**
    * Set a listener for frame completion.
@@ -182,120 +72,13 @@
   /**
    * Get the snapshot controller.
    */
-<<<<<<< HEAD
-  private int samplesPerSecond() {
-    long totalPixelsSampled = bufferedScene.getSampleBuffer().numberOfSamples();
-    double renderTime = bufferedScene.renderTime / 1000.0;
-    return (int) FastMath.round(totalPixelsSampled / renderTime);
-  }
-
-  private void updateRenderProgress() {
-    double renderTime = bufferedScene.renderTime / 1000.0;
-
-    // Notify progress listener.
-    int target = bufferedScene.getTargetSpp();
-    long etaSeconds = (long) (((target - bufferedScene.spp) * renderTime) / bufferedScene.spp);
-    if (etaSeconds > 0) {
-      int seconds = (int) ((etaSeconds) % 60);
-      int minutes = (int) ((etaSeconds / 60) % 60);
-      int hours = (int) (etaSeconds / 3600);
-      String eta = String.format("%d:%02d:%02d", hours, minutes, seconds);
-      renderTask.update("Rendering", target, bufferedScene.spp, eta);
-    } else {
-      renderTask.update("Rendering", target, bufferedScene.spp, "");
-    }
-
-    synchronized (this) {
-      // Update render status display.
-      listeners.forEach(listener -> {
-        listener.setRenderTime(bufferedScene.renderTime);
-        listener.setSamplesPerSecond(samplesPerSecond());
-        listener.setSpp(bufferedScene.spp);
-      });
-    }
-  }
-
-  private void previewLoop() throws InterruptedException {
-    long frameStart;
-
-    renderTask.update("Preview", 2, 0, "");
-    synchronized (bufferedScene) {
-      bufferedScene.previewCount = 2;
-    }
-
-    while (true) {
-      int previewCount;
-      synchronized (bufferedScene) {
-        previewCount = bufferedScene.previewCount;
-      }
-      if (!finalizeAllFrames || previewCount <= 0 || sceneProvider.pollSceneStateChange()) {
-        return;
-      }
-
-      int progress;
-      long renderTime;
-      synchronized (bufferedScene) {
-        frameStart = System.currentTimeMillis();
-        startNextFrame();
-        waitOnWorkers();
-        bufferedScene.swapBuffers();
-        sendSceneStatus(bufferedScene.sceneStatus());
-        bufferedScene.renderTime += System.currentTimeMillis() - frameStart;
-        bufferedScene.previewCount -= 1;
-        bufferedScene.spp = 0;
-        progress = 2 - bufferedScene.previewCount;
-        renderTime = bufferedScene.renderTime;
-      }
-
-      // Update render status display.
-      listeners.forEach(listener -> {
-        listener.setRenderTime(renderTime);
-        listener.setSamplesPerSecond(0);
-        listener.setSpp(0);
-      });
-
-      // Update render progress.
-      renderTask.update("Preview", 2, progress, "");
-
-      // Notify the canvas to repaint.
-      canvas.repaint();
-    }
-  }
-=======
   SnapshotControl getSnapshotControl();
->>>>>>> 04836b25
 
   /**
    * Set the snapshot controller.
    * Postprocessing should always occur if {@code SnapshotControl.saveSnapshot(...)} is true.
    */
-<<<<<<< HEAD
-  private void initializeJobQueue() {
-    int canvasWidth = bufferedScene.subareaWidth();
-    int canvasHeight = bufferedScene.subareaHeight();
-    numJobs = ((canvasWidth + (tileWidth - 1)) / tileWidth)
-        * ((canvasHeight + (tileWidth - 1)) / tileWidth);
-    if (tileQueue.length != numJobs) {
-      tileQueue = new RenderTile[numJobs];
-    }
-    int xjobs = (canvasWidth + (tileWidth - 1)) / tileWidth;
-    for (int job = 0; job < numJobs; ++job) {
-      // Calculate pixel bounds for this job.
-      // Note: these pixel bounds are indexed to the cropped film's origin, not the full render's origin.
-      int x0 = tileWidth * (job % xjobs);
-      int x1 = Math.min(x0 + tileWidth, canvasWidth);
-      int y0 = tileWidth * (job / xjobs);
-      int y1 = Math.min(y0 + tileWidth, canvasHeight);
-      tileQueue[job] = new RenderTile(x0, x1, y0, y1);
-    }
-  }
-
-  private void waitOnWorkers() throws InterruptedException {
-    frameFinished.await();
-  }
-=======
   void setSnapshotControl(SnapshotControl callback);
->>>>>>> 04836b25
 
   /**
    * Set the render taskTracker.
@@ -335,19 +118,10 @@
    */
   void join() throws InterruptedException;
 
-<<<<<<< HEAD
-  @Override public void withSampleBufferProtected(Consumer<SampleBuffer> consumer) {
-    // Synchronizing on bufferedScene ensures that we are outside the frame rendering loop.
-    synchronized (bufferedScene) {
-      consumer.accept(bufferedScene.getSampleBuffer());
-    }
-  }
-=======
   /**
    * Run something with the sample buffer (synchronized).
    */
   void withSampleBufferProtected(SampleBufferConsumer consumer);
->>>>>>> 04836b25
 
   /**
    * Shut down the renderer.
