/*
 * Copyright (c) 2023 Chunky contributors
 *
 * This file is part of Chunky.
 *
 * Chunky is free software: you can redistribute it and/or modify
 * it under the terms of the GNU General Public License as published by
 * the Free Software Foundation, either version 3 of the License, or
 * (at your option) any later version.
 *
 * Chunky is distributed in the hope that it will be useful,
 * but WITHOUT ANY WARRANTY; without even the implied warranty of
 * MERCHANTABILITY or FITNESS FOR A PARTICULAR PURPOSE.  See the
 * GNU General Public License for more details.
 * You should have received a copy of the GNU General Public License
 * along with Chunky.  If not, see <http://www.gnu.org/licenses/>.
 */

package se.llbit.chunky.block.minecraft;

<<<<<<< HEAD
=======
import se.llbit.chunky.block.MinecraftBlockTranslucent;
import se.llbit.chunky.entity.BannerDesign;
>>>>>>> e4645313
import se.llbit.chunky.entity.Entity;
import se.llbit.chunky.entity.StandingBanner;
import se.llbit.chunky.resources.Texture;
import se.llbit.json.Json;
import se.llbit.json.JsonObject;
import se.llbit.math.Vector3;
import se.llbit.nbt.CompoundTag;

<<<<<<< HEAD
public class WallBanner extends EmptyModelBlock {
  private final int facing, color;
=======
public class WallBanner extends MinecraftBlockTranslucent {
  private final int facing;
  private final BannerDesign.Color color;
>>>>>>> e4645313

  public WallBanner(String name, Texture texture, String facing, BannerDesign.Color color) {
    super(name, texture);
    invisible = true;
    switch (facing) {
      default:
      case "north":
        this.facing = 2;
        break;
      case "south":
        this.facing = 3;
        break;
      case "west":
        this.facing = 4;
        break;
      case "east":
        this.facing = 5;
        break;
    }
    this.color = color;
  }

  @Override public boolean isBlockEntity() {
    return true;
  }

  @Override public Entity toBlockEntity(Vector3 position, CompoundTag entityTag) {
    JsonObject design = StandingBanner.parseDesign(entityTag);
    design.set("base", Json.of(color.id)); // Base color is not included in the entity tag in Minecraft 1.13+.
    return new se.llbit.chunky.entity.WallBanner(position, facing, design);
  }
}<|MERGE_RESOLUTION|>--- conflicted
+++ resolved
@@ -18,11 +18,7 @@
 
 package se.llbit.chunky.block.minecraft;
 
-<<<<<<< HEAD
-=======
-import se.llbit.chunky.block.MinecraftBlockTranslucent;
 import se.llbit.chunky.entity.BannerDesign;
->>>>>>> e4645313
 import se.llbit.chunky.entity.Entity;
 import se.llbit.chunky.entity.StandingBanner;
 import se.llbit.chunky.resources.Texture;
@@ -31,14 +27,9 @@
 import se.llbit.math.Vector3;
 import se.llbit.nbt.CompoundTag;
 
-<<<<<<< HEAD
 public class WallBanner extends EmptyModelBlock {
-  private final int facing, color;
-=======
-public class WallBanner extends MinecraftBlockTranslucent {
   private final int facing;
   private final BannerDesign.Color color;
->>>>>>> e4645313
 
   public WallBanner(String name, Texture texture, String facing, BannerDesign.Color color) {
     super(name, texture);
