--- conflicted
+++ resolved
@@ -18,11 +18,7 @@
 
 package se.llbit.chunky.block.minecraft;
 
-<<<<<<< HEAD
-=======
-import se.llbit.chunky.block.MinecraftBlockTranslucent;
 import se.llbit.chunky.entity.BannerDesign;
->>>>>>> e4645313
 import se.llbit.chunky.entity.Entity;
 import se.llbit.chunky.entity.StandingBanner;
 import se.llbit.chunky.resources.Texture;
@@ -34,14 +30,9 @@
 // Note: Mojang changed the ID values for banner colors in Minecraft 1.13,
 // for backward compatibility we need some way of mapping the old color IDs to the
 // new color IDs. This would require tracking the world format version somewhere.
-<<<<<<< HEAD
 public class Banner extends EmptyModelBlock {
-  private final int rotation, color;
-=======
-public class Banner extends MinecraftBlockTranslucent {
   private final int rotation;
   private final BannerDesign.Color color;
->>>>>>> e4645313
 
   public Banner(String name, Texture texture, int rotation, BannerDesign.Color color) {
     super(name, texture);
