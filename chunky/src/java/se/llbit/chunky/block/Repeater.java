--- conflicted
+++ resolved
@@ -7,12 +7,12 @@
 public class Repeater extends AbstractModelBlock {
 
   private final String description;
+  private final int facing;
 
   public Repeater(int delay, String facingString, boolean powered, boolean locked) {
     super("repeater", Texture.redstoneRepeaterOn);
     this.description = String.format("delay=%d, facing=%s, powered=%s, locked=%s",
         delay, facingString, powered, locked);
-    int facing;
     switch (facingString) {
       default:
       case "north":
@@ -32,20 +32,12 @@
         locked ? 1 : 0);
   }
 
-<<<<<<< HEAD
   public int getFacing() {
     return facing;
   }
 
-  @Override public boolean intersect(Ray ray, Scene scene) {
-    return RedstoneRepeaterModel.intersect(ray, delay, facing, powered, locked);
-  }
-
-  @Override public String description() {
-=======
   @Override
   public String description() {
->>>>>>> cfceebc0
     return description;
   }
 }