--- conflicted
+++ resolved
@@ -4,31 +4,23 @@
 import se.llbit.chunky.resources.Texture;
 
 // TODO: hinge placement is wrong for some variants.
-<<<<<<< HEAD
-public class Door extends MinecraftBlockTranslucent {
-  private final int orientation, mirrored;
-=======
 public class Door extends AbstractModelBlock {
 
->>>>>>> cfceebc0
   private final String description;
   private final BlockFace facing;
   private final boolean open;
+  private final int mirrored;
 
   public Door(String name, Texture texture, String facingString, String half,
       String hinge, boolean open) {
     super(name, texture);
-    this.facing = BlockFace.fromName(facing);
+    this.facing = BlockFace.fromName(facingString);
     this.open = open;
     this.description = String.format("facing=%s, half=%s, hinge=%s, open=%s",
         facingString, half, hinge, open);
-    int mirrored = hinge.equals("left") ? 0 : 1;
+    mirrored = hinge.equals("left") ? 0 : 1;
     int direction;
-<<<<<<< HEAD
     switch (this.facing) {
-=======
-    switch (facingString) {
->>>>>>> cfceebc0
       default:
       case NORTH:
         direction = 3;
@@ -45,27 +37,14 @@
     }
     int facing;
     if (open && mirrored != 0) {
-<<<<<<< HEAD
-      this.orientation = (direction + 3) % 4;
-    } else if (open) {
-      this.orientation = (direction + 1) % 4;
-    } else {
-      this.orientation = direction;
-=======
       facing = (direction + 3) % 4;
     } else if (open) {
       facing = (direction + 1) % 4;
     } else {
       facing = direction;
->>>>>>> cfceebc0
     }
 
-<<<<<<< HEAD
-  @Override public boolean intersect(Ray ray, Scene scene) {
-    return DoorModel.intersect(ray, texture, mirrored, orientation);
-=======
     model = new DoorModel(texture, mirrored, facing);
->>>>>>> cfceebc0
   }
 
   @Override
