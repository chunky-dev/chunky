package se.llbit.chunky.block;

import se.llbit.chunky.model.ChestModel;
import se.llbit.chunky.resources.Texture;

public class EnderChest extends AbstractModelBlock {

  private final String description;

<<<<<<< HEAD
  public EnderChest(String facingString) {
    super("chest", Texture.chestFront);
    this.description = "facing=" + facingString;
    int facing;
    switch (facingString) {
=======
  public EnderChest(String facing) {
    super("ender_chest", Texture.chestFront);
    this.description = "facing=" + facing;
    localIntersect = true;
    opaque = false;
    switch (facing) {
>>>>>>> 8df54873
      default:
      case "north":
        facing = 2;
        break;
      case "south":
        facing = 3;
        break;
      case "west":
        facing = 4;
        break;
      case "east":
        facing = 5;
        break;
    }
    model = new ChestModel(0, facing, false, true);
  }

  @Override
  public String description() {
    return description;
  }
}<|MERGE_RESOLUTION|>--- conflicted
+++ resolved
@@ -7,20 +7,11 @@
 
   private final String description;
 
-<<<<<<< HEAD
   public EnderChest(String facingString) {
-    super("chest", Texture.chestFront);
+    super("ender_chest", Texture.chestFront);
     this.description = "facing=" + facingString;
     int facing;
     switch (facingString) {
-=======
-  public EnderChest(String facing) {
-    super("ender_chest", Texture.chestFront);
-    this.description = "facing=" + facing;
-    localIntersect = true;
-    opaque = false;
-    switch (facing) {
->>>>>>> 8df54873
       default:
       case "north":
         facing = 2;
