--- conflicted
+++ resolved
@@ -7,20 +7,11 @@
 
   private final String description;
 
-<<<<<<< HEAD
-  public EnderChest(String facing) {
+  public EnderChest(String facingString) {
     super("ender_chest", Texture.chestFront);
-    this.description = "facing=" + facing;
-    localIntersect = true;
-    opaque = false;
-    switch (facing) {
-=======
-  public EnderChest(String facingString) {
-    super("chest", Texture.chestFront);
     this.description = "facing=" + facingString;
     int facing;
     switch (facingString) {
->>>>>>> cfceebc0
       default:
       case "north":
         facing = 2;
