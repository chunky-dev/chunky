--- conflicted
+++ resolved
@@ -1,19 +1,12 @@
 package se.llbit.chunky.block;
 
-import se.llbit.chunky.block.minecraft.Leaves;
 import se.llbit.chunky.model.minecraft.UntintedLeafModel;
 import se.llbit.chunky.resources.Texture;
 
-<<<<<<< HEAD
-public class UntintedLeaves extends Leaves {
+public class UntintedLeaves extends LeavesBase {
 
   public UntintedLeaves(String name, Texture texture) {
-    super(texture, name);
+    super(name, texture);
     this.model = new UntintedLeafModel(texture);
-=======
-public class UntintedLeaves extends MinecraftBlockTranslucent {
-  public UntintedLeaves(String name, Texture texture) {
-    super(name, texture);
->>>>>>> e4645313
   }
 }