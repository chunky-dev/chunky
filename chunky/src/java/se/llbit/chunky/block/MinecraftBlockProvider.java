--- conflicted
+++ resolved
@@ -940,10 +940,7 @@
   }
 
   static {
-<<<<<<< HEAD
     addBlock("void", (name, tag) -> Void.INSTANCE);
-=======
->>>>>>> e4645313
     addBlocks((name, tag) -> Air.INSTANCE, "air", "cave_air", "void_air", "structure_void");
     addBlock("barrier", (name, tag) -> tag.get("Properties").get("waterlogged").stringValue("").equals("true") ? Water.INSTANCE : Air.INSTANCE);
     addBlocks(Texture.stone, "infested_stone", "stone");
@@ -1428,11 +1425,7 @@
         return new SpriteBlock(name, Texture.cobweb);
       case "grass":
       case "short_grass": // since 1.20.3-pre2
-<<<<<<< HEAD
-        return new Grass();
-=======
         return new TintedSpriteBlock(name, Texture.tallGrass, Tint.BIOME_GRASS);
->>>>>>> e4645313
       case "fern":
         return new TintedSpriteBlock(name, Texture.fern, Tint.BIOME_GRASS);
       case "dead_bush":
