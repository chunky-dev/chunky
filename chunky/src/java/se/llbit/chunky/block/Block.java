package se.llbit.chunky.block;

import se.llbit.chunky.entity.Entity;
import se.llbit.chunky.renderer.scene.Scene;
import se.llbit.chunky.resources.Texture;
import se.llbit.chunky.world.Material;
import se.llbit.chunky.world.biome.Biome;
import se.llbit.json.JsonString;
import se.llbit.json.JsonValue;
import se.llbit.math.*;
import se.llbit.nbt.CompoundTag;
import se.llbit.nbt.Tag;

import java.util.Random;

public abstract class Block extends Material {
<<<<<<< HEAD
  public static final AABB FULL_BLOCK =  new AABB(0, 1, 0, 1,0, 1);
=======
  private final static AABB block = new AABB(0, 1, 0, 1, 0, 1);
>>>>>>> e4645313

  /**
   * Set to true if there is a local intersection model for this block. If this is set to
   * <code>false</code> (default), this block is assumed to be an opaque cube block and {@link
   * #intersect(Ray, IntersectionRecord, Scene)} will never be called.
   */
  public boolean localIntersect = false;

  /**
   * Invisible blocks are not rendered as regular voxels (they are not added to the voxel octree).
   * This is used for blocks that are rendered as entities, and blocks that are not implemented
   * yet.
   */
  public boolean invisible = false;

  public Block(String name, Texture texture) {
    super(name, texture);
  }

  /**
   * Get the number of faces on this block.
   */
  public int faceCount() {
    return 6;
  }

  /**
   * Sample a random point on this block. Coordinates are normalized to be in [0, 1].
   *
   * @param loc  Location vector where the point is stored.
   * @param rand Random number source.
   */
  public void sample(int face, Vector3 loc, Random rand) {
    FULL_BLOCK.sampleFace(face, loc, rand);
  }

  /**
   * Get the surface area of this face of the block.
   */
  public double surfaceArea(int face) {
    return FULL_BLOCK.faceSurfaceArea(face);
  }

  /**
   * Intersect the given ray in the given scene with this block and update the Ray's color, distance
   * and origin accordingly. Note that the alpha component of the ray color must be positive if and
   * only if it hits (i.e. this method returns true) and zero otherwise.
   *
   * @param ray   Ray
   * @param scene Scene
   * @return True if the ray hit this block, false if not
   */
  public boolean intersect(Ray ray, IntersectionRecord intersectionRecord, Scene scene) {
    return false;
  }

  @Override
  public JsonValue toJson() {
    return new JsonString(name);
  }

  public String description() {
    return "";
  }

  @Override
  public String toString() {
    return name;
  }

  public boolean isBlockEntity() {
    return false;
  }

  public Entity toBlockEntity(Vector3 position, CompoundTag entityTag) {
    throw new Error("This block type can not be converted to a block entity: "
      + getClass().getSimpleName());
  }

  public boolean isEntity() {
    return false;
  }

  /**
   * If this returns true, the block won't be removed from the octree even if this is an entity
   * (i.e. {@link #isEntity()} returns true). This can be used for blocks that also contain
   * entities, e.g. candle (where the candle flame is an entity).
   */
  public boolean isBlockWithEntity() {
    return false;
  }

  public Entity toEntity(Vector3 position) {
    throw new Error("This block type can not be converted to an entity: "
      + getClass().getSimpleName());
  }

  /**
   * If this returns true, the {@link #getNewTagWithBlockEntity(Tag, CompoundTag)} method will be
   * invoked if a block entity is found for this block.
   * This is used to handle legacy blocks that used to have information stored in block entities
   * but are blocks now (e.g. colored beds).
   */
  public boolean isModifiedByBlockEntity() {
    return false;
  }

  /**
   * Given this block, its original tag and the block entity tag, create a new tag for the modified
   * block.
   * This is used to handle legacy blocks that used to have information stored in block entities
   * but are blocks now (e.g. colored beds).
   *
   * @param blockTag  Tag of this block (not to be modified)
   * @param entityTag Block entity data
   * @return A new tag that will be used to create a new block that will replace this block
   */
  public Tag getNewTagWithBlockEntity(Tag blockTag, CompoundTag entityTag) {
    return null;
  }

  /**
<<<<<<< HEAD
   * Checks whether the given ray is inside this block.
   */
  public boolean isInside(Ray ray) {
    double ix = ray.o.x - QuickMath.floor(ray.o.x);
    double iy = ray.o.y - QuickMath.floor(ray.o.y);
    double iz = ray.o.z - QuickMath.floor(ray.o.z);
    return FULL_BLOCK.inside(new Vector3(ix, iy, iz));
=======
   * Does this block use biome tint for its rendering
   */
  public boolean isBiomeDependant() {
    return isWaterFilled();
  }

  /**
   * Get the color to be used for this block on the surface map.
   *
   * @param biome Biome to return the color for (for tinted blocks)
   * @return ARGB color representing this block
   */
  public int getMapColor(Biome biome) {
    return texture.getAvgColor();
>>>>>>> e4645313
  }
}<|MERGE_RESOLUTION|>--- conflicted
+++ resolved
@@ -14,11 +14,7 @@
 import java.util.Random;
 
 public abstract class Block extends Material {
-<<<<<<< HEAD
   public static final AABB FULL_BLOCK =  new AABB(0, 1, 0, 1,0, 1);
-=======
-  private final static AABB block = new AABB(0, 1, 0, 1, 0, 1);
->>>>>>> e4645313
 
   /**
    * Set to true if there is a local intersection model for this block. If this is set to
@@ -141,7 +137,6 @@
   }
 
   /**
-<<<<<<< HEAD
    * Checks whether the given ray is inside this block.
    */
   public boolean isInside(Ray ray) {
@@ -149,7 +144,8 @@
     double iy = ray.o.y - QuickMath.floor(ray.o.y);
     double iz = ray.o.z - QuickMath.floor(ray.o.z);
     return FULL_BLOCK.inside(new Vector3(ix, iy, iz));
-=======
+  }
+  /**
    * Does this block use biome tint for its rendering
    */
   public boolean isBiomeDependant() {
@@ -164,6 +160,5 @@
    */
   public int getMapColor(Biome biome) {
     return texture.getAvgColor();
->>>>>>> e4645313
   }
 }