--- conflicted
+++ resolved
@@ -8,13 +8,8 @@
 
   private final String description;
 
-<<<<<<< HEAD
   public Comparator(String facingString, String modeString, boolean powered) {
-    super("repeater", Texture.redstoneRepeaterOn);
-=======
-  public Comparator(String facing, String mode, boolean powered) {
     super("comparator", Texture.redstoneRepeaterOn);
->>>>>>> 8df54873
     this.description = String.format("facing=%s, mode=%s, powered=%s",
         facingString, modeString, powered);
     int mode = modeString.equals("compare") ? 0 : 1;
