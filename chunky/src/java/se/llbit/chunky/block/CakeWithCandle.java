package se.llbit.chunky.block;

import se.llbit.chunky.entity.Entity;
import se.llbit.chunky.entity.FlameParticles;
import se.llbit.chunky.model.CakeWithCandleModel;
import se.llbit.chunky.resources.Texture;
import se.llbit.math.Vector3;

public class CakeWithCandle extends AbstractModelBlock {

  private final boolean lit;

  public CakeWithCandle(String name, Texture candle, Texture candleLit, boolean lit) {
    super(name, Texture.cakeTop);
<<<<<<< HEAD
=======
    this.candle = lit ? candleLit : candle;
>>>>>>> 8df54873
    this.lit = lit;
    this.model = new CakeWithCandleModel(candle);
  }

  public boolean isLit() {
    return lit;
  }

  @Override
<<<<<<< HEAD
=======
  public boolean intersect(Ray ray, Scene scene) {
    return CakeWithCandleModel.intersect(ray, candle);
  }

  @Override
>>>>>>> 8df54873
  public String description() {
    return "lit=" + isLit();
  }

  @Override
  public boolean isEntity() {
    return isLit();
  }

  @Override
  public boolean isBlockWithEntity() {
    return true;
  }

  @Override
  public Entity toEntity(Vector3 position) {
    return new FlameParticles(position, new Vector3[]{new Vector3(0, 15 / 16.0, 0)});
  }
}<|MERGE_RESOLUTION|>--- conflicted
+++ resolved
@@ -12,12 +12,8 @@
 
   public CakeWithCandle(String name, Texture candle, Texture candleLit, boolean lit) {
     super(name, Texture.cakeTop);
-<<<<<<< HEAD
-=======
-    this.candle = lit ? candleLit : candle;
->>>>>>> 8df54873
     this.lit = lit;
-    this.model = new CakeWithCandleModel(candle);
+    this.model = new CakeWithCandleModel(lit ? candleLit : candle);
   }
 
   public boolean isLit() {
@@ -25,14 +21,6 @@
   }
 
   @Override
-<<<<<<< HEAD
-=======
-  public boolean intersect(Ray ray, Scene scene) {
-    return CakeWithCandleModel.intersect(ray, candle);
-  }
-
-  @Override
->>>>>>> 8df54873
   public String description() {
     return "lit=" + isLit();
   }
