package se.llbit.chunky.block;

import se.llbit.chunky.model.LadderModel;
import se.llbit.chunky.resources.Texture;

public class Ladder extends AbstractModelBlock {

  private final String description;

  public Ladder(String facingString) {
    super("ladder", Texture.ladder);
<<<<<<< HEAD
    this.description = "facing=" + facingString;

    int facing;
    switch (facingString) {
=======
    this.description = "facing=" + facing;
    localIntersect = true;
    solid = false;
    switch (facing) {
>>>>>>> 8df54873
      default:
      case "north":
        facing = 2;
        break;
      case "south":
        facing = 3;
        break;
      case "west":
        facing = 0;
        break;
      case "east":
        facing = 1;
        break;
    }
    model = new LadderModel(facing);
  }

  @Override
  public String description() {
    return description;
  }
}<|MERGE_RESOLUTION|>--- conflicted
+++ resolved
@@ -9,17 +9,10 @@
 
   public Ladder(String facingString) {
     super("ladder", Texture.ladder);
-<<<<<<< HEAD
     this.description = "facing=" + facingString;
-
+    solid = false;
     int facing;
     switch (facingString) {
-=======
-    this.description = "facing=" + facing;
-    localIntersect = true;
-    solid = false;
-    switch (facing) {
->>>>>>> 8df54873
       default:
       case "north":
         facing = 2;
