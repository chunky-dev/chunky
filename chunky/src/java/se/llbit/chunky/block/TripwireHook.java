--- conflicted
+++ resolved
@@ -6,48 +6,38 @@
 public class TripwireHook extends AbstractModelBlock {
 
   private final String description;
+  private final BlockFace facing;
 
   public TripwireHook(String facingString, boolean attached, boolean powered) {
     super("tripwire_hook", Texture.tripwire);
     this.description = String
         .format("facing=%s,attached=%s,powered=%s", facingString, attached, powered);
-    int facing;
-    switch (facingString) {
+    facing = BlockFace.fromName(facingString);
+    int facingVal;
+    switch (facing) {
       default:
-      case "north":
-        facing = 0;
+      case BlockFace.NORTH:
+        facingVal = 0;
         break;
-      case "south":
-        facing = 2;
+      case BlockFace.SOUTH:
+        facingVal = 2;
         break;
-      case "west":
-        facing = 3;
+      case BlockFace.WEST:
+        facingVal = 3;
         break;
-      case "east":
-        facing = 1;
+      case BlockFace.EAST:
+        facingVal = 1;
         break;
     }
-    this.model = new TripwireHookModel(facing, attached, powered);
+    this.model = new TripwireHookModel(facingVal, attached, powered);
   }
 
-<<<<<<< HEAD
-    @Override
-    public String description() {
-        return String.format("facing=%s,attached=%s,powered=%s", facing, attached, powered);
-    }
-
-    public BlockFace getFacing() {
-        return new BlockFace[]{
-            BlockFace.NORTH,
-            BlockFace.EAST,
-            BlockFace.SOUTH,
-            BlockFace.WEST
-        }[facing];
-    }
-=======
   @Override
   public String description() {
     return description;
   }
->>>>>>> cfceebc0
+
+  public BlockFace getFacing() {
+      return facing;
+  }
 }