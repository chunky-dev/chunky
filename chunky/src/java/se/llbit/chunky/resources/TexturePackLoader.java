--- conflicted
+++ resolved
@@ -3664,15 +3664,11 @@
     addSimpleTexture(file, file, texture);
   }
 
-<<<<<<< HEAD
   private static void addSimpleTexture(String name, String file, BitmapTexture texture) {
-=======
-  private static void addSimpleTexture(String name, String file, Texture texture) {
     if (ALL_TEXTURES.containsKey(name)) {
       Log.warnf("Duplicate texture %s (path %s). This is probably a bug, please report it at https://github.com/chunky-dev/chunky/issues", name, file);
       addSimpleTexture(name + "_duplicate", file, texture);
     }
->>>>>>> 7bc8808f
     ALL_TEXTURES.put(name, new SimpleTexture(file, texture));
   }
 }