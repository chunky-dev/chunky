/* Copyright (c) 2010-2016 Jesper Öqvist <jesper@llbit.se>
 *
 * This file is part of Chunky.
 *
 * Chunky is free software: you can redistribute it and/or modify
 * it under the terms of the GNU General Public License as published by
 * the Free Software Foundation, either version 3 of the License, or
 * (at your option) any later version.
 *
 * Chunky is distributed in the hope that it will be useful,
 * but WITHOUT ANY WARRANTY; without even the implied warranty of
 * MERCHANTABILITY or FITNESS FOR A PARTICULAR PURPOSE.  See the
 * GNU General Public License for more details.
 * You should have received a copy of the GNU General Public License
 * along with Chunky.  If not, see <http://www.gnu.org/licenses/>.
 */
package se.llbit.chunky.main;

<<<<<<< HEAD
import se.llbit.chunky.PersistentSettings;
import se.llbit.chunky.Plugin;
import se.llbit.chunky.renderer.ConsoleProgressListener;
import se.llbit.chunky.renderer.OutputMode;
import se.llbit.chunky.renderer.RayTracerFactory;
import se.llbit.chunky.renderer.RenderContext;
import se.llbit.chunky.renderer.RenderContextFactory;
import se.llbit.chunky.renderer.RenderController;
import se.llbit.chunky.renderer.RenderManager;
import se.llbit.chunky.renderer.Renderer;
import se.llbit.chunky.renderer.RendererFactory;
import se.llbit.chunky.renderer.SceneProvider;
import se.llbit.chunky.renderer.SnapshotControl;
import se.llbit.chunky.renderer.scene.AsynchronousSceneManager;
import se.llbit.chunky.renderer.scene.PathTracer;
import se.llbit.chunky.renderer.scene.PreviewRayTracer;
import se.llbit.chunky.renderer.scene.Scene;
import se.llbit.chunky.renderer.scene.SceneFactory;
import se.llbit.chunky.renderer.scene.SceneManager;
import se.llbit.chunky.renderer.scene.SynchronousSceneManager;
import se.llbit.chunky.resources.TexturePackLoader;
import se.llbit.chunky.ui.ChunkyFx;
import se.llbit.chunky.ui.render.RenderControlsTabTransformer;
import se.llbit.chunky.world.Block;
import se.llbit.json.JsonValue;
=======
import se.llbit.chunky.plugin.ChunkyPlugin;
import se.llbit.chunky.plugin.LoadPluginException;
import se.llbit.chunky.renderer.*;
import se.llbit.chunky.renderer.scene.*;
import se.llbit.chunky.resources.SettingsDirectory;
import se.llbit.chunky.resources.TexturePackLoader;
import se.llbit.chunky.ui.ChunkyFx;
import se.llbit.chunky.ui.render.RenderControlsTabTransformer;
>>>>>>> 77a3db1d
import se.llbit.log.Level;
import se.llbit.log.Log;
import se.llbit.log.Receiver;
import se.llbit.util.TaskTracker;
import se.llbit.util.Util;

import java.io.File;
import java.io.FileInputStream;
import java.io.FileNotFoundException;
import java.io.IOException;

/**
 * Chunky is a Minecraft mapping and rendering tool created by
 * Jesper Öqvist (jesper@llbit.se).
 * <p>
 * <p>Read more about Chunky at http://chunky.llbit.se .
 */
public class Chunky {

  /**
   * A log receiver suitable for headless rendering.
   */
  private static final Receiver HEADLESS_LOG_RECEIVER = new Receiver() {
    @Override
    public void logEvent(Level level, String message) {
      if (level == Level.ERROR) {
        System.err.println();  // Clear the current progress line.
        System.err.println(message);
      } else {
        System.out.println();  // Clear the current progress line.
        System.out.println(message);
      }
    }
  };

  public final ChunkyOptions options;
  private RenderController renderController;
  private SceneFactory sceneFactory = SceneFactory.DEFAULT;
  private RenderContextFactory renderContextFactory = RenderContext::new;
  private RendererFactory rendererFactory = RenderManager::new;
  private RayTracerFactory previewRayTracerFactory = PreviewRayTracer::new;
  private RayTracerFactory rayTracerFactory = PathTracer::new;
  private RenderControlsTabTransformer renderControlsTabTransformer = tabs -> tabs;

  /**
   * @return The name of this application, including version string.
   */
  public static String getAppName() {
    return String.format("Chunky %s", Version.getVersion());
  }

  public Chunky(ChunkyOptions options) {
    this.options = options;
    Block.loadDefaultMaterialProperties();
  }

  /**
   * Start a headless (no GUI) render.
   *
   * @return error code
   */
  private int doHeadlessRender() {
    // TODO: This may not be needed after switching to JavaFX:
    System.setProperty("java.awt.headless", "true");

    HeadlessErrorTrackingLogger logger = new HeadlessErrorTrackingLogger();
    Log.setReceiver(logger, Level.INFO, Level.WARNING, Level.ERROR);

    RenderContext context = renderContextFactory.newRenderContext(this);
    Renderer renderer = rendererFactory.newRenderer(context, true);
    SynchronousSceneManager sceneManager = new SynchronousSceneManager(context, renderer);
    renderer.setSceneProvider(sceneManager);
    TaskTracker taskTracker = new TaskTracker(new ConsoleProgressListener(),
        (tracker, previous, name, size) -> new TaskTracker.Task(tracker, previous, name, size) {
          @Override
          public void close() {
            super.close();
            long endTime = System.currentTimeMillis();
            int seconds = (int) ((endTime - startTime) / 1000);
            System.out.format("\r%s took %dm %ds%n", name, seconds / 60, seconds % 60);
          }
        });
    sceneManager.setTaskTracker(taskTracker);
    renderer.setSnapshotControl(SnapshotControl.DEFAULT);
    renderer.setOnFrameCompleted((scene, spp) -> {
      if (SnapshotControl.DEFAULT.saveSnapshot(scene, spp)) {
        // Save the current frame.
        scene.saveSnapshot(context.getSceneDirectory(), taskTracker);
      }

      if (SnapshotControl.DEFAULT.saveRenderDump(scene, spp)) {
        // Save the scene description and current render dump.
        try {
          sceneManager.saveScene();
        } catch (InterruptedException e) {
          throw new Error(e);
        }
      }
    });
    renderer.setRenderTask(taskTracker.backgroundTask());
    renderer.setOnRenderCompleted((time, sps) -> {
      System.out.println("Render job finished.");
      int seconds = (int) ((time / 1000) % 60);
      int minutes = (int) ((time / 60000) % 60);
      int hours = (int) (time / 3600000);
      System.out.println(String
          .format("Total rendering time: %d hours, %d minutes, %d seconds", hours, minutes, seconds));
      System.out.println("Average samples per second (SPS): " + sps);
    });

    try {
      sceneManager.loadScene(options.sceneName);
      if (options.target != -1) {
        sceneManager.getScene().setTargetSpp(options.target);
      }
      if (logger.getNumErrors() > 0) {
        if (!options.force) {
          System.err.println("\rAborting render due to errors while loading the scene.");
          System.err.println("Run again with -f to render anyway.");
          return 1;
        }
      }
      sceneManager.getScene().startHeadlessRender();

      renderer.start();
      renderer.join();
      return 0;
    } catch (FileNotFoundException e) {
      System.err.format("Scene \"%s\" not found!%n", options.sceneName);
      return 1;
    } catch (IOException e) {
      System.err.format("IO error while loading scene (%s)%n", e.getMessage());
      return 1;
    } catch (InterruptedException e) {
      System.err.println("Interrupted while loading scene");
      return 1;
    } finally {
      renderer.shutdown();
    }
  }

  /**
   * Main entry point for Chunky. Chunky should normally be started via
   * the launcher which sets up the classpath with all dependencies.
   */
  public static void main(final String[] args) {
    CommandLineOptions cmdline = new CommandLineOptions(args);

    if (cmdline.configurationError) {
      System.exit(1);
    }

    int exitCode = 0;
    if (cmdline.mode != CommandLineOptions.Mode.NOTHING) {
      Chunky chunky = new Chunky(cmdline.options);
      chunky.loadPlugins();

      try {
        switch (cmdline.mode) {
          case HEADLESS_RENDER:
            exitCode = chunky.doHeadlessRender();
            break;
          case SNAPSHOT:
            exitCode = chunky.doSnapshot();
            break;
          case DEFAULT:
            ChunkyFx.startChunkyUI(chunky);
            break;
        }
      } catch (Throwable t) {
        Log.error("Unchecked exception caused Chunky to close.", t);
        exitCode = 2;
      }
      if (exitCode != 0) {
        System.exit(exitCode);
      }
    }
  }

  /**
   * This can be used by plugins to load the default Minecraft textures.
   */
  public static void loadDefaultTextures() {
    TexturePackLoader.loadTexturePacks(new String[0], false);
  }

  private void loadPlugins() {
<<<<<<< HEAD
    JsonValue plugins = PersistentSettings.getPlugins();
    for (JsonValue plugin : plugins.array()) {
      String jar = plugin.object().get("jar").stringValue("");
      String main = plugin.object().get("main").stringValue("");
      // The MD5 checksum is only for Jar integrity checking, not security!
      // Plugin Jar trust is implicit. Only install plugins that you trust!
      String md5 = plugin.object().get("md5").stringValue("");
      boolean enabled = plugin.object().get("enabled").boolValue(true);
      if (!jar.endsWith(".jar")) {
        Log.error("Plugin Jar path does not seem to point to a Jar file: " + jar);
      }
      if (!enabled) {
        // Skip disabled plugin.
        continue;
      }
      if (main.isEmpty()) {
        Log.error("Plugin has no main class declared: " + jar);
        continue;
      }
      if (md5.isEmpty()) {
        Log.error("Plugin missing MD5 checksum: " + jar);
        continue;
      }
      File pluginJar = new File(jar);
      if (pluginJar.isFile()) {
        if (!verifyChecksumMd5(pluginJar, md5)) {
          Log.error("Plugin is corrupt (MD5 check failed): " + jar);
          continue;
        }
        try {
          URLClassLoader classLoader = new URLClassLoader(new URL[] {pluginJar.toURI().toURL()});
          Class<?> pluginClass = classLoader.loadClass(main);
          Plugin pluginInstance = (Plugin) pluginClass.newInstance();
          pluginInstance.attach(this);
          Log.info("Plugin loaded: " + jar);
        } catch (ClassCastException e) {
          Log.error("Failed to load plugin " + pluginJar.getAbsolutePath()
              + ". Main plugin class has wrong type", e);
        } catch (Throwable e) {
          Log.error("Failed to load plugin " + pluginJar.getAbsolutePath(), e);
        }
=======
    Log.setLevel(Level.INFO);
    Log.info("Getting plugins from " + SettingsDirectory.getPluginsDirectory().getAbsolutePath());
    File[] pluginFiles = SettingsDirectory.getPluginsDirectory().listFiles((f) -> f.getName().endsWith(".jar"));
    if (pluginFiles == null) {
      return;
    }

    for (File file : pluginFiles) {
      Log.info("Loading plugin: " + file.getName());
      try {
        ChunkyPlugin plugin = ChunkyPlugin.load(file);
        Log.info("Plugin loaded: " + plugin.getName() + " " + plugin.getVersion());
        plugin.getImplementation().attach(this);
      } catch (LoadPluginException e) {
        Log.error("Failed to load plugin: " + file.getAbsolutePath(), e);
>>>>>>> 77a3db1d
      }
    }
  }

  private static boolean verifyChecksumMd5(File pluginJar, String expected) {
    String actual = Util.md5sum(pluginJar);
    return actual.equalsIgnoreCase(expected);
  }

  /**
   * Save a snapshot for a scene.
   * <p>
   * <p>This currently disregards the various factories for the
   * render context and scene construction.
   */
  private int doSnapshot() {
    Log.setReceiver(HEADLESS_LOG_RECEIVER, Level.INFO, Level.WARNING, Level.ERROR);
    try {
      File file = options.getSceneDescriptionFile();
      try (FileInputStream in = new FileInputStream(file)) {
        Scene scene = new Scene();
        scene.loadDescription(in); // Load description to get current SPP & canvas size.
        RenderContext context = new RenderContext(this);
        TaskTracker taskTracker = new TaskTracker(new ConsoleProgressListener(),
            TaskTracker.Task::new,
            (tracker, previous, name, size) -> new TaskTracker.Task(tracker, previous, name, size) {
              @Override
              public void update() {
                // Don't report task state to progress listener.
              }
            });
        scene.loadDump(context, taskTracker); // Load the render dump.
        OutputMode outputMode = scene.getOutputMode();
        if (options.imageOutputFile.isEmpty()) {
          String extension = ".png";
          if (outputMode == OutputMode.TIFF_32) {
            extension = ".tiff";
          }
          options.imageOutputFile = String.format("%s-%d%s", scene.name(), scene.spp, extension);
        }
        switch (outputMode) {
          case PNG:
            System.out.println("Image output mode: PNG");
            break;
          case TIFF_32:
            System.out.println("Image output mode: TIFF32");
            break;
        }
        scene.saveFrame(new File(options.imageOutputFile), taskTracker);
        System.out.println("Saved snapshot to " + options.imageOutputFile);
        return 0;
      }
    } catch (IOException e) {
      System.err.println("Failed to dump snapshot: " + e.getMessage());
      return 1;
    }
  }

  public synchronized SceneManager getSceneManager() {
    return getRenderController().getSceneManager();
  }

  public boolean sceneInitialized() {
    return renderController != null;
  }

  public RenderController getRenderController() {
    if (renderController == null) {
      RenderContext context = renderContextFactory.newRenderContext(this);
      Renderer renderer = rendererFactory.newRenderer(context, false);
      AsynchronousSceneManager sceneManager = new AsynchronousSceneManager(context, renderer);
      SceneProvider sceneProvider = sceneManager.getSceneProvider();
      renderer.setSceneProvider(sceneProvider);
      renderer.start();
      sceneManager.start();
      renderController = new RenderController(context, renderer, sceneManager, sceneProvider);
    }
    return renderController;
  }

  public void setRenderContextFactory(RenderContextFactory renderContextFactory) {
    this.renderContextFactory = renderContextFactory;
  }

  public RenderContextFactory getRenderContextFactory() {
    return renderContextFactory;
  }

  public RenderContext getRenderContext() {
    return getRenderController().getContext();
  }

  public void setSceneFactory(SceneFactory sceneFactory) {
    this.sceneFactory = sceneFactory;
  }

  public SceneFactory getSceneFactory() {
    return sceneFactory;
  }

  public void setPreviewRayTracerFactory(RayTracerFactory previewRayTracerFactory) {
    this.previewRayTracerFactory = previewRayTracerFactory;
  }

  public RayTracerFactory getPreviewRayTracerFactory() {
    return previewRayTracerFactory;
  }

  public void setRayTracerFactory(RayTracerFactory rayTracerFactory) {
    this.rayTracerFactory = rayTracerFactory;
  }

  public RayTracerFactory getRayTracerFactory() {
    return rayTracerFactory;
  }

  public void setRenderControlsTabTransformer(
      RenderControlsTabTransformer renderControlsTabTransformer) {
    this.renderControlsTabTransformer = renderControlsTabTransformer;
  }

  public RenderControlsTabTransformer getRenderControlsTabTransformer() {
    return renderControlsTabTransformer;
  }
}<|MERGE_RESOLUTION|>--- conflicted
+++ resolved
@@ -16,9 +16,8 @@
  */
 package se.llbit.chunky.main;
 
-<<<<<<< HEAD
-import se.llbit.chunky.PersistentSettings;
-import se.llbit.chunky.Plugin;
+import se.llbit.chunky.plugin.ChunkyPlugin;
+import se.llbit.chunky.plugin.LoadPluginException;
 import se.llbit.chunky.renderer.ConsoleProgressListener;
 import se.llbit.chunky.renderer.OutputMode;
 import se.llbit.chunky.renderer.RayTracerFactory;
@@ -37,21 +36,11 @@
 import se.llbit.chunky.renderer.scene.SceneFactory;
 import se.llbit.chunky.renderer.scene.SceneManager;
 import se.llbit.chunky.renderer.scene.SynchronousSceneManager;
+import se.llbit.chunky.resources.SettingsDirectory;
 import se.llbit.chunky.resources.TexturePackLoader;
 import se.llbit.chunky.ui.ChunkyFx;
 import se.llbit.chunky.ui.render.RenderControlsTabTransformer;
 import se.llbit.chunky.world.Block;
-import se.llbit.json.JsonValue;
-=======
-import se.llbit.chunky.plugin.ChunkyPlugin;
-import se.llbit.chunky.plugin.LoadPluginException;
-import se.llbit.chunky.renderer.*;
-import se.llbit.chunky.renderer.scene.*;
-import se.llbit.chunky.resources.SettingsDirectory;
-import se.llbit.chunky.resources.TexturePackLoader;
-import se.llbit.chunky.ui.ChunkyFx;
-import se.llbit.chunky.ui.render.RenderControlsTabTransformer;
->>>>>>> 77a3db1d
 import se.llbit.log.Level;
 import se.llbit.log.Log;
 import se.llbit.log.Receiver;
@@ -239,49 +228,6 @@
   }
 
   private void loadPlugins() {
-<<<<<<< HEAD
-    JsonValue plugins = PersistentSettings.getPlugins();
-    for (JsonValue plugin : plugins.array()) {
-      String jar = plugin.object().get("jar").stringValue("");
-      String main = plugin.object().get("main").stringValue("");
-      // The MD5 checksum is only for Jar integrity checking, not security!
-      // Plugin Jar trust is implicit. Only install plugins that you trust!
-      String md5 = plugin.object().get("md5").stringValue("");
-      boolean enabled = plugin.object().get("enabled").boolValue(true);
-      if (!jar.endsWith(".jar")) {
-        Log.error("Plugin Jar path does not seem to point to a Jar file: " + jar);
-      }
-      if (!enabled) {
-        // Skip disabled plugin.
-        continue;
-      }
-      if (main.isEmpty()) {
-        Log.error("Plugin has no main class declared: " + jar);
-        continue;
-      }
-      if (md5.isEmpty()) {
-        Log.error("Plugin missing MD5 checksum: " + jar);
-        continue;
-      }
-      File pluginJar = new File(jar);
-      if (pluginJar.isFile()) {
-        if (!verifyChecksumMd5(pluginJar, md5)) {
-          Log.error("Plugin is corrupt (MD5 check failed): " + jar);
-          continue;
-        }
-        try {
-          URLClassLoader classLoader = new URLClassLoader(new URL[] {pluginJar.toURI().toURL()});
-          Class<?> pluginClass = classLoader.loadClass(main);
-          Plugin pluginInstance = (Plugin) pluginClass.newInstance();
-          pluginInstance.attach(this);
-          Log.info("Plugin loaded: " + jar);
-        } catch (ClassCastException e) {
-          Log.error("Failed to load plugin " + pluginJar.getAbsolutePath()
-              + ". Main plugin class has wrong type", e);
-        } catch (Throwable e) {
-          Log.error("Failed to load plugin " + pluginJar.getAbsolutePath(), e);
-        }
-=======
     Log.setLevel(Level.INFO);
     Log.info("Getting plugins from " + SettingsDirectory.getPluginsDirectory().getAbsolutePath());
     File[] pluginFiles = SettingsDirectory.getPluginsDirectory().listFiles((f) -> f.getName().endsWith(".jar"));
@@ -297,7 +243,6 @@
         plugin.getImplementation().attach(this);
       } catch (LoadPluginException e) {
         Log.error("Failed to load plugin: " + file.getAbsolutePath(), e);
->>>>>>> 77a3db1d
       }
     }
   }
