--- conflicted
+++ resolved
@@ -115,10 +115,8 @@
         return HangingSignEntity.fromJson(json);
       case "wallHangingSign":
         return WallHangingSignEntity.fromJson(json);
-<<<<<<< HEAD
       case "sphere":
         return SphereEntity.fromJson(json);
-=======
       case "sheep":
         return SheepEntity.fromJson(json);
       case "cow":
@@ -131,7 +129,6 @@
         return MooshroomEntity.fromJson(json);
       case "squid":
         return SquidEntity.fromJson(json);
->>>>>>> e4645313
     }
     return null;
   }
