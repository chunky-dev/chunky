project.version = getVersion()
println "Building version ${project.version}"

allprojects {
    repositories {
        mavenCentral()
        mavenLocal()
    }
}

buildscript {
    repositories {
        maven {
            setUrl("https://plugins.gradle.org/m2/")
        }
    }
    dependencies {
      classpath 'org.openjfx:javafx-plugin:0.0.13'
      classpath 'com.github.ben-manes:gradle-versions-plugin:0.46.0'
    }
}

subprojects {
    apply plugin: 'java'
    apply plugin: 'jacoco'

    apply plugin: 'idea'
    apply plugin: 'com.github.ben-manes.versions'

    group = 'se.llbit'
    version = rootProject.version

    java {
        toolchain {
            // default java version for the project, some subprojects are pinned to java 8 for backwards compatibility (see their configs).
            languageVersion = JavaLanguageVersion.of(17)
        }
    }
    compileTestJava {
        // compile tests using more recent features
        javaCompiler = javaToolchains.compilerFor {
            languageVersion = JavaLanguageVersion.of(21)
        }
    }
    test {
        // run tests using more recent features
        javaLauncher = javaToolchains.launcherFor {
            languageVersion = JavaLanguageVersion.of(21)
        }
        useJUnitPlatform()

<<<<<<< HEAD
    javafx {
        version = '17.0.13'
        configuration = 'implementation'
        modules = ['javafx.base', 'javafx.controls', 'javafx.fxml', 'javafx.media']
=======
        // Always run tests, even when nothing changed.
        dependsOn 'cleanTest'

        finalizedBy jacocoTestReport // report is always generated after tests run (it's very cheap)
    }
    jacoco {
        toolVersion = "0.8.11"
    }
    jacocoTestReport {
        dependsOn test // tests are required to run before generating the report
>>>>>>> e4645313
    }

    javadoc {
        options.encoding = 'UTF-8'
        options.addStringOption('Xdoclint:none', '-quiet')
    }

    configurations {
        jsonlib
        nbtlib
        cplib
        toolpanelib
    }

    dependencies {
        jsonlib 'se.llbit:jo-json:1.3.1'
        nbtlib 'se.llbit:jo-nbt:1.3.0'
        cplib 'se.llbit:luxcp:1.0.1'
        toolpanelib 'se.llbit:toolpane:0.1'

        testImplementation("org.assertj:assertj-core:3.25.1")

        testImplementation(platform('org.junit:junit-bom:5.10.2'))
        testImplementation('org.junit.jupiter:junit-jupiter')
        testRuntimeOnly('org.junit.platform:junit-platform-launcher')
    }

    idea {
        module {
            downloadJavadoc = true
            downloadSources = true
        }
    }

    dependencyUpdates.gradleReleaseChannel = "current"

    tasks.named("dependencyUpdates") {
        def isNonStable = { String version ->
            def stableKeyword = ['RELEASE', 'FINAL', 'GA'].any { keyword -> version.toUpperCase().contains(keyword) }
            def regex = /^[0-9,.v-]+(-r)?$/
            return !stableKeyword && !(version ==~ regex)
        }

        rejectVersionIf {
            isNonStable(it.candidate.version)
        }
    }

}

defaultTasks 'release'

task releaseVersion {
  doLast {
    tryCommand([ 'git', 'tag', '-a', "${project.version}", '-m', "Version ${project.version}" ], true)
  }
}

task versionInfo(type: JavaExec) {
    dependsOn 'copyArtifacts'
    outputs.upToDateWhen { false }

    outputs.files file("build/chunky-${project.version}.jar")
    description 'Writes build/chunky-VERSION.jar, latest.json and updates chunky-core-VERSION.jar/version.json'
    classpath = project(':releasetools').sourceSets.main.runtimeClasspath
    mainClass.set('releasetools.ReleaseBuilder')
    args "${project.version}", "release_notes-${project.version}.txt"
}

task release {
    dependsOn 'buildReleaseJar', 'versionInfo'

    def destinationDirectory = file("${buildDir}/release")

    doLast {
        project.delete(destinationDirectory)
        destinationDirectory.mkdirs()
        file("./latest.json").renameTo("${destinationDirectory}/latest.json")
        fileTree(buildDir).matching {
            include "*-${project.version}.*"
        }.each {
            it.renameTo("${destinationDirectory}/${it.name}")
        }
    }
}

task buildReleaseJar(type: Jar) {
    dependsOn ':launcher:assembleDist'
    dependsOn 'versionInfo'

    archiveFileName = "chunky-${project.version}.jar"
    destinationDirectory = file('build/installer')
    manifest {
        attributes('Main-Class': 'se.llbit.chunky.launcher.ChunkyLauncher')
    }

    into('lib') {
        from fileTree('chunky/lib').include('*.jar')
        from file("build/chunky-core-${project.version}.jar")
    }

    from {
        project(':launcher').configurations.archives.allArtifacts.files.collect {
            zipTree(it)
        }
    }

    from file("./latest.json")
    rename "latest.json", "version.json"
}

task copyArtifacts(type: Copy) {
    dependsOn subprojects.jar
    from subprojects.jar
    into buildDir
}

/** Helper function to run a command. Returns the command output if the command succeeded. */
def tryCommand(def command, boolean failOnError = false) {
    def out = new StringBuilder()
    def err = new StringBuilder()
    try {
        def proc = command.execute()
        proc.waitForProcessOutput(out, err)
        if (proc.exitValue()) {
            def msg = "failed to run '${command[0]}' (args: ${command.tail()})\n$err$out"
            if (failOnError) {
                throw new GradleException(msg)
            } else {
                print 'Warning: '
                println msg
            }
            ""
        } else {
            if (err) println "${err}"
            out.toString()
        }
    } catch (IOException e) {
        println "failed to run ${command[0]} (args: ${command.tail()}): $e"
        ""
    }
}

/** Helper function to retrieve the current version string. */
def getVersion() {
    if (project.hasProperty('newVersion')) {
        // Manual version override
        return project.newVersion
    }

    // Prerelease version based on stored version and git history
    def prerelease = "DEV"
    if (project.hasProperty('prereleaseTag')) {
        prerelease = project.prereleaseTag
    }

    // Get the stored major version
    Properties versionProperties = new Properties()
    versionProperties.load(new FileInputStream(file('chunky/src/res/se/llbit/chunky/main/Version.properties')))
    def majorVersion = versionProperties['version']

    def preVersion = "0";
    // Attempt to get Git describe output
    def gitDescribe = tryCommand(['git', 'describe', '--abbrev=7', '--long'])
    if (gitDescribe) {
        def gitMatcher = gitDescribe =~ /^.*?-(\d*)-(g.*)/
        gitMatcher.find()
        if (gitMatcher.groupCount() >= 2) {
            preVersion = gitMatcher.group(1) + "." + gitMatcher.group(2)
        }
    }

    return majorVersion + "-" + prerelease + "." + preVersion
}

task install(dependsOn: ':chunky:publish') {
    doLast {
        copy {
            from file("${project(':chunky').buildDir}/maven/")
            into file("${buildDir}/maven/")
        }

        project.delete(file("${project(':chunky').buildDir}/maven/"))
    }
}

// Includes both main and library documentation:
task docs(type: Javadoc) {
    options.encoding = 'UTF-8'
    options.addStringOption('Xdoclint:none', '-quiet')

    def docProjects = [ ':chunky', ':lib' ]
    source docProjects.collect { project(it).sourceSets.main.allJava }
    classpath = files(docProjects.collect { project(it).sourceSets.main.compileClasspath })
    destinationDir = file("${buildDir}/docs/javadoc")
}

task clean {
    group = "Build"
    doLast {
        delete "./build"
    }
}<|MERGE_RESOLUTION|>--- conflicted
+++ resolved
@@ -48,13 +48,6 @@
             languageVersion = JavaLanguageVersion.of(21)
         }
         useJUnitPlatform()
-
-<<<<<<< HEAD
-    javafx {
-        version = '17.0.13'
-        configuration = 'implementation'
-        modules = ['javafx.base', 'javafx.controls', 'javafx.fxml', 'javafx.media']
-=======
         // Always run tests, even when nothing changed.
         dependsOn 'cleanTest'
 
@@ -65,7 +58,6 @@
     }
     jacocoTestReport {
         dependsOn test // tests are required to run before generating the report
->>>>>>> e4645313
     }
 
     javadoc {
